/* Copyright 2013 MultiMC Contributors
 *
 * Licensed under the Apache License, Version 2.0 (the "License");
 * you may not use this file except in compliance with the License.
 * You may obtain a copy of the License at
 *
 *     http://www.apache.org/licenses/LICENSE-2.0
 *
 * Unless required by applicable law or agreed to in writing, software
 * distributed under the License is distributed on an "AS IS" BASIS,
 * WITHOUT WARRANTIES OR CONDITIONS OF ANY KIND, either express or implied.
 * See the License for the specific language governing permissions and
 * limitations under the License.
 */

#include "MultiMC.h"
#include "OneSixUpdate.h"

#include <QtNetwork>

#include <QFile>
#include <QFileInfo>
#include <QTextStream>
#include <QDataStream>

#include "BaseInstance.h"
#include "lists/MinecraftVersionList.h"
#include "OneSixVersion.h"
#include "OneSixLibrary.h"
#include "OneSixInstance.h"
#include "net/ForgeMirrors.h"
#include "net/URLConstants.h"
#include "assets/AssetsUtils.h"

#include "pathutils.h"
#include <JlCompress.h>

OneSixUpdate::OneSixUpdate(BaseInstance *inst, QObject *parent)
	: Task(parent), m_inst(inst)
{
}

void OneSixUpdate::executeTask()
{
	QString intendedVersion = m_inst->intendedVersionId();

	// Make directories
	QDir mcDir(m_inst->minecraftRoot());
	if (!mcDir.exists() && !mcDir.mkpath("."))
	{
		emitFailed("Failed to create bin folder.");
		return;
	}

	if (m_inst->shouldUpdate())
	{
		// Get a pointer to the version object that corresponds to the instance's version.
		targetVersion = std::dynamic_pointer_cast<MinecraftVersion>(
			MMC->minecraftlist()->findVersion(intendedVersion));
		if (targetVersion == nullptr)
		{
			// don't do anything if it was invalid
			emitFailed("The specified Minecraft version is invalid. Choose a different one.");
			return;
		}
		versionFileStart();
	}
	else
	{
		jarlibStart();
	}
}

void OneSixUpdate::versionFileStart()
{
	QLOG_INFO() << m_inst->name() << ": getting version file.";
	setStatus(tr("Getting the version files from Mojang..."));

	QString urlstr = "http://" + URLConstants::AWS_DOWNLOAD_VERSIONS +
					 targetVersion->descriptor() + "/" + targetVersion->descriptor() + ".json";
	auto job = new NetJob("Version index");
	job->addNetAction(ByteArrayDownload::make(QUrl(urlstr)));
	specificVersionDownloadJob.reset(job);
	connect(specificVersionDownloadJob.get(), SIGNAL(succeeded()), SLOT(versionFileFinished()));
	connect(specificVersionDownloadJob.get(), SIGNAL(failed()), SLOT(versionFileFailed()));
	connect(specificVersionDownloadJob.get(), SIGNAL(progress(qint64, qint64)),
			SIGNAL(progress(qint64, qint64)));
	specificVersionDownloadJob->start();
}

void OneSixUpdate::versionFileFinished()
{
	NetActionPtr DlJob = specificVersionDownloadJob->first();
	OneSixInstance *inst = (OneSixInstance *)m_inst;

	QString version_id = targetVersion->descriptor();
	QString inst_dir = m_inst->instanceRoot();
	// save the version file in $instanceId/version.json
	{
		QString version1 = PathCombine(inst_dir, "/version.json");
		ensureFilePathExists(version1);
		// FIXME: detect errors here, download to a temp file, swap
		QSaveFile vfile1(version1);
		if (!vfile1.open(QIODevice::Truncate | QIODevice::WriteOnly))
		{
			emitFailed("Can't open " + version1 + " for writing.");
			return;
		}
		auto data = std::dynamic_pointer_cast<ByteArrayDownload>(DlJob)->m_data;
		qint64 actual = 0;
		if ((actual = vfile1.write(data)) != data.size())
		{
			emitFailed("Failed to write into " + version1 + ". Written " + actual + " out of " +
					   data.size() + '.');
			return;
		}
		if (!vfile1.commit())
		{
			emitFailed("Can't commit changes to " + version1);
			return;
		}
	}

	// the version is downloaded safely. update is 'done' at this point
	m_inst->setShouldUpdate(false);

	// delete any custom version inside the instance (it's no longer relevant, we did an update)
	QString custom = PathCombine(inst_dir, "/custom.json");
	QFile finfo(custom);
	if (finfo.exists())
	{
		finfo.remove();
	}
	inst->reloadVersion();

	jarlibStart();
}

void OneSixUpdate::versionFileFailed()
{
	emitFailed("Failed to download the version description. Try again.");
}

void OneSixUpdate::assetIndexStart()
{
	setStatus(tr("Updating assets index..."));
	OneSixInstance *inst = (OneSixInstance *)m_inst;
	std::shared_ptr<OneSixVersion> version = inst->getFullVersion();
	QString assetName = version->assets;
	QUrl indexUrl = "http://" + URLConstants::AWS_DOWNLOAD_INDEXES + assetName + ".json";
	QString localPath = assetName + ".json";
	auto job = new NetJob("Asset index for " + inst->name());

	auto metacache = MMC->metacache();
	auto entry = metacache->resolveEntry("asset_indexes", localPath);
	job->addNetAction(CacheDownload::make(indexUrl, entry));
	jarlibDownloadJob.reset(job);

	connect(jarlibDownloadJob.get(), SIGNAL(succeeded()), SLOT(assetIndexFinished()));
	connect(jarlibDownloadJob.get(), SIGNAL(failed()), SLOT(assetIndexFailed()));
	connect(jarlibDownloadJob.get(), SIGNAL(progress(qint64, qint64)),
			SIGNAL(progress(qint64, qint64)));

	jarlibDownloadJob->start();
}

void OneSixUpdate::assetIndexFinished()
{
	AssetsIndex index;

	OneSixInstance *inst = (OneSixInstance *)m_inst;
	std::shared_ptr<OneSixVersion> version = inst->getFullVersion();
	QString assetName = version->assets;

	QString asset_fname = "assets/indexes/" + assetName + ".json";
	if (!AssetsUtils::loadAssetsIndexJson(asset_fname, &index))
	{
		emitFailed("Failed to read the assets index!");
	}

	QList<Md5EtagDownloadPtr> dls;
	for (auto object : index.objects.values())
	{
		QString objectName = object.hash.left(2) + "/" + object.hash;
		QFileInfo objectFile("assets/objects/" + objectName);
		if ((!objectFile.isFile()) || (objectFile.size() != object.size))
		{
			auto objectDL = MD5EtagDownload::make(
				QUrl("http://" + URLConstants::RESOURCE_BASE + objectName),
				objectFile.filePath());
			objectDL->m_total_progress = object.size;
			dls.append(objectDL);
		}
	}
	if (dls.size())
	{
		setStatus(tr("Getting the assets files from Mojang..."));
		auto job = new NetJob("Assets for " + inst->name());
		for (auto dl : dls)
			job->addNetAction(dl);
		jarlibDownloadJob.reset(job);
		connect(jarlibDownloadJob.get(), SIGNAL(succeeded()), SLOT(assetsFinished()));
		connect(jarlibDownloadJob.get(), SIGNAL(failed()), SLOT(assetsFailed()));
		connect(jarlibDownloadJob.get(), SIGNAL(progress(qint64, qint64)),
				SIGNAL(progress(qint64, qint64)));
		jarlibDownloadJob->start();
		return;
	}
	assetsFinished();
}

void OneSixUpdate::assetIndexFailed()
{
	emitFailed("Failed to download the assets index!");
}

void OneSixUpdate::assetsFinished()
{
	emitSucceeded();
}

void OneSixUpdate::assetsFailed()
{
	emitFailed("Failed to download assets!");
}

void OneSixUpdate::jarlibStart()
{
	setStatus(tr("Getting the library files from Mojang..."));
	QLOG_INFO() << m_inst->name() << ": downloading libraries";
	OneSixInstance *inst = (OneSixInstance *)m_inst;
	bool successful = inst->reloadVersion();
	if (!successful)
	{
		emitFailed("Failed to load the version description file. It might be "
				   "corrupted, missing or simply too new.");
		return;
	}

	// Build a list of URLs that will need to be downloaded.
	std::shared_ptr<OneSixVersion> version = inst->getFullVersion();
	// minecraft.jar for this version
	{
		QString version_id = version->id;
		QString localPath = version_id + "/" + version_id + ".jar";
		QString urlstr = "http://" + URLConstants::AWS_DOWNLOAD_VERSIONS + localPath;

		auto job = new NetJob("Libraries for instance " + inst->name());

		auto metacache = MMC->metacache();
		auto entry = metacache->resolveEntry("versions", localPath);
		job->addNetAction(CacheDownload::make(QUrl(urlstr), entry));

		jarlibDownloadJob.reset(job);
	}

	auto libs = version->getActiveNativeLibs();
	libs.append(version->getActiveNormalLibs());

	auto metacache = MMC->metacache();
	QList<ForgeXzDownloadPtr> ForgeLibs;
	for (auto lib : libs)
	{
		if (lib->hint() == "local")
			continue;

		QString raw_storage = lib->storagePath();
		QString raw_dl = lib->downloadUrl();

		auto f = [&](QString storage, QString dl)
		{
			auto entry = metacache->resolveEntry("libraries", storage);
			if (entry->stale)
			{
				if (lib->hint() == "forge-pack-xz")
				{
					ForgeLibs.append(ForgeXzDownload::make(storage, entry));
				}
				else
				{
					jarlibDownloadJob->addNetAction(CacheDownload::make(dl, entry));
				}
			}
		};
		if (raw_storage.contains("${arch}"))
		{
			QString cooked_storage = raw_storage;
			QString cooked_dl = raw_dl;
			f(cooked_storage.replace("${arch}", "32"), cooked_dl.replace("${arch}", "32"));
			cooked_storage = raw_storage;
			cooked_dl = raw_dl;
			f(cooked_storage.replace("${arch}", "64"), cooked_dl.replace("${arch}", "64"));
		}
		else
		{
			f(raw_storage, raw_dl);
		}
	}
	// TODO: think about how to propagate this from the original json file... or IF AT ALL
	QString forgeMirrorList = "http://files.minecraftforge.net/mirror-brand.list";
	if (!ForgeLibs.empty())
	{
		jarlibDownloadJob->addNetAction(
			ForgeMirrors::make(ForgeLibs, jarlibDownloadJob, forgeMirrorList));
	}

	connect(jarlibDownloadJob.get(), SIGNAL(succeeded()), SLOT(jarlibFinished()));
	connect(jarlibDownloadJob.get(), SIGNAL(failed()), SLOT(jarlibFailed()));
	connect(jarlibDownloadJob.get(), SIGNAL(progress(qint64, qint64)),
			SIGNAL(progress(qint64, qint64)));

	jarlibDownloadJob->start();
}

void OneSixUpdate::jarlibFinished()
{
	assetIndexStart();
}

void OneSixUpdate::jarlibFailed()
{
	QStringList failed = jarlibDownloadJob->getFailedFiles();
	QString failed_all = failed.join("\n");
	emitFailed("Failed to download the following files:\n" + failed_all +
			   "\n\nPlease try again.");
<<<<<<< HEAD
=======
}

void OneSixUpdate::prepareForLaunch()
{
	setStatus(tr("Preparing for launch..."));
	QLOG_INFO() << m_inst->name() << ": preparing for launch";
	auto OneSix_inst = (OneSixInstance *)m_inst;

	// delete any leftovers, if they are present.
	OneSix_inst->cleanupAfterRun();

	QString natives_dir_raw = PathCombine(OneSix_inst->instanceRoot(), "natives/");
	auto version = OneSix_inst->getFullVersion();
	if (!version)
	{
		emitFailed("The version information for this instance is not complete. Try re-creating "
				   "it or changing the version.");
		return;
	}
	/*
	for (auto lib : version->getActiveNativeLibs())
	{
		if (!lib->filesExist())
		{
			emitFailed("Native library is missing some files:\n" + lib->storagePath() +
					   "\n\nRun the instance at least once in online mode to get all the "
					   "required files.");
			return;
		}
		if (!lib->extractTo(natives_dir_raw))
		{
			emitFailed("Could not extract the native library:\n" + lib->storagePath() + " to " +
					   natives_dir_raw +
					   "\n\nMake sure MultiMC has appropriate permissions and there is enough "
					   "space on the storage device.");
			return;
		}
	}
*/
	emitSucceeded();
>>>>>>> 8637cce4
}<|MERGE_RESOLUTION|>--- conflicted
+++ resolved
@@ -323,47 +323,4 @@
 	QString failed_all = failed.join("\n");
 	emitFailed("Failed to download the following files:\n" + failed_all +
 			   "\n\nPlease try again.");
-<<<<<<< HEAD
-=======
-}
-
-void OneSixUpdate::prepareForLaunch()
-{
-	setStatus(tr("Preparing for launch..."));
-	QLOG_INFO() << m_inst->name() << ": preparing for launch";
-	auto OneSix_inst = (OneSixInstance *)m_inst;
-
-	// delete any leftovers, if they are present.
-	OneSix_inst->cleanupAfterRun();
-
-	QString natives_dir_raw = PathCombine(OneSix_inst->instanceRoot(), "natives/");
-	auto version = OneSix_inst->getFullVersion();
-	if (!version)
-	{
-		emitFailed("The version information for this instance is not complete. Try re-creating "
-				   "it or changing the version.");
-		return;
-	}
-	/*
-	for (auto lib : version->getActiveNativeLibs())
-	{
-		if (!lib->filesExist())
-		{
-			emitFailed("Native library is missing some files:\n" + lib->storagePath() +
-					   "\n\nRun the instance at least once in online mode to get all the "
-					   "required files.");
-			return;
-		}
-		if (!lib->extractTo(natives_dir_raw))
-		{
-			emitFailed("Could not extract the native library:\n" + lib->storagePath() + " to " +
-					   natives_dir_raw +
-					   "\n\nMake sure MultiMC has appropriate permissions and there is enough "
-					   "space on the storage device.");
-			return;
-		}
-	}
-*/
-	emitSucceeded();
->>>>>>> 8637cce4
 }
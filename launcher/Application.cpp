// SPDX-FileCopyrightText: 2022 Sefa Eyeoglu <contact@scrumplex.net>
//
// SPDX-License-Identifier: GPL-3.0-only AND Apache-2.0

/*
 *  Prism Launcher - Minecraft Launcher
 *  Copyright (C) 2022 Sefa Eyeoglu <contact@scrumplex.net>
 *  Copyright (C) 2022 Lenny McLennington <lenny@sneed.church>
 *  Copyright (C) 2022 Tayou <git@tayou.org>
 *  Copyright (C) 2023 TheKodeToad <TheKodeToad@proton.me>
 *  Copyright (C) 2023 Rachel Powers <508861+Ryex@users.noreply.github.com>
 *
 *  This program is free software: you can redistribute it and/or modify
 *  it under the terms of the GNU General Public License as published by
 *  the Free Software Foundation, version 3.
 *
 *  This program is distributed in the hope that it will be useful,
 *  but WITHOUT ANY WARRANTY; without even the implied warranty of
 *  MERCHANTABILITY or FITNESS FOR A PARTICULAR PURPOSE.  See the
 *  GNU General Public License for more details.
 *
 *  You should have received a copy of the GNU General Public License
 *  along with this program.  If not, see <https://www.gnu.org/licenses/>.
 *
 * This file incorporates work covered by the following copyright and
 * permission notice:
 *
 *      Copyright 2013-2021 MultiMC Contributors
 *
 *      Licensed under the Apache License, Version 2.0 (the "License");
 *      you may not use this file except in compliance with the License.
 *      You may obtain a copy of the License at
 *
 *          http://www.apache.org/licenses/LICENSE-2.0
 *
 *      Unless required by applicable law or agreed to in writing, software
 *      distributed under the License is distributed on an "AS IS" BASIS,
 *      WITHOUT WARRANTIES OR CONDITIONS OF ANY KIND, either express or implied.
 *      See the License for the specific language governing permissions and
 *      limitations under the License.
 */

#include "Application.h"
#include "BuildConfig.h"

#include "DataMigrationTask.h"
#include "net/PasteUpload.h"
#include "pathmatcher/MultiMatcher.h"
#include "pathmatcher/SimplePrefixMatcher.h"
#include "settings/INIFile.h"
#include "ui/InstanceWindow.h"
#include "ui/MainWindow.h"

#include "ui/dialogs/ProgressDialog.h"
#include "ui/instanceview/AccessibleInstanceView.h"

#include "ui/pages/BasePageProvider.h"
#include "ui/pages/global/APIPage.h"
#include "ui/pages/global/AccountListPage.h"
#include "ui/pages/global/CustomCommandsPage.h"
#include "ui/pages/global/ExternalToolsPage.h"
#include "ui/pages/global/JavaPage.h"
#include "ui/pages/global/LanguagePage.h"
#include "ui/pages/global/LauncherPage.h"
#include "ui/pages/global/MinecraftPage.h"
#include "ui/pages/global/ProxyPage.h"

#include "ui/setupwizard/JavaWizardPage.h"
#include "ui/setupwizard/LanguageWizardPage.h"
#include "ui/setupwizard/PasteWizardPage.h"
#include "ui/setupwizard/SetupWizard.h"
#include "ui/setupwizard/ThemeWizardPage.h"

#include "ui/dialogs/CustomMessageBox.h"

#include "ui/pagedialog/PageDialog.h"

#include "ui/themes/ThemeManager.h"

#include "ApplicationMessage.h"

#include <iostream>
#include <mutex>

#include <QAccessible>
#include <QCommandLineParser>
#include <QDebug>
#include <QDir>
#include <QFileInfo>
#include <QFileOpenEvent>
#include <QIcon>
#include <QLibraryInfo>
#include <QList>
#include <QNetworkAccessManager>
#include <QStringList>
#include <QStyleFactory>
#include <QTranslator>
#include <QWindow>

#include "InstanceList.h"
#include "MTPixmapCache.h"

#include <minecraft/auth/AccountList.h>
#include "icons/IconList.h"
#include "net/HttpMetaCache.h"

#include "java/JavaUtils.h"

#include "updater/ExternalUpdater.h"

#include "tools/JProfiler.h"
#include "tools/JVisualVM.h"
#include "tools/MCEditTool.h"

#include "settings/INISettingsObject.h"
#include "settings/Setting.h"

#include "meta/Index.h"
#include "translations/TranslationsModel.h"

#include <DesktopServices.h>
#include <FileSystem.h>
#include <LocalPeer.h>

#include <stdlib.h>
#include <sys.h>

#ifdef Q_OS_LINUX
#include <dlfcn.h>
#include "MangoHud.h"
#include "gamemode_client.h"
#endif

#if defined(Q_OS_MAC)
#if defined(SPARKLE_ENABLED)
#include "updater/MacSparkleUpdater.h"
#endif
#else
#include "updater/PrismExternalUpdater.h"
#endif

#if defined Q_OS_WIN32
#include "WindowsConsole.h"
#endif

#define STRINGIFY(x) #x
#define TOSTRING(x) STRINGIFY(x)

static const QLatin1String liveCheckFile("live.check");

PixmapCache* PixmapCache::s_instance = nullptr;

namespace {

/** This is used so that we can output to the log file in addition to the CLI. */
void appDebugOutput(QtMsgType type, const QMessageLogContext& context, const QString& msg)
{
    static std::mutex loggerMutex;
    const std::lock_guard<std::mutex> lock(loggerMutex);  // synchronized, QFile logFile is not thread-safe

    QString out = qFormatLogMessage(type, context, msg);
    out += QChar::LineFeed;

    APPLICATION->logFile->write(out.toUtf8());
    APPLICATION->logFile->flush();
    QTextStream(stderr) << out.toLocal8Bit();
    fflush(stderr);
}

}  // namespace

std::tuple<QDateTime, QString, QString, QString, QString> read_lock_File(const QString& path)
{
    auto contents = QString(FS::read(path));
    auto lines = contents.split('\n');

    QDateTime timestamp;
    QString from, to, target, data_path;
    for (auto line : lines) {
        auto index = line.indexOf("=");
        if (index < 0)
            continue;
        auto left = line.left(index);
        auto right = line.mid(index + 1);
        if (left.toLower() == "timestamp") {
            timestamp = QDateTime::fromString(right, Qt::ISODate);
        } else if (left.toLower() == "from") {
            from = right;
        } else if (left.toLower() == "to") {
            to = right;
        } else if (left.toLower() == "target") {
            target = right;
        } else if (left.toLower() == "data_path") {
            data_path = right;
        }
    }
    return std::make_tuple(timestamp, from, to, target, data_path);
}

Application::Application(int& argc, char** argv) : QApplication(argc, argv)
{
#if defined Q_OS_WIN32
    // attach the parent console if stdout not already captured
    if (AttachWindowsConsole()) {
        consoleAttached = true;
    }
#endif
    setOrganizationName(BuildConfig.LAUNCHER_NAME);
    setOrganizationDomain(BuildConfig.LAUNCHER_DOMAIN);
    setApplicationName(BuildConfig.LAUNCHER_NAME);
    setApplicationDisplayName(QString("%1 %2").arg(BuildConfig.LAUNCHER_DISPLAYNAME, BuildConfig.printableVersionString()));
    setApplicationVersion(BuildConfig.printableVersionString() + "\n" + BuildConfig.GIT_COMMIT);
    setDesktopFileName(BuildConfig.LAUNCHER_DESKTOPFILENAME);
    startTime = QDateTime::currentDateTime();

    // Don't quit on hiding the last window
    this->setQuitOnLastWindowClosed(false);

    // Commandline parsing
    QCommandLineParser parser;
    parser.setApplicationDescription(BuildConfig.LAUNCHER_DISPLAYNAME);

    parser.addOptions(
        { { { "d", "dir" }, "Use a custom path as application root (use '.' for current directory)", "directory" },
          { { "l", "launch" }, "Launch the specified instance (by instance ID)", "instance" },
          { { "s", "server" }, "Join the specified server on launch (only valid in combination with --launch)", "address" },
          { { "a", "profile" }, "Use the account specified by its profile name (only valid in combination with --launch)", "profile" },
          { "alive", "Write a small '" + liveCheckFile + "' file after the launcher starts" },
          { { "I", "import" }, "Import instance or resource from specified local path or URL", "url" },
          { "show", "Opens the window for the specified instance (by instance ID)", "show" } });
    // Has to be positional for some OS to handle that properly
    parser.addPositionalArgument("URL", "Import the resource(s) at the given URL(s) (same as -I / --import)", "[URL...]");

    parser.addHelpOption();
    parser.addVersionOption();

    parser.process(arguments());

    m_instanceIdToLaunch = parser.value("launch");
    m_serverToJoin = parser.value("server");
    m_profileToUse = parser.value("profile");
    m_liveCheck = parser.isSet("alive");

    m_instanceIdToShowWindowOf = parser.value("show");

    for (auto url : parser.values("import")) {
        m_urlsToImport.append(normalizeImportUrl(url));
    }

    // treat unspecified positional arguments as import urls
    for (auto url : parser.positionalArguments()) {
        m_urlsToImport.append(normalizeImportUrl(url));
    }

    // error if --launch is missing with --server or --profile
    if ((!m_serverToJoin.isEmpty() || !m_profileToUse.isEmpty()) && m_instanceIdToLaunch.isEmpty()) {
        std::cerr << "--server and --profile can only be used in combination with --launch!" << std::endl;
        m_status = Application::Failed;
        return;
    }

    QString origcwdPath = QDir::currentPath();
    QString binPath = applicationDirPath();

    {
        // Root path is used for updates and portable data
#if defined(Q_OS_LINUX) || defined(Q_OS_FREEBSD) || defined(Q_OS_OPENBSD)
        QDir foo(FS::PathCombine(binPath, ".."));  // typically portable-root or /usr
        m_rootPath = foo.absolutePath();
#elif defined(Q_OS_WIN32)
        m_rootPath = binPath;
#elif defined(Q_OS_MAC)
        QDir foo(FS::PathCombine(binPath, "../.."));
        m_rootPath = foo.absolutePath();
        // on macOS, touch the root to force Finder to reload the .app metadata (and fix any icon change issues)
        FS::updateTimestamp(m_rootPath);
#endif
    }

    QString adjustedBy;
    QString dataPath;
    // change folder
    QString dirParam = parser.value("dir");
    if (!dirParam.isEmpty()) {
        // the dir param. it makes multimc data path point to whatever the user specified
        // on command line
        adjustedBy = "Command line";
        dataPath = dirParam;
    } else {
        QDir foo;
        if (DesktopServices::isSnap()) {
            foo = QDir(getenv("SNAP_USER_COMMON"));
        } else {
            foo = QDir(FS::PathCombine(QStandardPaths::writableLocation(QStandardPaths::AppDataLocation), ".."));
        }

        dataPath = foo.absolutePath();
        adjustedBy = "Persistent data path";

#ifndef Q_OS_MACOS
        if (QFile::exists(FS::PathCombine(m_rootPath, "portable.txt"))) {
            dataPath = m_rootPath;
            adjustedBy = "Portable data path";
            m_portable = true;
        }
#endif
    }

    if (!FS::ensureFolderPathExists(dataPath)) {
        showFatalErrorMessage(
            "The launcher data folder could not be created.",
            QString("The launcher data folder could not be created.\n"
                    "\n"
                    "Make sure you have the right permissions to the launcher data folder and any folder needed to access it.\n"
                    "(%1)\n"
                    "\n"
                    "The launcher cannot continue until you fix this problem.")
                .arg(dataPath));
        return;
    }
    if (!QDir::setCurrent(dataPath)) {
        showFatalErrorMessage("The launcher data folder could not be opened.",
                              QString("The launcher data folder could not be opened.\n"
                                      "\n"
                                      "Make sure you have the right permissions to the launcher data folder.\n"
                                      "(%1)\n"
                                      "\n"
                                      "The launcher cannot continue until you fix this problem.")
                                  .arg(dataPath));
        return;
    }
    m_dataPath = dataPath;

    /*
     * Establish the mechanism for communication with an already running PrismLauncher that uses the same data path.
     * If there is one, tell it what the user actually wanted to do and exit.
     * We want to initialize this before logging to avoid messing with the log of a potential already running copy.
     */
    auto appID = ApplicationId::fromPathAndVersion(QDir::currentPath(), BuildConfig.printableVersionString());
    {
        // FIXME: you can run the same binaries with multiple data dirs and they won't clash. This could cause issues for updates.
        m_peerInstance = new LocalPeer(this, appID);
        connect(m_peerInstance, &LocalPeer::messageReceived, this, &Application::messageReceived);
        if (m_peerInstance->isClient()) {
            int timeout = 2000;

            if (m_instanceIdToLaunch.isEmpty()) {
                ApplicationMessage activate;
                activate.command = "activate";
                m_peerInstance->sendMessage(activate.serialize(), timeout);

                if (!m_urlsToImport.isEmpty()) {
                    for (auto url : m_urlsToImport) {
                        ApplicationMessage import;
                        import.command = "import";
                        import.args.insert("url", url.toString());
                        m_peerInstance->sendMessage(import.serialize(), timeout);
                    }
                }
            } else {
                ApplicationMessage launch;
                launch.command = "launch";
                launch.args["id"] = m_instanceIdToLaunch;

                if (!m_serverToJoin.isEmpty()) {
                    launch.args["server"] = m_serverToJoin;
                }
                if (!m_profileToUse.isEmpty()) {
                    launch.args["profile"] = m_profileToUse;
                }
                m_peerInstance->sendMessage(launch.serialize(), timeout);
            }
            m_status = Application::Succeeded;
            return;
        }
    }

    // init the logger
    {
        static const QString baseLogFile = BuildConfig.LAUNCHER_NAME + "-%0.log";
        static const QString logBase = FS::PathCombine("logs", baseLogFile);
        auto moveFile = [](const QString& oldName, const QString& newName) {
            QFile::remove(newName);
            QFile::copy(oldName, newName);
            QFile::remove(oldName);
        };
        if (FS::ensureFolderPathExists("logs")) {  // if this did not fail
            for (auto i = 0; i <= 4; i++)
                if (auto oldName = baseLogFile.arg(i);
                    QFile::exists(oldName))  // do not pointlessly delete new files if the old ones are not there
                    moveFile(oldName, logBase.arg(i));
        }

        for (auto i = 4; i > 0; i--)
            moveFile(logBase.arg(i - 1), logBase.arg(i));

        logFile = std::unique_ptr<QFile>(new QFile(logBase.arg(0)));
        if (!logFile->open(QIODevice::WriteOnly | QIODevice::Text | QIODevice::Truncate)) {
            showFatalErrorMessage("The launcher data folder is not writable!",
                                  QString("The launcher couldn't create a log file - the data folder is not writable.\n"
                                          "\n"
                                          "Make sure you have write permissions to the data folder.\n"
                                          "(%1)\n"
                                          "\n"
                                          "The launcher cannot continue until you fix this problem.")
                                      .arg(dataPath));
            return;
        }
        qInstallMessageHandler(appDebugOutput);

        qSetMessagePattern(
            "%{time process}"
            " "
            "%{if-debug}D%{endif}"
            "%{if-info}I%{endif}"
            "%{if-warning}W%{endif}"
            "%{if-critical}C%{endif}"
            "%{if-fatal}F%{endif}"
            " "
            "|"
            " "
            "%{if-category}[%{category}]: %{endif}"
            "%{message}");

        bool foundLoggingRules = false;

        auto logRulesFile = QStringLiteral("qtlogging.ini");
        auto logRulesPath = FS::PathCombine(dataPath, logRulesFile);

        qDebug() << "Testing" << logRulesPath << "...";
        foundLoggingRules = QFile::exists(logRulesPath);

        // search the dataPath()
        // seach app data standard path
        if (!foundLoggingRules && !isPortable() && dirParam.isEmpty()) {
            logRulesPath = QStandardPaths::locate(QStandardPaths::AppDataLocation, FS::PathCombine("..", logRulesFile));
            if (!logRulesPath.isEmpty()) {
                qDebug() << "Found" << logRulesPath << "...";
                foundLoggingRules = true;
            }
        }
        // seach root path
        if (!foundLoggingRules) {
#if defined(Q_OS_LINUX) || defined(Q_OS_FREEBSD) || defined(Q_OS_OPENBSD)
            logRulesPath = FS::PathCombine(m_rootPath, "share", BuildConfig.LAUNCHER_NAME, logRulesFile);
#else
            logRulesPath = FS::PathCombine(m_rootPath, logRulesFile);
#endif
            qDebug() << "Testing" << logRulesPath << "...";
            foundLoggingRules = QFile::exists(logRulesPath);
        }

        if (foundLoggingRules) {
            // load and set logging rules
            qDebug() << "Loading logging rules from:" << logRulesPath;
            QSettings loggingRules(logRulesPath, QSettings::IniFormat);
            loggingRules.beginGroup("Rules");
            QStringList rule_names = loggingRules.childKeys();
            QStringList rules;
            qDebug() << "Setting log rules:";
            for (auto rule_name : rule_names) {
                auto rule = QString("%1=%2").arg(rule_name).arg(loggingRules.value(rule_name).toString());
                rules.append(rule);
                qDebug() << "    " << rule;
            }
            auto rules_str = rules.join("\n");
            QLoggingCategory::setFilterRules(rules_str);
        }

        qDebug() << "<> Log initialized.";
    }

    {
        bool migrated = false;

        if (!migrated)
            migrated = handleDataMigration(
                dataPath, FS::PathCombine(QStandardPaths::writableLocation(QStandardPaths::AppDataLocation), "../../PolyMC"), "PolyMC",
                "polymc.cfg");
        if (!migrated)
            migrated = handleDataMigration(
                dataPath, FS::PathCombine(QStandardPaths::writableLocation(QStandardPaths::AppDataLocation), "../../multimc"), "MultiMC",
                "multimc.cfg");
    }

    {
        qDebug() << qPrintable(BuildConfig.LAUNCHER_DISPLAYNAME) << ", (c) 2022-2023 "
                 << qPrintable(QString(BuildConfig.LAUNCHER_COPYRIGHT).replace("\n", ", "));
        qDebug() << "Version                    : " << BuildConfig.printableVersionString();
        qDebug() << "Platform                   : " << BuildConfig.BUILD_PLATFORM;
        qDebug() << "Git commit                 : " << BuildConfig.GIT_COMMIT;
        qDebug() << "Git refspec                : " << BuildConfig.GIT_REFSPEC;
        qDebug() << "Compiled for               : " << BuildConfig.systemID();
        qDebug() << "Compiled by                : " << BuildConfig.compilerID();
        qDebug() << "Build Artifact             : " << BuildConfig.BUILD_ARTIFACT;
        qDebug() << "Updates Enabled           : " << (updaterEnabled() ? "Yes" : "No");
        if (adjustedBy.size()) {
            qDebug() << "Work dir before adjustment : " << origcwdPath;
            qDebug() << "Work dir after adjustment  : " << QDir::currentPath();
            qDebug() << "Adjusted by                : " << adjustedBy;
        } else {
            qDebug() << "Work dir                   : " << QDir::currentPath();
        }
        qDebug() << "Binary path                : " << binPath;
        qDebug() << "Application root path      : " << m_rootPath;
        if (!m_instanceIdToLaunch.isEmpty()) {
            qDebug() << "ID of instance to launch   : " << m_instanceIdToLaunch;
        }
        if (!m_serverToJoin.isEmpty()) {
            qDebug() << "Address of server to join  :" << m_serverToJoin;
        }
        qDebug() << "<> Paths set.";
    }

    if (m_liveCheck) {
        QFile check(liveCheckFile);
        if (check.open(QIODevice::WriteOnly | QIODevice::Truncate)) {
            auto payload = appID.toString().toUtf8();
            if (check.write(payload) == payload.size()) {
                check.close();
            } else {
                qWarning() << "Could not write into" << liveCheckFile << "!";
                check.remove();  // also closes file!
            }
        } else {
            qWarning() << "Could not open" << liveCheckFile << "for writing!";
        }
    }

    // Initialize application settings
    {
        // Provide a fallback for migration from PolyMC
        m_settings.reset(new INISettingsObject({ BuildConfig.LAUNCHER_CONFIGFILE, "polymc.cfg", "multimc.cfg" }, this));

        // Theming
        m_settings->registerSetting("IconTheme", QString());
        m_settings->registerSetting("ApplicationTheme", QString());
        m_settings->registerSetting("BackgroundCat", QString("kitteh"));

        // Remembered state
        m_settings->registerSetting("LastUsedGroupForNewInstance", QString());

        m_settings->registerSetting("MenuBarInsteadOfToolBar", false);

        QString defaultMonospace;
        int defaultSize = 11;
#ifdef Q_OS_WIN32
        defaultMonospace = "Courier";
        defaultSize = 10;
#elif defined(Q_OS_MAC)
        defaultMonospace = "Menlo";
#else
        defaultMonospace = "Monospace";
#endif

        // resolve the font so the default actually matches
        QFont consoleFont;
        consoleFont.setFamily(defaultMonospace);
        consoleFont.setStyleHint(QFont::Monospace);
        consoleFont.setFixedPitch(true);
        QFontInfo consoleFontInfo(consoleFont);
        QString resolvedDefaultMonospace = consoleFontInfo.family();
        QFont resolvedFont(resolvedDefaultMonospace);
        qDebug() << "Detected default console font:" << resolvedDefaultMonospace
                 << ", substitutions:" << resolvedFont.substitutions().join(',');

        m_settings->registerSetting("ConsoleFont", resolvedDefaultMonospace);
        m_settings->registerSetting("ConsoleFontSize", defaultSize);
        m_settings->registerSetting("ConsoleMaxLines", 100000);
        m_settings->registerSetting("ConsoleOverflowStop", true);

        // Folders
        m_settings->registerSetting("InstanceDir", "instances");
        m_settings->registerSetting({ "CentralModsDir", "ModsDir" }, "mods");
        m_settings->registerSetting("IconsDir", "icons");
        m_settings->registerSetting("DownloadsDir", QStandardPaths::writableLocation(QStandardPaths::DownloadLocation));
        m_settings->registerSetting("DownloadsDirWatchRecursive", false);

        // Editors
        m_settings->registerSetting("JsonEditor", QString());

        // Language
        m_settings->registerSetting("Language", QString());
        m_settings->registerSetting("UseSystemLocale", false);

        // Console
        m_settings->registerSetting("ShowConsole", false);
        m_settings->registerSetting("AutoCloseConsole", false);
        m_settings->registerSetting("ShowConsoleOnError", true);
        m_settings->registerSetting("LogPrePostOutput", true);

        // Window Size
        m_settings->registerSetting({ "LaunchMaximized", "MCWindowMaximize" }, false);
        m_settings->registerSetting({ "MinecraftWinWidth", "MCWindowWidth" }, 854);
        m_settings->registerSetting({ "MinecraftWinHeight", "MCWindowHeight" }, 480);

        // Proxy Settings
        m_settings->registerSetting("ProxyType", "None");
        m_settings->registerSetting({ "ProxyAddr", "ProxyHostName" }, "127.0.0.1");
        m_settings->registerSetting("ProxyPort", 8080);
        m_settings->registerSetting({ "ProxyUser", "ProxyUsername" }, "");
        m_settings->registerSetting({ "ProxyPass", "ProxyPassword" }, "");

        // Memory
        m_settings->registerSetting({ "MinMemAlloc", "MinMemoryAlloc" }, 512);
        m_settings->registerSetting({ "MaxMemAlloc", "MaxMemoryAlloc" }, suitableMaxMem());
        m_settings->registerSetting("PermGen", 128);

        // Java Settings
        m_settings->registerSetting("JavaPath", "");
        m_settings->registerSetting("JavaSignature", "");
        m_settings->registerSetting("JavaArchitecture", "");
        m_settings->registerSetting("JavaRealArchitecture", "");
        m_settings->registerSetting("JavaVersion", "");
        m_settings->registerSetting("JavaVendor", "");
        m_settings->registerSetting("LastHostname", "");
        m_settings->registerSetting("JvmArgs", "");
        m_settings->registerSetting("IgnoreJavaCompatibility", false);
        m_settings->registerSetting("IgnoreJavaWizard", false);

        // Native library workarounds
        m_settings->registerSetting("UseNativeOpenAL", false);
        m_settings->registerSetting("CustomOpenALPath", "");
        m_settings->registerSetting("UseNativeGLFW", false);
        m_settings->registerSetting("CustomGLFWPath", "");

        // Peformance related options
        m_settings->registerSetting("EnableFeralGamemode", false);
        m_settings->registerSetting("EnableMangoHud", false);
        m_settings->registerSetting("UseDiscreteGpu", false);

        // Game time
        m_settings->registerSetting("ShowGameTime", true);
        m_settings->registerSetting("ShowGlobalGameTime", true);
        m_settings->registerSetting("RecordGameTime", true);
        m_settings->registerSetting("ShowGameTimeWithoutDays", false);

        // Minecraft mods
        m_settings->registerSetting("ModMetadataDisabled", false);

        // Minecraft offline player name
        m_settings->registerSetting("LastOfflinePlayerName", "");

        // Wrapper command for launch
        m_settings->registerSetting("WrapperCommand", "");

        // Custom Commands
        m_settings->registerSetting({ "PreLaunchCommand", "PreLaunchCmd" }, "");
        m_settings->registerSetting({ "PostExitCommand", "PostExitCmd" }, "");

        // The cat
        m_settings->registerSetting("TheCat", false);

        m_settings->registerSetting("ToolbarsLocked", false);

        m_settings->registerSetting("InstSortMode", "Name");
        m_settings->registerSetting("SelectedInstance", QString());

        // Window state and geometry
        m_settings->registerSetting("MainWindowState", "");
        m_settings->registerSetting("MainWindowGeometry", "");

        m_settings->registerSetting("ConsoleWindowState", "");
        m_settings->registerSetting("ConsoleWindowGeometry", "");

        m_settings->registerSetting("SettingsGeometry", "");

        m_settings->registerSetting("PagedGeometry", "");

        m_settings->registerSetting("NewInstanceGeometry", "");

        m_settings->registerSetting("UpdateDialogGeometry", "");

        m_settings->registerSetting("ModDownloadGeometry", "");
        m_settings->registerSetting("RPDownloadGeometry", "");
        m_settings->registerSetting("TPDownloadGeometry", "");
        m_settings->registerSetting("ShaderDownloadGeometry", "");

        // HACK: This code feels so stupid is there a less stupid way of doing this?
        {
            m_settings->registerSetting("PastebinURL", "");
            m_settings->registerSetting("PastebinType", PasteUpload::PasteType::Mclogs);
            m_settings->registerSetting("PastebinCustomAPIBase", "");

            QString pastebinURL = m_settings->get("PastebinURL").toString();

            bool userHadDefaultPastebin = pastebinURL == "https://0x0.st";
            if (!pastebinURL.isEmpty() && !userHadDefaultPastebin) {
                m_settings->set("PastebinType", PasteUpload::PasteType::NullPointer);
                m_settings->set("PastebinCustomAPIBase", pastebinURL);
                m_settings->reset("PastebinURL");
            }

            bool ok;
            int pasteType = m_settings->get("PastebinType").toInt(&ok);
            // If PastebinType is invalid then reset the related settings.
            if (!ok || !(PasteUpload::PasteType::First <= pasteType && pasteType <= PasteUpload::PasteType::Last)) {
                m_settings->reset("PastebinType");
                m_settings->reset("PastebinCustomAPIBase");
            }
        }
        {
            // Meta URL
            m_settings->registerSetting("MetaURLOverride", "");

            QUrl metaUrl(m_settings->get("MetaURLOverride").toString());

            // get rid of invalid meta urls
            if (!metaUrl.isValid() || (metaUrl.scheme() != "http" && metaUrl.scheme() != "https"))
                m_settings->reset("MetaURLOverride");
        }

        m_settings->registerSetting("CloseAfterLaunch", false);
        m_settings->registerSetting("QuitAfterGameStop", false);

        // Custom Microsoft Authentication Client ID
        m_settings->registerSetting("MSAClientIDOverride", "");

        // Custom Flame API Key
        {
            m_settings->registerSetting("CFKeyOverride", "");
            m_settings->registerSetting("FlameKeyOverride", "");

            QString flameKey = m_settings->get("CFKeyOverride").toString();

            if (!flameKey.isEmpty())
                m_settings->set("FlameKeyOverride", flameKey);
            m_settings->reset("CFKeyOverride");
        }
        m_settings->registerSetting("ModrinthToken", "");
        m_settings->registerSetting("UserAgentOverride", "");

        // Init page provider
        {
            m_globalSettingsProvider = std::make_shared<GenericPageProvider>(tr("Settings"));
            m_globalSettingsProvider->addPage<LauncherPage>();
            m_globalSettingsProvider->addPage<MinecraftPage>();
            m_globalSettingsProvider->addPage<JavaPage>();
            m_globalSettingsProvider->addPage<LanguagePage>();
            m_globalSettingsProvider->addPage<CustomCommandsPage>();
            m_globalSettingsProvider->addPage<ProxyPage>();
            m_globalSettingsProvider->addPage<ExternalToolsPage>();
            m_globalSettingsProvider->addPage<AccountListPage>();
            m_globalSettingsProvider->addPage<APIPage>();
        }

        PixmapCache::setInstance(new PixmapCache(this));

        qDebug() << "<> Settings loaded.";
    }

#ifndef QT_NO_ACCESSIBILITY
    QAccessible::installFactory(groupViewAccessibleFactory);
#endif /* !QT_NO_ACCESSIBILITY */

    // initialize network access and proxy setup
    {
        m_network.reset(new QNetworkAccessManager());
        QString proxyTypeStr = settings()->get("ProxyType").toString();
        QString addr = settings()->get("ProxyAddr").toString();
        int port = settings()->get("ProxyPort").value<qint16>();
        QString user = settings()->get("ProxyUser").toString();
        QString pass = settings()->get("ProxyPass").toString();
        updateProxySettings(proxyTypeStr, addr, port, user, pass);
        qDebug() << "<> Network done.";
    }

    // load translations
    {
        m_translations.reset(new TranslationsModel("translations"));
        auto bcp47Name = m_settings->get("Language").toString();
        m_translations->selectLanguage(bcp47Name);
        qDebug() << "Your language is" << bcp47Name;
        qDebug() << "<> Translations loaded.";
    }

    // Instance icons
    {
        auto setting = APPLICATION->settings()->getSetting("IconsDir");
        QStringList instFolders = { ":/icons/multimc/32x32/instances/", ":/icons/multimc/50x50/instances/",
                                    ":/icons/multimc/128x128/instances/", ":/icons/multimc/scalable/instances/" };
        m_icons.reset(new IconList(instFolders, setting->get().toString()));
        connect(setting.get(), &Setting::SettingChanged,
                [&](const Setting&, QVariant value) { m_icons->directoryChanged(value.toString()); });
        qDebug() << "<> Instance icons intialized.";
    }

    // Themes
    m_themeManager = std::make_unique<ThemeManager>();

    // initialize and load all instances
    {
        auto InstDirSetting = m_settings->getSetting("InstanceDir");
        // instance path: check for problems with '!' in instance path and warn the user in the log
        // and remember that we have to show him a dialog when the gui starts (if it does so)
        QString instDir = InstDirSetting->get().toString();
        qDebug() << "Instance path              : " << instDir;
        if (FS::checkProblemticPathJava(QDir(instDir))) {
            qWarning() << "Your instance path contains \'!\' and this is known to cause java problems!";
        }
        m_instances.reset(new InstanceList(m_settings, instDir, this));
        connect(InstDirSetting.get(), &Setting::SettingChanged, m_instances.get(), &InstanceList::on_InstFolderChanged);
        qDebug() << "Loading Instances...";
        m_instances->loadList();
        qDebug() << "<> Instances loaded.";
    }

    // and accounts
    {
        m_accounts.reset(new AccountList(this));
        qDebug() << "Loading accounts...";
        m_accounts->setListFilePath("accounts.json", true);
        m_accounts->loadList();
        m_accounts->fillQueue();
        qDebug() << "<> Accounts loaded.";
    }

    // init the http meta cache
    {
        m_metacache.reset(new HttpMetaCache("metacache"));
        m_metacache->addBase("asset_indexes", QDir("assets/indexes").absolutePath());
        m_metacache->addBase("asset_objects", QDir("assets/objects").absolutePath());
        m_metacache->addBase("versions", QDir("versions").absolutePath());
        m_metacache->addBase("libraries", QDir("libraries").absolutePath());
        m_metacache->addBase("minecraftforge", QDir("mods/minecraftforge").absolutePath());
        m_metacache->addBase("fmllibs", QDir("mods/minecraftforge/libs").absolutePath());
        m_metacache->addBase("liteloader", QDir("mods/liteloader").absolutePath());
        m_metacache->addBase("general", QDir("cache").absolutePath());
        m_metacache->addBase("ATLauncherPacks", QDir("cache/ATLauncherPacks").absolutePath());
        m_metacache->addBase("FTBPacks", QDir("cache/FTBPacks").absolutePath());
        m_metacache->addBase("ModpacksCHPacks", QDir("cache/ModpacksCHPacks").absolutePath());
        m_metacache->addBase("TechnicPacks", QDir("cache/TechnicPacks").absolutePath());
        m_metacache->addBase("FlamePacks", QDir("cache/FlamePacks").absolutePath());
        m_metacache->addBase("FlameMods", QDir("cache/FlameMods").absolutePath());
        m_metacache->addBase("ModrinthPacks", QDir("cache/ModrinthPacks").absolutePath());
        m_metacache->addBase("ModrinthModpacks", QDir("cache/ModrinthModpacks").absolutePath());
        m_metacache->addBase("root", QDir::currentPath());
        m_metacache->addBase("translations", QDir("translations").absolutePath());
        m_metacache->addBase("icons", QDir("cache/icons").absolutePath());
        m_metacache->addBase("meta", QDir("meta").absolutePath());
        m_metacache->Load();
        qDebug() << "<> Cache initialized.";
    }

    // now we have network, download translation updates
    m_translations->downloadIndex();

    // FIXME: what to do with these?
    m_profilers.insert("jprofiler", std::shared_ptr<BaseProfilerFactory>(new JProfilerFactory()));
    m_profilers.insert("jvisualvm", std::shared_ptr<BaseProfilerFactory>(new JVisualVMFactory()));
    for (auto profiler : m_profilers.values()) {
        profiler->registerSettings(m_settings);
    }

    // Create the MCEdit thing... why is this here?
    {
        m_mcedit.reset(new MCEditTool(m_settings));
    }

#ifdef Q_OS_MACOS
    connect(this, &Application::clickedOnDock, [this]() { this->showMainWindow(); });
#endif

    connect(this, &Application::aboutToQuit, [this]() {
        if (m_instances) {
            // save any remaining instance state
            m_instances->saveNow();
        }
        if (logFile) {
            logFile->flush();
            logFile->close();
        }
    });

    updateCapabilities();

<<<<<<< HEAD
    // check update locks
    {
        auto update_log_path = FS::PathCombine(m_dataPath, "logs", "prism_launcher_update.log");

        auto update_lock = QFileInfo(FS::PathCombine(m_dataPath, ".prism_launcher_update.lock"));
        if (update_lock.exists()) {
            auto [timestamp, from, to, target, data_path] = read_lock_File(update_lock.absoluteFilePath());
            auto infoMsg = tr("This installation has a update lock file present at: %1\n"
                              "\n"
                              "Timestamp: %2\n"
                              "Updating from version %3 to %4\n"
                              "Target install path: %5\n"
                              "Data Path: %6"
                              "\n"
                              "This likely means that a update attempt failed. Please ensure your installation is in working order before "
                              "proceeding.\n"
                              "Check the Prism Launcher updater log at: \n"
                              "%7\n"
                              "for details on the last update attempt.\n"
                              "\n"
                              "To delete this lock and proceed select \"Ignore\" below.")
                               .arg(update_lock.absoluteFilePath())
                               .arg(timestamp.toString(Qt::ISODate), from, to, target, data_path)
                               .arg(update_log_path);
            auto msgBox = QMessageBox(QMessageBox::Warning, tr("Update In Progress"), infoMsg, QMessageBox::Ignore | QMessageBox::Abort);
            msgBox.setDefaultButton(QMessageBox::Abort);
            msgBox.setModal(true);
            msgBox.setDetailedText(FS::read(update_log_path));
            msgBox.setMinimumWidth(460);
            msgBox.adjustSize();
            auto res = msgBox.exec();
            switch (res) {
                case QMessageBox::Ignore: {
                    FS::deletePath(update_lock.absoluteFilePath());
                    break;
                }
                case QMessageBox::Abort:
                    [[fallthrough]];
                default: {
                    qDebug() << "Exiting because update lockfile is present";
                    QMetaObject::invokeMethod(
                        this, []() { exit(1); }, Qt::QueuedConnection);
                    return;
                }
            }
        }

        auto update_fail_marker = QFileInfo(FS::PathCombine(m_dataPath, ".prism_launcher_update.fail"));
        if (update_fail_marker.exists()) {
            auto infoMsg = tr("An update attempt failed\n"
                              "\n"
                              "Please ensure your installation is in working order before "
                              "proceeding.\n"
                              "Check the Prism Launcher updater log at: \n"
                              "%1\n"
                              "for details on the last update attempt.")
                               .arg(update_log_path);
            auto msgBox = QMessageBox(QMessageBox::Warning, tr("Update Failed"), infoMsg, QMessageBox::Ignore | QMessageBox::Abort);
            msgBox.setDefaultButton(QMessageBox::Abort);
            msgBox.setModal(true);
            msgBox.setDetailedText(FS::read(update_log_path));
            msgBox.setMinimumWidth(460);
            msgBox.adjustSize();
            auto res = msgBox.exec();
            switch (res) {
                case QMessageBox::Ignore: {
                    FS::deletePath(update_fail_marker.absoluteFilePath());
                    break;
                }
                case QMessageBox::Abort:
                    [[fallthrough]];
                default: {
                    qDebug() << "Exiting because update lockfile is present";
                    QMetaObject::invokeMethod(
                        this, []() { exit(1); }, Qt::QueuedConnection);
                    return;
                }
            }
        }

        auto update_success_marker = QFileInfo(FS::PathCombine(m_dataPath, ".prism_launcher_update.success"));
        if (update_success_marker.exists()) {
            auto infoMsg = tr("Update succeeded\n"
                              "\n"
                              "You are now running %1 .\n"
                              "Check the Prism Launcher updater log at: \n"
                              "%1\n"
                              "for details.")
                               .arg(BuildConfig.printableVersionString())
                               .arg(update_log_path);
            auto msgBox = new QMessageBox(QMessageBox::Information, tr("Update Succeeded"), infoMsg, QMessageBox::Ok);
            msgBox->setDefaultButton(QMessageBox::Ok);
            msgBox->setDetailedText(FS::read(update_log_path));
            msgBox->setAttribute(Qt::WA_DeleteOnClose);
            msgBox->setMinimumWidth(460);
            msgBox->adjustSize();
            msgBox->open();
            FS::deletePath(update_success_marker.absoluteFilePath());
        }
    }
=======
    detectLibraries();
>>>>>>> b83fdbd1

    if (createSetupWizard()) {
        return;
    }

    m_themeManager->applyCurrentlySelectedTheme(true);
    performMainStartupAction();
}

bool Application::createSetupWizard()
{
    bool javaRequired = [&]() {
        bool ignoreJavaWizard = m_settings->get("IgnoreJavaWizard").toBool();
        if (ignoreJavaWizard) {
            return false;
        }
        QString currentHostName = QHostInfo::localHostName();
        QString oldHostName = settings()->get("LastHostname").toString();
        if (currentHostName != oldHostName) {
            settings()->set("LastHostname", currentHostName);
            return true;
        }
        QString currentJavaPath = settings()->get("JavaPath").toString();
        QString actualPath = FS::ResolveExecutable(currentJavaPath);
        if (actualPath.isNull()) {
            return true;
        }
        return false;
    }();
    bool languageRequired = settings()->get("Language").toString().isEmpty();
    bool pasteInterventionRequired = settings()->get("PastebinURL") != "";
    bool validWidgets = m_themeManager->isValidApplicationTheme(settings()->get("ApplicationTheme").toString());
    bool validIcons = m_themeManager->isValidIconTheme(settings()->get("IconTheme").toString());
    bool themeInterventionRequired = !validWidgets || !validIcons;
    bool wizardRequired = javaRequired || languageRequired || pasteInterventionRequired || themeInterventionRequired;

    if (wizardRequired) {
        // set default theme after going into theme wizard
        if (!validIcons)
            settings()->set("IconTheme", QString("pe_colored"));
        if (!validWidgets)
            settings()->set("ApplicationTheme", QString("system"));

        m_themeManager->applyCurrentlySelectedTheme(true);

        m_setupWizard = new SetupWizard(nullptr);
        if (languageRequired) {
            m_setupWizard->addPage(new LanguageWizardPage(m_setupWizard));
        }

        if (javaRequired) {
            m_setupWizard->addPage(new JavaWizardPage(m_setupWizard));
        }

        if (pasteInterventionRequired) {
            m_setupWizard->addPage(new PasteWizardPage(m_setupWizard));
        }

        if (themeInterventionRequired) {
            m_setupWizard->addPage(new ThemeWizardPage(m_setupWizard));
        }

        connect(m_setupWizard, &QDialog::finished, this, &Application::setupWizardFinished);
        m_setupWizard->show();
        return true;
    }
    return false;
}

bool Application::updaterEnabled()
{
#if defined(Q_OS_MAC)
    return BuildConfig.UPDATER_ENABLED;
#else
    return BuildConfig.UPDATER_ENABLED && QFileInfo(FS::PathCombine(m_rootPath, updaterBinaryName())).isFile();
#endif
}

QString Application::updaterBinaryName()
{
    auto exe_name = QStringLiteral("%1_updater").arg(BuildConfig.LAUNCHER_APP_BINARY_NAME);
#if defined Q_OS_WIN32
    exe_name.append(".exe");
#else
    exe_name.prepend("bin/");
#endif
    return exe_name;
}

bool Application::event(QEvent* event)
{
#ifdef Q_OS_MACOS
    if (event->type() == QEvent::ApplicationStateChange) {
        auto ev = static_cast<QApplicationStateChangeEvent*>(event);

        if (m_prevAppState == Qt::ApplicationActive && ev->applicationState() == Qt::ApplicationActive) {
            emit clickedOnDock();
        }
        m_prevAppState = ev->applicationState();
    }
#endif

    if (event->type() == QEvent::FileOpen) {
        auto ev = static_cast<QFileOpenEvent*>(event);
        m_mainWindow->processURLs({ ev->url() });
    }

    return QApplication::event(event);
}

void Application::setupWizardFinished(int status)
{
    qDebug() << "Wizard result =" << status;
    performMainStartupAction();
}

void Application::performMainStartupAction()
{
    m_status = Application::Initialized;
    if (!m_instanceIdToLaunch.isEmpty()) {
        auto inst = instances()->getInstanceById(m_instanceIdToLaunch);
        if (inst) {
            MinecraftServerTargetPtr serverToJoin = nullptr;
            MinecraftAccountPtr accountToUse = nullptr;

            qDebug() << "<> Instance" << m_instanceIdToLaunch << "launching";
            if (!m_serverToJoin.isEmpty()) {
                // FIXME: validate the server string
                serverToJoin.reset(new MinecraftServerTarget(MinecraftServerTarget::parse(m_serverToJoin)));
                qDebug() << "   Launching with server" << m_serverToJoin;
            }

            if (!m_profileToUse.isEmpty()) {
                accountToUse = accounts()->getAccountByProfileName(m_profileToUse);
                if (!accountToUse) {
                    return;
                }
                qDebug() << "   Launching with account" << m_profileToUse;
            }

            launch(inst, true, false, serverToJoin, accountToUse);
            return;
        }
    }
    if (!m_instanceIdToShowWindowOf.isEmpty()) {
        auto inst = instances()->getInstanceById(m_instanceIdToShowWindowOf);
        if (inst) {
            qDebug() << "<> Showing window of instance " << m_instanceIdToShowWindowOf;
            showInstanceWindow(inst);
            return;
        }
    }
    if (!m_mainWindow) {
        // normal main window
        showMainWindow(false);
        qDebug() << "<> Main window shown.";
    }
<<<<<<< HEAD

    // initialize the updater
    if (updaterEnabled()) {
        qDebug() << "Initializing updater";
#ifdef Q_OS_MAC
#if defined(SPARKLE_ENABLED)
        m_updater.reset(new MacSparkleUpdater());
#endif
#else
        m_updater.reset(new PrismExternalUpdater(m_mainWindow, m_rootPath, m_dataPath));
#endif
        qDebug() << "<> Updater started.";
    }

    if (!m_zipsToImport.isEmpty()) {
        qDebug() << "<> Importing from zip:" << m_zipsToImport;
        m_mainWindow->processURLs(m_zipsToImport);
=======
    if (!m_urlsToImport.isEmpty()) {
        qDebug() << "<> Importing from url:" << m_urlsToImport;
        m_mainWindow->processURLs(m_urlsToImport);
>>>>>>> b83fdbd1
    }
}

void Application::showFatalErrorMessage(const QString& title, const QString& content)
{
    m_status = Application::Failed;
    auto dialog = CustomMessageBox::selectable(nullptr, title, content, QMessageBox::Critical);
    dialog->exec();
}

Application::~Application()
{
    // Shut down logger by setting the logger function to nothing
    qInstallMessageHandler(nullptr);

#if defined Q_OS_WIN32
    // Detach from Windows console
    if (consoleAttached) {
        fclose(stdout);
        fclose(stdin);
        fclose(stderr);
        FreeConsole();
    }
#endif
}

void Application::messageReceived(const QByteArray& message)
{
    if (status() != Initialized) {
        qDebug() << "Received message" << message << "while still initializing. It will be ignored.";
        return;
    }

    ApplicationMessage received;
    received.parse(message);

    auto& command = received.command;

    if (command == "activate") {
        showMainWindow();
    } else if (command == "import") {
        QString url = received.args["url"];
        if (url.isEmpty()) {
            qWarning() << "Received" << command << "message without a zip path/URL.";
            return;
        }
        m_mainWindow->processURLs({ normalizeImportUrl(url) });
    } else if (command == "launch") {
        QString id = received.args["id"];
        QString server = received.args["server"];
        QString profile = received.args["profile"];

        InstancePtr instance;
        if (!id.isEmpty()) {
            instance = instances()->getInstanceById(id);
            if (!instance) {
                qWarning() << "Launch command requires an valid instance ID. " << id << "resolves to nothing.";
                return;
            }
        } else {
            qWarning() << "Launch command called without an instance ID...";
            return;
        }

        MinecraftServerTargetPtr serverObject = nullptr;
        if (!server.isEmpty()) {
            serverObject = std::make_shared<MinecraftServerTarget>(MinecraftServerTarget::parse(server));
        }

        MinecraftAccountPtr accountObject;
        if (!profile.isEmpty()) {
            accountObject = accounts()->getAccountByProfileName(profile);
            if (!accountObject) {
                qWarning() << "Launch command requires the specified profile to be valid. " << profile
                           << "does not resolve to any account.";
                return;
            }
        }

        launch(instance, true, false, serverObject, accountObject);
    } else {
        qWarning() << "Received invalid message" << message;
    }
}

std::shared_ptr<TranslationsModel> Application::translations()
{
    return m_translations;
}

std::shared_ptr<JavaInstallList> Application::javalist()
{
    if (!m_javalist) {
        m_javalist.reset(new JavaInstallList());
    }
    return m_javalist;
}

QIcon Application::getThemedIcon(const QString& name)
{
    if (name == "logo") {
        return QIcon(":/" + BuildConfig.LAUNCHER_SVGFILENAME);
    }
    return QIcon::fromTheme(name);
}

bool Application::openJsonEditor(const QString& filename)
{
    const QString file = QDir::current().absoluteFilePath(filename);
    if (m_settings->get("JsonEditor").toString().isEmpty()) {
        return DesktopServices::openUrl(QUrl::fromLocalFile(file));
    } else {
        // return DesktopServices::openFile(m_settings->get("JsonEditor").toString(), file);
        return DesktopServices::run(m_settings->get("JsonEditor").toString(), { file });
    }
}

bool Application::launch(InstancePtr instance,
                         bool online,
                         bool demo,
                         MinecraftServerTargetPtr serverToJoin,
                         MinecraftAccountPtr accountToUse)
{
    if (m_updateRunning) {
        qDebug() << "Cannot launch instances while an update is running. Please try again when updates are completed.";
    } else if (instance->canLaunch()) {
        auto& extras = m_instanceExtras[instance->id()];
        auto window = extras.window;
        if (window) {
            if (!window->saveAll()) {
                return false;
            }
        }
        auto& controller = extras.controller;
        controller.reset(new LaunchController());
        controller->setInstance(instance);
        controller->setOnline(online);
        controller->setDemo(demo);
        controller->setProfiler(profilers().value(instance->settings()->get("Profiler").toString(), nullptr).get());
        controller->setServerToJoin(serverToJoin);
        controller->setAccountToUse(accountToUse);
        if (window) {
            controller->setParentWidget(window);
        } else if (m_mainWindow) {
            controller->setParentWidget(m_mainWindow);
        }
        connect(controller.get(), &LaunchController::succeeded, this, &Application::controllerSucceeded);
        connect(controller.get(), &LaunchController::failed, this, &Application::controllerFailed);
        connect(controller.get(), &LaunchController::aborted, this, [this] { controllerFailed(tr("Aborted")); });
        addRunningInstance();
        controller->start();
        return true;
    } else if (instance->isRunning()) {
        showInstanceWindow(instance, "console");
        return true;
    } else if (instance->canEdit()) {
        showInstanceWindow(instance);
        return true;
    }
    return false;
}

bool Application::kill(InstancePtr instance)
{
    if (!instance->isRunning()) {
        qWarning() << "Attempted to kill instance" << instance->id() << ", which isn't running.";
        return false;
    }
    auto& extras = m_instanceExtras[instance->id()];
    // NOTE: copy of the shared pointer keeps it alive
    auto controller = extras.controller;
    if (controller) {
        return controller->abort();
    }
    return true;
}

void Application::closeCurrentWindow()
{
    if (focusWindow())
        focusWindow()->close();
}

void Application::addRunningInstance()
{
    m_runningInstances++;
    if (m_runningInstances == 1) {
        emit updateAllowedChanged(false);
    }
}

void Application::subRunningInstance()
{
    if (m_runningInstances == 0) {
        qCritical() << "Something went really wrong and we now have less than 0 running instances... WTF";
        return;
    }
    m_runningInstances--;
    if (m_runningInstances == 0) {
        emit updateAllowedChanged(true);
    }
}

bool Application::shouldExitNow() const
{
    return m_runningInstances == 0 && m_openWindows == 0;
}

bool Application::updatesAreAllowed()
{
    return m_runningInstances == 0;
}

void Application::updateIsRunning(bool running)
{
    m_updateRunning = running;
}

void Application::controllerSucceeded()
{
    auto controller = qobject_cast<LaunchController*>(QObject::sender());
    if (!controller)
        return;
    auto id = controller->id();
    auto& extras = m_instanceExtras[id];

    // on success, do...
    if (controller->instance()->settings()->get("AutoCloseConsole").toBool()) {
        if (extras.window) {
            extras.window->close();
        }
    }
    extras.controller.reset();
    subRunningInstance();

    // quit when there are no more windows.
    if (shouldExitNow()) {
        m_status = Status::Succeeded;
        exit(0);
    }
}

void Application::controllerFailed(const QString& error)
{
    Q_UNUSED(error);
    auto controller = qobject_cast<LaunchController*>(QObject::sender());
    if (!controller)
        return;
    auto id = controller->id();
    auto& extras = m_instanceExtras[id];

    // on failure, do... nothing
    extras.controller.reset();
    subRunningInstance();

    // quit when there are no more windows.
    if (shouldExitNow()) {
        m_status = Status::Failed;
        exit(1);
    }
}

void Application::ShowGlobalSettings(class QWidget* parent, QString open_page)
{
    if (!m_globalSettingsProvider) {
        return;
    }
    emit globalSettingsAboutToOpen();
    {
        SettingsObject::Lock lock(APPLICATION->settings());
        PageDialog dlg(m_globalSettingsProvider.get(), open_page, parent);
        dlg.exec();
    }
    emit globalSettingsClosed();
}

MainWindow* Application::showMainWindow(bool minimized)
{
    if (m_mainWindow) {
        m_mainWindow->setWindowState(m_mainWindow->windowState() & ~Qt::WindowMinimized);
        m_mainWindow->raise();
        m_mainWindow->activateWindow();
    } else {
        m_mainWindow = new MainWindow();
        m_mainWindow->restoreState(QByteArray::fromBase64(APPLICATION->settings()->get("MainWindowState").toByteArray()));
        m_mainWindow->restoreGeometry(QByteArray::fromBase64(APPLICATION->settings()->get("MainWindowGeometry").toByteArray()));

        if (minimized) {
            m_mainWindow->showMinimized();
        } else {
            m_mainWindow->show();
        }

        m_mainWindow->checkInstancePathForProblems();
        connect(this, &Application::updateAllowedChanged, m_mainWindow, &MainWindow::updatesAllowedChanged);
        connect(m_mainWindow, &MainWindow::isClosing, this, &Application::on_windowClose);
        m_openWindows++;
    }
    return m_mainWindow;
}

InstanceWindow* Application::showInstanceWindow(InstancePtr instance, QString page)
{
    if (!instance)
        return nullptr;
    auto id = instance->id();
    auto& extras = m_instanceExtras[id];
    auto& window = extras.window;

    if (window) {
        window->raise();
        window->activateWindow();
    } else {
        window = new InstanceWindow(instance);
        m_openWindows++;
        connect(window, &InstanceWindow::isClosing, this, &Application::on_windowClose);
    }
    if (!page.isEmpty()) {
        window->selectPage(page);
    }
    if (extras.controller) {
        extras.controller->setParentWidget(window);
    }
    return window;
}

void Application::on_windowClose()
{
    m_openWindows--;
    auto instWindow = qobject_cast<InstanceWindow*>(QObject::sender());
    if (instWindow) {
        auto& extras = m_instanceExtras[instWindow->instanceId()];
        extras.window = nullptr;
        if (extras.controller) {
            extras.controller->setParentWidget(m_mainWindow);
        }
    }
    auto mainWindow = qobject_cast<MainWindow*>(QObject::sender());
    if (mainWindow) {
        m_mainWindow = nullptr;
    }
    // quit when there are no more windows.
    if (shouldExitNow()) {
        exit(0);
    }
}

void Application::updateProxySettings(QString proxyTypeStr, QString addr, int port, QString user, QString password)
{
    // Set the application proxy settings.
    if (proxyTypeStr == "SOCKS5") {
        QNetworkProxy::setApplicationProxy(QNetworkProxy(QNetworkProxy::Socks5Proxy, addr, port, user, password));
    } else if (proxyTypeStr == "HTTP") {
        QNetworkProxy::setApplicationProxy(QNetworkProxy(QNetworkProxy::HttpProxy, addr, port, user, password));
    } else if (proxyTypeStr == "None") {
        // If we have no proxy set, set no proxy and return.
        QNetworkProxy::setApplicationProxy(QNetworkProxy(QNetworkProxy::NoProxy));
    } else {
        // If we have "Default" selected, set Qt to use the system proxy settings.
        QNetworkProxyFactory::setUseSystemConfiguration(true);
    }

    qDebug() << "Detecting proxy settings...";
    QNetworkProxy proxy = QNetworkProxy::applicationProxy();
    m_network->setProxy(proxy);

    QString proxyDesc;
    if (proxy.type() == QNetworkProxy::NoProxy) {
        qDebug() << "Using no proxy is an option!";
        return;
    }
    switch (proxy.type()) {
        case QNetworkProxy::DefaultProxy:
            proxyDesc = "Default proxy: ";
            break;
        case QNetworkProxy::Socks5Proxy:
            proxyDesc = "Socks5 proxy: ";
            break;
        case QNetworkProxy::HttpProxy:
            proxyDesc = "HTTP proxy: ";
            break;
        case QNetworkProxy::HttpCachingProxy:
            proxyDesc = "HTTP caching: ";
            break;
        case QNetworkProxy::FtpCachingProxy:
            proxyDesc = "FTP caching: ";
            break;
        default:
            proxyDesc = "DERP proxy: ";
            break;
    }
    proxyDesc += QString("%1:%2").arg(proxy.hostName()).arg(proxy.port());
    qDebug() << proxyDesc;
}

shared_qobject_ptr<HttpMetaCache> Application::metacache()
{
    return m_metacache;
}

shared_qobject_ptr<QNetworkAccessManager> Application::network()
{
    return m_network;
}

shared_qobject_ptr<Meta::Index> Application::metadataIndex()
{
    if (!m_metadataIndex) {
        m_metadataIndex.reset(new Meta::Index());
    }
    return m_metadataIndex;
}

void Application::updateCapabilities()
{
    m_capabilities = None;
    if (!getMSAClientID().isEmpty())
        m_capabilities |= SupportsMSA;
    if (!getFlameAPIKey().isEmpty())
        m_capabilities |= SupportsFlame;

#ifdef Q_OS_LINUX
    if (gamemode_query_status() >= 0)
        m_capabilities |= SupportsGameMode;

    if (!MangoHud::getLibraryString().isEmpty())
        m_capabilities |= SupportsMangoHud;
#endif
}

void Application::detectLibraries()
{
#ifdef Q_OS_LINUX
    m_detectedGLFWPath = MangoHud::findLibrary(BuildConfig.GLFW_LIBRARY_NAME);
    m_detectedOpenALPath = MangoHud::findLibrary(BuildConfig.OPENAL_LIBRARY_NAME);
    qDebug() << "Detected native libraries:" << m_detectedGLFWPath << m_detectedOpenALPath;
#endif
}

QString Application::getJarPath(QString jarFile)
{
    QStringList potentialPaths = {
#if defined(Q_OS_LINUX) || defined(Q_OS_FREEBSD) || defined(Q_OS_OPENBSD)
        FS::PathCombine(m_rootPath, "share", BuildConfig.LAUNCHER_NAME),
#endif
        FS::PathCombine(m_rootPath, "jars"),
        FS::PathCombine(applicationDirPath(), "jars"),
        FS::PathCombine(applicationDirPath(), "..", "jars")  // from inside build dir, for debuging
    };
    for (QString p : potentialPaths) {
        QString jarPath = FS::PathCombine(p, jarFile);
        if (QFileInfo(jarPath).isFile())
            return jarPath;
    }
    return {};
}

QString Application::getMSAClientID()
{
    QString clientIDOverride = m_settings->get("MSAClientIDOverride").toString();
    if (!clientIDOverride.isEmpty()) {
        return clientIDOverride;
    }

    return BuildConfig.MSA_CLIENT_ID;
}

QString Application::getFlameAPIKey()
{
    QString keyOverride = m_settings->get("FlameKeyOverride").toString();
    if (!keyOverride.isEmpty()) {
        return keyOverride;
    }

    return BuildConfig.FLAME_API_KEY;
}

QString Application::getModrinthAPIToken()
{
    QString tokenOverride = m_settings->get("ModrinthToken").toString();
    if (!tokenOverride.isEmpty())
        return tokenOverride;

    return QString();
}

QString Application::getUserAgent()
{
    QString uaOverride = m_settings->get("UserAgentOverride").toString();
    if (!uaOverride.isEmpty()) {
        return uaOverride.replace("$LAUNCHER_VER", BuildConfig.printableVersionString());
    }

    return BuildConfig.USER_AGENT;
}

QString Application::getUserAgentUncached()
{
    QString uaOverride = m_settings->get("UserAgentOverride").toString();
    if (!uaOverride.isEmpty()) {
        uaOverride += " (Uncached)";
        return uaOverride.replace("$LAUNCHER_VER", BuildConfig.printableVersionString());
    }

    return BuildConfig.USER_AGENT_UNCACHED;
}

int Application::suitableMaxMem()
{
    float totalRAM = (float)Sys::getSystemRam() / (float)Sys::mebibyte;
    int maxMemoryAlloc;

    // If totalRAM < 6GB, use (totalRAM / 1.5), else 4GB
    if (totalRAM < (4096 * 1.5))
        maxMemoryAlloc = (int)(totalRAM / 1.5);
    else
        maxMemoryAlloc = 4096;

    return maxMemoryAlloc;
}

bool Application::handleDataMigration(const QString& currentData,
                                      const QString& oldData,
                                      const QString& name,
                                      const QString& configFile) const
{
    QString nomigratePath = FS::PathCombine(currentData, name + "_nomigrate.txt");
    QStringList configPaths = { FS::PathCombine(oldData, configFile), FS::PathCombine(oldData, BuildConfig.LAUNCHER_CONFIGFILE) };

    QLocale locale;

    // Is there a valid config at the old location?
    bool configExists = false;
    for (QString configPath : configPaths) {
        configExists |= QFileInfo::exists(configPath);
    }

    if (!configExists || QFileInfo::exists(nomigratePath)) {
        qDebug() << "<> No migration needed from" << name;
        return false;
    }

    QString message;
    bool currentExists = QFileInfo::exists(FS::PathCombine(currentData, BuildConfig.LAUNCHER_CONFIGFILE));

    if (currentExists) {
        message = tr("Old data from %1 was found, but you already have existing data for %2. Sadly you will need to migrate yourself. Do "
                     "you want to be reminded of the pending data migration next time you start %2?")
                      .arg(name, BuildConfig.LAUNCHER_DISPLAYNAME);
    } else {
        message = tr("It looks like you used %1 before. Do you want to migrate your data to the new location of %2?")
                      .arg(name, BuildConfig.LAUNCHER_DISPLAYNAME);

        QFileInfo logInfo(FS::PathCombine(oldData, name + "-0.log"));
        if (logInfo.exists()) {
            QString lastModified = logInfo.lastModified().toString(locale.dateFormat());
            message = tr("It looks like you used %1 on %2 before. Do you want to migrate your data to the new location of %3?")
                          .arg(name, lastModified, BuildConfig.LAUNCHER_DISPLAYNAME);
        }
    }

    QMessageBox::StandardButton askMoveDialogue =
        QMessageBox::question(nullptr, BuildConfig.LAUNCHER_DISPLAYNAME, message, QMessageBox::Yes | QMessageBox::No, QMessageBox::Yes);

    auto setDoNotMigrate = [&nomigratePath] {
        QFile file(nomigratePath);
        file.open(QIODevice::WriteOnly);
    };

    // create no-migrate file if user doesn't want to migrate
    if (askMoveDialogue != QMessageBox::Yes) {
        qDebug() << "<> Migration declined for" << name;
        setDoNotMigrate();
        return currentExists;  // cancel further migrations, if we already have a data directory
    }

    if (!currentExists) {
        // Migrate!
        auto matcher = std::make_shared<MultiMatcher>();
        matcher->add(std::make_shared<SimplePrefixMatcher>(configFile));
        matcher->add(std::make_shared<SimplePrefixMatcher>(
            BuildConfig.LAUNCHER_CONFIGFILE));  // it's possible that we already used that directory before
        matcher->add(std::make_shared<SimplePrefixMatcher>("logs/"));
        matcher->add(std::make_shared<SimplePrefixMatcher>("accounts.json"));
        matcher->add(std::make_shared<SimplePrefixMatcher>("accounts/"));
        matcher->add(std::make_shared<SimplePrefixMatcher>("assets/"));
        matcher->add(std::make_shared<SimplePrefixMatcher>("icons/"));
        matcher->add(std::make_shared<SimplePrefixMatcher>("instances/"));
        matcher->add(std::make_shared<SimplePrefixMatcher>("libraries/"));
        matcher->add(std::make_shared<SimplePrefixMatcher>("mods/"));
        matcher->add(std::make_shared<SimplePrefixMatcher>("themes/"));

        ProgressDialog diag;
        DataMigrationTask task(nullptr, oldData, currentData, matcher);
        if (diag.execWithTask(&task)) {
            qDebug() << "<> Migration succeeded";
            setDoNotMigrate();
        } else {
            QString reason = task.failReason();
            QMessageBox::critical(nullptr, BuildConfig.LAUNCHER_DISPLAYNAME, tr("Migration failed! Reason: %1").arg(reason));
        }
    } else {
        qWarning() << "<> Migration was skipped, due to existing data";
    }
    return true;
}

void Application::triggerUpdateCheck()
{
    if (m_updater) {
        qDebug() << "Checking for updates.";
        m_updater->setBetaAllowed(false);  // There are no other channels than stable
        m_updater->checkForUpdates();
    } else {
        qDebug() << "Updater not available.";
    }
}

QUrl Application::normalizeImportUrl(QString const& url)
{
    auto local_file = QFileInfo(url);
    if (local_file.exists()) {
        return QUrl::fromLocalFile(local_file.absoluteFilePath());
    } else {
        return QUrl::fromUserInput(url);
    }
}<|MERGE_RESOLUTION|>--- conflicted
+++ resolved
@@ -874,7 +874,8 @@
 
     updateCapabilities();
 
-<<<<<<< HEAD
+    detectLibraries();
+  
     // check update locks
     {
         auto update_log_path = FS::PathCombine(m_dataPath, "logs", "prism_launcher_update.log");
@@ -975,9 +976,6 @@
             FS::deletePath(update_success_marker.absoluteFilePath());
         }
     }
-=======
-    detectLibraries();
->>>>>>> b83fdbd1
 
     if (createSetupWizard()) {
         return;
@@ -1135,7 +1133,6 @@
         showMainWindow(false);
         qDebug() << "<> Main window shown.";
     }
-<<<<<<< HEAD
 
     // initialize the updater
     if (updaterEnabled()) {
@@ -1150,14 +1147,9 @@
         qDebug() << "<> Updater started.";
     }
 
-    if (!m_zipsToImport.isEmpty()) {
-        qDebug() << "<> Importing from zip:" << m_zipsToImport;
-        m_mainWindow->processURLs(m_zipsToImport);
-=======
     if (!m_urlsToImport.isEmpty()) {
         qDebug() << "<> Importing from url:" << m_urlsToImport;
         m_mainWindow->processURLs(m_urlsToImport);
->>>>>>> b83fdbd1
     }
 }
 

project(application)

################################ FILES ################################

######## Sources and headers ########

set(CORE_SOURCES
    # LOGIC - Base classes and infrastructure
    BaseInstaller.h
    BaseInstaller.cpp
    BaseVersionList.h
    BaseVersionList.cpp
    InstanceList.h
    InstanceList.cpp
    InstanceTask.h
    InstanceTask.cpp
    LoggedProcess.h
    LoggedProcess.cpp
    MessageLevel.cpp
    MessageLevel.h
    BaseVersion.h
    BaseInstance.h
    BaseInstance.cpp
    NullInstance.h
    MMCZip.h
    MMCZip.cpp
    StringUtils.h
    StringUtils.cpp
    QVariantUtils.h
    RuntimeContext.h

    # Basic instance manipulation tasks (derived from InstanceTask)
    InstanceCreationTask.h
    InstanceCreationTask.cpp
    InstanceCopyPrefs.h
    InstanceCopyPrefs.cpp
    InstanceCopyTask.h
    InstanceCopyTask.cpp
    InstanceImportTask.h
    InstanceImportTask.cpp

    # Resource downloading task
    ResourceDownloadTask.h
    ResourceDownloadTask.cpp

    # Use tracking separate from memory management
    Usable.h

    # Prefix tree where node names are strings between separators
    SeparatorPrefixTree.h

    # String filters
    Filter.h
    Filter.cpp

    # JSON parsing helpers
    Json.h
    Json.cpp

    FileSystem.h
    FileSystem.cpp

    Exception.h

    # RW lock protected map
    RWStorage.h

    # A variable that has an implicit default value and keeps track of changes
    DefaultVariable.h

    # a smart pointer wrapper intended for safer use with Qt signal/slot mechanisms
    QObjectPtr.h

    # Compression support
    GZip.h
    GZip.cpp

    # Command line parameter parsing
    Commandline.h
    Commandline.cpp

    # Version number string support
    Version.h
    Version.cpp

    # A Recursive file system watcher
    RecursiveFileSystemWatcher.h
    RecursiveFileSystemWatcher.cpp

    # Time
    MMCTime.h
    MMCTime.cpp

    MTPixmapCache.h
)
if (UNIX AND NOT CYGWIN AND NOT APPLE)
set(CORE_SOURCES
    ${CORE_SOURCES}

    # MangoHud
    MangoHud.h
    MangoHud.cpp
    )
endif()

set(PATHMATCHER_SOURCES
    # Path matchers
    pathmatcher/FSTreeMatcher.h
    pathmatcher/IPathMatcher.h
    pathmatcher/MultiMatcher.h
    pathmatcher/RegexpMatcher.h
    pathmatcher/SimplePrefixMatcher.h
)

set(NET_SOURCES
    # network stuffs
    net/ByteArraySink.h
    net/ChecksumValidator.h
    net/Download.cpp
    net/Download.h
    net/FileSink.cpp
    net/FileSink.h
    net/HttpMetaCache.cpp
    net/HttpMetaCache.h
    net/MetaCacheSink.cpp
    net/MetaCacheSink.h
    net/Logging.h
    net/Logging.cpp
    net/NetAction.h
    net/NetJob.cpp
    net/NetJob.h
    net/NetUtils.h
    net/PasteUpload.cpp
    net/PasteUpload.h
    net/Sink.h
    net/Validator.h
    net/Upload.cpp
    net/Upload.h
    net/HeaderProxy.h
    net/RawHeaderProxy.h
    net/ApiHeaderProxy.h
<<<<<<< HEAD
    net/StaticHeaderProxy.h
=======
>>>>>>> 8f5bb982
    net/ApiDownload.h
    net/ApiDownload.cpp
    net/ApiUpload.cpp
    net/ApiUpload.h
    net/NetRequest.cpp
    net/NetRequest.h
)

# Game launch logic
set(LAUNCH_SOURCES
    launch/steps/CheckJava.cpp
    launch/steps/CheckJava.h
    launch/steps/LookupServerAddress.cpp
    launch/steps/LookupServerAddress.h
    launch/steps/PostLaunchCommand.cpp
    launch/steps/PostLaunchCommand.h
    launch/steps/PreLaunchCommand.cpp
    launch/steps/PreLaunchCommand.h
    launch/steps/TextPrint.cpp
    launch/steps/TextPrint.h
    launch/steps/Update.cpp
    launch/steps/Update.h
    launch/steps/QuitAfterGameStop.cpp
    launch/steps/QuitAfterGameStop.h
    launch/LaunchStep.cpp
    launch/LaunchStep.h
    launch/LaunchTask.cpp
    launch/LaunchTask.h
    launch/LogModel.cpp
    launch/LogModel.h
)

# Old update system
set(UPDATE_SOURCES
    updater/ExternalUpdater.h
)

set(MAC_UPDATE_SOURCES
    updater/MacSparkleUpdater.h
    updater/MacSparkleUpdater.mm
)

# Backend for the news bar... there's usually no news.
set(NEWS_SOURCES
    # News System
    news/NewsChecker.h
    news/NewsChecker.cpp
    news/NewsEntry.h
    news/NewsEntry.cpp
)

# Icon interface
set(ICONS_SOURCES
    # Icons System and related code
    icons/IconUtils.h
    icons/IconUtils.cpp
)

# Support for Minecraft instances and launch
set(MINECRAFT_SOURCES
    # Minecraft support
    minecraft/auth/AccountData.cpp
    minecraft/auth/AccountData.h
    minecraft/auth/AccountList.cpp
    minecraft/auth/AccountList.h
    minecraft/auth/AccountTask.cpp
    minecraft/auth/AccountTask.h
    minecraft/auth/AuthRequest.cpp
    minecraft/auth/AuthRequest.h
    minecraft/auth/AuthSession.cpp
    minecraft/auth/AuthSession.h
    minecraft/auth/AuthStep.cpp
    minecraft/auth/AuthStep.h
    minecraft/auth/MinecraftAccount.cpp
    minecraft/auth/MinecraftAccount.h
    minecraft/auth/Parsers.cpp
    minecraft/auth/Parsers.h
    minecraft/auth/Yggdrasil.cpp
    minecraft/auth/Yggdrasil.h

    minecraft/auth/flows/AuthFlow.cpp
    minecraft/auth/flows/AuthFlow.h
    minecraft/auth/flows/Mojang.cpp
    minecraft/auth/flows/Mojang.h
    minecraft/auth/flows/MSA.cpp
    minecraft/auth/flows/MSA.h
    minecraft/auth/flows/Offline.cpp
    minecraft/auth/flows/Offline.h

    minecraft/auth/steps/OfflineStep.cpp
    minecraft/auth/steps/OfflineStep.h
    minecraft/auth/steps/EntitlementsStep.cpp
    minecraft/auth/steps/EntitlementsStep.h
    minecraft/auth/steps/GetSkinStep.cpp
    minecraft/auth/steps/GetSkinStep.h
    minecraft/auth/steps/LauncherLoginStep.cpp
    minecraft/auth/steps/LauncherLoginStep.h
    minecraft/auth/steps/MigrationEligibilityStep.cpp
    minecraft/auth/steps/MigrationEligibilityStep.h
    minecraft/auth/steps/MinecraftProfileStep.cpp
    minecraft/auth/steps/MinecraftProfileStep.h
    minecraft/auth/steps/MinecraftProfileStepMojang.cpp
    minecraft/auth/steps/MinecraftProfileStepMojang.h
    minecraft/auth/steps/MSAStep.cpp
    minecraft/auth/steps/MSAStep.h
    minecraft/auth/steps/XboxAuthorizationStep.cpp
    minecraft/auth/steps/XboxAuthorizationStep.h
    minecraft/auth/steps/XboxProfileStep.cpp
    minecraft/auth/steps/XboxProfileStep.h
    minecraft/auth/steps/XboxUserStep.cpp
    minecraft/auth/steps/XboxUserStep.h
    minecraft/auth/steps/YggdrasilStep.cpp
    minecraft/auth/steps/YggdrasilStep.h

    minecraft/gameoptions/GameOptions.h
    minecraft/gameoptions/GameOptions.cpp

    minecraft/update/AssetUpdateTask.h
    minecraft/update/AssetUpdateTask.cpp
    minecraft/update/FMLLibrariesTask.cpp
    minecraft/update/FMLLibrariesTask.h
    minecraft/update/FoldersTask.cpp
    minecraft/update/FoldersTask.h
    minecraft/update/LibrariesTask.cpp
    minecraft/update/LibrariesTask.h

    minecraft/launch/ClaimAccount.cpp
    minecraft/launch/ClaimAccount.h
    minecraft/launch/CreateGameFolders.cpp
    minecraft/launch/CreateGameFolders.h
    minecraft/launch/ModMinecraftJar.cpp
    minecraft/launch/ModMinecraftJar.h
    minecraft/launch/ExtractNatives.cpp
    minecraft/launch/ExtractNatives.h
    minecraft/launch/LauncherPartLaunch.cpp
    minecraft/launch/LauncherPartLaunch.h
    minecraft/launch/MinecraftServerTarget.cpp
    minecraft/launch/MinecraftServerTarget.h
    minecraft/launch/PrintInstanceInfo.cpp
    minecraft/launch/PrintInstanceInfo.h
    minecraft/launch/ReconstructAssets.cpp
    minecraft/launch/ReconstructAssets.h
    minecraft/launch/ScanModFolders.cpp
    minecraft/launch/ScanModFolders.h
    minecraft/launch/VerifyJavaInstall.cpp
    minecraft/launch/VerifyJavaInstall.h

    minecraft/GradleSpecifier.h
    minecraft/MinecraftInstance.cpp
    minecraft/MinecraftInstance.h
    minecraft/LaunchProfile.cpp
    minecraft/LaunchProfile.h
    minecraft/Component.cpp
    minecraft/Component.h
    minecraft/PackProfile.cpp
    minecraft/PackProfile.h
    minecraft/ComponentUpdateTask.cpp
    minecraft/ComponentUpdateTask.h
    minecraft/MinecraftLoadAndCheck.h
    minecraft/MinecraftLoadAndCheck.cpp
    minecraft/MinecraftUpdate.h
    minecraft/MinecraftUpdate.cpp
    minecraft/MojangVersionFormat.cpp
    minecraft/MojangVersionFormat.h
    minecraft/Rule.cpp
    minecraft/Rule.h
    minecraft/OneSixVersionFormat.cpp
    minecraft/OneSixVersionFormat.h
    minecraft/ParseUtils.cpp
    minecraft/ParseUtils.h
    minecraft/ProfileUtils.cpp
    minecraft/ProfileUtils.h
    minecraft/Library.cpp
    minecraft/Library.h
    minecraft/MojangDownloadInfo.h
    minecraft/VanillaInstanceCreationTask.cpp
    minecraft/VanillaInstanceCreationTask.h
    minecraft/VersionFile.cpp
    minecraft/VersionFile.h
    minecraft/VersionFilterData.h
    minecraft/VersionFilterData.cpp
    minecraft/World.h
    minecraft/World.cpp
    minecraft/WorldList.h
    minecraft/WorldList.cpp

    minecraft/mod/MetadataHandler.h
    minecraft/mod/Mod.h
    minecraft/mod/Mod.cpp
    minecraft/mod/ModDetails.h
    minecraft/mod/ModFolderModel.h
    minecraft/mod/ModFolderModel.cpp
    minecraft/mod/Resource.h
    minecraft/mod/Resource.cpp
    minecraft/mod/ResourceFolderModel.h
    minecraft/mod/ResourceFolderModel.cpp
    minecraft/mod/DataPack.h
    minecraft/mod/DataPack.cpp
    minecraft/mod/ResourcePack.h
    minecraft/mod/ResourcePack.cpp
    minecraft/mod/ResourcePackFolderModel.h
    minecraft/mod/ResourcePackFolderModel.cpp
    minecraft/mod/TexturePack.h
    minecraft/mod/TexturePack.cpp
    minecraft/mod/ShaderPack.h
    minecraft/mod/ShaderPack.cpp
    minecraft/mod/WorldSave.h
    minecraft/mod/WorldSave.cpp
    minecraft/mod/TexturePackFolderModel.h
    minecraft/mod/TexturePackFolderModel.cpp
    minecraft/mod/ShaderPackFolderModel.h
    minecraft/mod/tasks/BasicFolderLoadTask.h
    minecraft/mod/tasks/ModFolderLoadTask.h
    minecraft/mod/tasks/ModFolderLoadTask.cpp
    minecraft/mod/tasks/LocalModParseTask.h
    minecraft/mod/tasks/LocalModParseTask.cpp
    minecraft/mod/tasks/LocalModUpdateTask.h
    minecraft/mod/tasks/LocalModUpdateTask.cpp
    minecraft/mod/tasks/LocalDataPackParseTask.h
    minecraft/mod/tasks/LocalDataPackParseTask.cpp
    minecraft/mod/tasks/LocalResourcePackParseTask.h
    minecraft/mod/tasks/LocalResourcePackParseTask.cpp
    minecraft/mod/tasks/LocalTexturePackParseTask.h
    minecraft/mod/tasks/LocalTexturePackParseTask.cpp
    minecraft/mod/tasks/LocalShaderPackParseTask.h
    minecraft/mod/tasks/LocalShaderPackParseTask.cpp
    minecraft/mod/tasks/LocalWorldSaveParseTask.h
    minecraft/mod/tasks/LocalWorldSaveParseTask.cpp
    minecraft/mod/tasks/LocalResourceParse.h
    minecraft/mod/tasks/LocalResourceParse.cpp
    minecraft/mod/tasks/GetModDependenciesTask.h
    minecraft/mod/tasks/GetModDependenciesTask.cpp

    # Assets
    minecraft/AssetsUtils.h
    minecraft/AssetsUtils.cpp

    # Minecraft services
    minecraft/services/CapeChange.cpp
    minecraft/services/CapeChange.h
    minecraft/services/SkinUpload.cpp
    minecraft/services/SkinUpload.h
    minecraft/services/SkinDelete.cpp
    minecraft/services/SkinDelete.h

    minecraft/Agent.h)

# the screenshots feature
set(SCREENSHOTS_SOURCES
    screenshots/Screenshot.h
    screenshots/ImgurUpload.h
    screenshots/ImgurUpload.cpp
    screenshots/ImgurAlbumCreation.h
    screenshots/ImgurAlbumCreation.cpp
)

set(TASKS_SOURCES
    # Tasks
    tasks/Task.h
    tasks/Task.cpp
    tasks/ConcurrentTask.h
    tasks/ConcurrentTask.cpp
    tasks/SequentialTask.h
    tasks/SequentialTask.cpp
    tasks/MultipleOptionsTask.h
    tasks/MultipleOptionsTask.cpp
)

set(SETTINGS_SOURCES
    # Settings
    settings/INIFile.cpp
    settings/INIFile.h
    settings/INISettingsObject.cpp
    settings/INISettingsObject.h
    settings/OverrideSetting.cpp
    settings/OverrideSetting.h
    settings/PassthroughSetting.cpp
    settings/PassthroughSetting.h
    settings/Setting.cpp
    settings/Setting.h
    settings/SettingsObject.cpp
    settings/SettingsObject.h
)

set(JAVA_SOURCES
    java/JavaChecker.h
    java/JavaChecker.cpp
    java/JavaCheckerJob.h
    java/JavaCheckerJob.cpp
    java/JavaInstall.h
    java/JavaInstall.cpp
    java/JavaInstallList.h
    java/JavaInstallList.cpp
    java/JavaUtils.h
    java/JavaUtils.cpp
    java/JavaVersion.h
    java/JavaVersion.cpp
)

set(TRANSLATIONS_SOURCES
    translations/TranslationsModel.h
    translations/TranslationsModel.cpp
    translations/POTranslator.h
    translations/POTranslator.cpp
)

set(TOOLS_SOURCES
    # Tools
    tools/BaseExternalTool.cpp
    tools/BaseExternalTool.h
    tools/BaseProfiler.cpp
    tools/BaseProfiler.h
    tools/JProfiler.cpp
    tools/JProfiler.h
    tools/JVisualVM.cpp
    tools/JVisualVM.h
    tools/MCEditTool.cpp
    tools/MCEditTool.h
)

set(META_SOURCES
    # Metadata sources
    meta/JsonFormat.cpp
    meta/JsonFormat.h
    meta/BaseEntity.cpp
    meta/BaseEntity.h
    meta/VersionList.cpp
    meta/VersionList.h
    meta/Version.cpp
    meta/Version.h
    meta/Index.cpp
    meta/Index.h
)

set(API_SOURCES
    modplatform/ModIndex.h
    modplatform/ModIndex.cpp

    modplatform/ResourceAPI.h

    modplatform/EnsureMetadataTask.h
    modplatform/EnsureMetadataTask.cpp

    modplatform/CheckUpdateTask.h

    modplatform/flame/FlameAPI.h
    modplatform/flame/FlameAPI.cpp
    modplatform/modrinth/ModrinthAPI.h
    modplatform/modrinth/ModrinthAPI.cpp
    modplatform/helpers/NetworkResourceAPI.h
    modplatform/helpers/NetworkResourceAPI.cpp
    modplatform/helpers/HashUtils.h
    modplatform/helpers/HashUtils.cpp
    modplatform/helpers/OverrideUtils.h
    modplatform/helpers/OverrideUtils.cpp

    modplatform/helpers/ExportToModList.h
    modplatform/helpers/ExportToModList.cpp
)

set(FTB_SOURCES
    modplatform/legacy_ftb/PackFetchTask.h
    modplatform/legacy_ftb/PackFetchTask.cpp
    modplatform/legacy_ftb/PackInstallTask.h
    modplatform/legacy_ftb/PackInstallTask.cpp
    modplatform/legacy_ftb/PrivatePackManager.h
    modplatform/legacy_ftb/PrivatePackManager.cpp

    modplatform/legacy_ftb/PackHelpers.h

    modplatform/import_ftb/PackInstallTask.h
    modplatform/import_ftb/PackInstallTask.cpp
    modplatform/import_ftb/PackHelpers.h
    modplatform/import_ftb/PackHelpers.cpp
)

set(FLAME_SOURCES
    # Flame
    modplatform/flame/FlamePackIndex.cpp
    modplatform/flame/FlamePackIndex.h
    modplatform/flame/FlameModIndex.cpp
    modplatform/flame/FlameModIndex.h
    modplatform/flame/PackManifest.h
    modplatform/flame/PackManifest.cpp
    modplatform/flame/FileResolvingTask.h
    modplatform/flame/FileResolvingTask.cpp
    modplatform/flame/FlameCheckUpdate.cpp
    modplatform/flame/FlameCheckUpdate.h
    modplatform/flame/FlameInstanceCreationTask.h
    modplatform/flame/FlameInstanceCreationTask.cpp
    modplatform/flame/FlamePackExportTask.h
    modplatform/flame/FlamePackExportTask.cpp
)

set(MODRINTH_SOURCES
    modplatform/modrinth/ModrinthPackIndex.cpp
    modplatform/modrinth/ModrinthPackIndex.h
    modplatform/modrinth/ModrinthPackManifest.cpp
    modplatform/modrinth/ModrinthPackManifest.h
    modplatform/modrinth/ModrinthCheckUpdate.cpp
    modplatform/modrinth/ModrinthCheckUpdate.h
    modplatform/modrinth/ModrinthInstanceCreationTask.cpp
    modplatform/modrinth/ModrinthInstanceCreationTask.h
    modplatform/modrinth/ModrinthPackExportTask.cpp
    modplatform/modrinth/ModrinthPackExportTask.h
)

set(PACKWIZ_SOURCES
    modplatform/packwiz/Packwiz.h
    modplatform/packwiz/Packwiz.cpp
)


set(TECHNIC_SOURCES
    modplatform/technic/SingleZipPackInstallTask.h
    modplatform/technic/SingleZipPackInstallTask.cpp
    modplatform/technic/SolderPackInstallTask.h
    modplatform/technic/SolderPackInstallTask.cpp
    modplatform/technic/SolderPackManifest.h
    modplatform/technic/SolderPackManifest.cpp
    modplatform/technic/TechnicPackProcessor.h
    modplatform/technic/TechnicPackProcessor.cpp
)

set(ATLAUNCHER_SOURCES
    modplatform/atlauncher/ATLPackIndex.cpp
    modplatform/atlauncher/ATLPackIndex.h
    modplatform/atlauncher/ATLPackInstallTask.cpp
    modplatform/atlauncher/ATLPackInstallTask.h
    modplatform/atlauncher/ATLPackManifest.cpp
    modplatform/atlauncher/ATLPackManifest.h
    modplatform/atlauncher/ATLShareCode.cpp
    modplatform/atlauncher/ATLShareCode.h
)

set(LINKEXE_SOURCES
    WindowsConsole.cpp
    WindowsConsole.h

    filelink/FileLink.h
    filelink/FileLink.cpp
    FileSystem.h
    FileSystem.cpp
    Exception.h
    StringUtils.h
    StringUtils.cpp
    DesktopServices.h
    DesktopServices.cpp
)

######## Logging categories ########

ecm_qt_declare_logging_category(CORE_SOURCES
    HEADER Logging.h
    IDENTIFIER authCredentials
    CATEGORY_NAME "launcher.auth.credentials"
    DEFAULT_SEVERITY Warning
    DESCRIPTION "Secrets and credentials for debugging purposes"
    EXPORT "${Launcher_Name}"
)

ecm_qt_export_logging_category(
    IDENTIFIER taskLogC
    CATEGORY_NAME "launcher.task"
    DEFAULT_SEVERITY Debug
    DESCRIPTION "Task actions"
    EXPORT "${Launcher_Name}"
)

ecm_qt_export_logging_category(
    IDENTIFIER taskNetLogC
    CATEGORY_NAME "launcher.task.net"
    DEFAULT_SEVERITY Debug
    DESCRIPTION "task network action"
    EXPORT "${Launcher_Name}"
)

ecm_qt_export_logging_category(
    IDENTIFIER taskDownloadLogC
    CATEGORY_NAME "launcher.task.net.download"
    DEFAULT_SEVERITY Debug
    DESCRIPTION "task network download actions"
    EXPORT "${Launcher_Name}"
)
ecm_qt_export_logging_category(
    IDENTIFIER taskUploadLogC
    CATEGORY_NAME "launcher.task.net.upload"
    DEFAULT_SEVERITY Debug
    DESCRIPTION "task network upload actions"
    EXPORT "${Launcher_Name}"
)

ecm_qt_export_logging_category(
    IDENTIFIER taskMetaCacheLogC
    CATEGORY_NAME "launcher.task.net.metacache"
    DEFAULT_SEVERITY Debug
    DESCRIPTION "task network meta-cache actions"
    EXPORT "${Launcher_Name}"
)

ecm_qt_export_logging_category(
    IDENTIFIER taskHttpMetaCacheLogC
    CATEGORY_NAME "launcher.task.net.metacache.http"
    DEFAULT_SEVERITY Debug
    DESCRIPTION "task network http meta-cache actions"
    EXPORT "${Launcher_Name}"
)



if(KDE_INSTALL_LOGGINGCATEGORIESDIR)  # only install if there is a standard path for this
    ecm_qt_install_logging_categories(
        EXPORT "${Launcher_Name}"
        DESTINATION "${KDE_INSTALL_LOGGINGCATEGORIESDIR}"
    )
endif()

################################ COMPILE ################################

set(LOGIC_SOURCES
    ${CORE_SOURCES}
    ${PATHMATCHER_SOURCES}
    ${NET_SOURCES}
    ${LAUNCH_SOURCES}
    ${UPDATE_SOURCES}
    ${NEWS_SOURCES}
    ${MINECRAFT_SOURCES}
    ${SCREENSHOTS_SOURCES}
    ${TASKS_SOURCES}
    ${SETTINGS_SOURCES}
    ${JAVA_SOURCES}
    ${TRANSLATIONS_SOURCES}
    ${TOOLS_SOURCES}
    ${META_SOURCES}
    ${ICONS_SOURCES}
    ${API_SOURCES}
    ${FTB_SOURCES}
    ${FLAME_SOURCES}
    ${MODRINTH_SOURCES}
    ${PACKWIZ_SOURCES}
    ${TECHNIC_SOURCES}
    ${ATLAUNCHER_SOURCES}
)

if(APPLE AND Launcher_ENABLE_UPDATER)
    set (LOGIC_SOURCES ${LOGIC_SOURCES} ${MAC_UPDATE_SOURCES})
endif()

SET(LAUNCHER_SOURCES
    # Application base
    Application.h
    Application.cpp
    DataMigrationTask.h
    DataMigrationTask.cpp
    ApplicationMessage.h
    ApplicationMessage.cpp

    # GUI - general utilities
    DesktopServices.h
    DesktopServices.cpp
    VersionProxyModel.h
    VersionProxyModel.cpp
    Markdown.h
    Markdown.cpp

    # Super secret!
    KonamiCode.h
    KonamiCode.cpp

    # Bundled resources
    resources/backgrounds/backgrounds.qrc
    resources/multimc/multimc.qrc
    resources/pe_dark/pe_dark.qrc
    resources/pe_light/pe_light.qrc
    resources/pe_colored/pe_colored.qrc
    resources/pe_blue/pe_blue.qrc
    resources/breeze_dark/breeze_dark.qrc
    resources/breeze_light/breeze_light.qrc
    resources/OSX/OSX.qrc
    resources/iOS/iOS.qrc
    resources/flat/flat.qrc
    resources/flat_white/flat_white.qrc
    resources/documents/documents.qrc
    ../${Launcher_Branding_LogoQRC}

    # Icons
    icons/MMCIcon.h
    icons/MMCIcon.cpp
    icons/IconList.h
    icons/IconList.cpp

    # GUI - windows
    ui/GuiUtil.h
    ui/GuiUtil.cpp
    ui/ColorCache.h
    ui/ColorCache.cpp
    ui/MainWindow.h
    ui/MainWindow.cpp
    ui/InstanceWindow.h
    ui/InstanceWindow.cpp

    # FIXME: maybe find a better home for this.
    SkinUtils.cpp
    SkinUtils.h
    FileIgnoreProxy.cpp
    FileIgnoreProxy.h
    FastFileIconProvider.cpp
    FastFileIconProvider.h

    # GUI - setup wizard
    ui/setupwizard/SetupWizard.h
    ui/setupwizard/SetupWizard.cpp
    ui/setupwizard/BaseWizardPage.h
    ui/setupwizard/JavaWizardPage.cpp
    ui/setupwizard/JavaWizardPage.h
    ui/setupwizard/LanguageWizardPage.cpp
    ui/setupwizard/LanguageWizardPage.h
    ui/setupwizard/PasteWizardPage.cpp
    ui/setupwizard/PasteWizardPage.h
    ui/setupwizard/ThemeWizardPage.cpp
    ui/setupwizard/ThemeWizardPage.h

    # GUI - themes
    ui/themes/FusionTheme.cpp
    ui/themes/FusionTheme.h
    ui/themes/BrightTheme.cpp
    ui/themes/BrightTheme.h
    ui/themes/CustomTheme.cpp
    ui/themes/CustomTheme.h
    ui/themes/DarkTheme.cpp
    ui/themes/DarkTheme.h
    ui/themes/ITheme.cpp
    ui/themes/ITheme.h
    ui/themes/SystemTheme.cpp
    ui/themes/SystemTheme.h
    ui/themes/IconTheme.cpp
    ui/themes/IconTheme.h
    ui/themes/ThemeManager.cpp
    ui/themes/ThemeManager.h
    ui/themes/CatPack.cpp
    ui/themes/CatPack.h

    # Processes
    LaunchController.h
    LaunchController.cpp

    # page provider for instances
    InstancePageProvider.h

    # Common java checking UI
    JavaCommon.h
    JavaCommon.cpp

    # GUI - paged dialog base
    ui/pages/BasePage.h
    ui/pages/BasePageContainer.h
    ui/pages/BasePageProvider.h

    # GUI - instance pages
    ui/pages/instance/ExternalResourcesPage.cpp
    ui/pages/instance/ExternalResourcesPage.h
    ui/pages/instance/GameOptionsPage.cpp
    ui/pages/instance/GameOptionsPage.h
    ui/pages/instance/VersionPage.cpp
    ui/pages/instance/VersionPage.h
    ui/pages/instance/ManagedPackPage.cpp
    ui/pages/instance/ManagedPackPage.h
    ui/pages/instance/TexturePackPage.h
    ui/pages/instance/TexturePackPage.cpp
    ui/pages/instance/ResourcePackPage.h
    ui/pages/instance/ResourcePackPage.cpp
    ui/pages/instance/ShaderPackPage.h
    ui/pages/instance/ShaderPackPage.cpp
    ui/pages/instance/ModFolderPage.cpp
    ui/pages/instance/ModFolderPage.h
    ui/pages/instance/NotesPage.cpp
    ui/pages/instance/NotesPage.h
    ui/pages/instance/LogPage.cpp
    ui/pages/instance/LogPage.h
    ui/pages/instance/InstanceSettingsPage.cpp
    ui/pages/instance/InstanceSettingsPage.h
    ui/pages/instance/ScreenshotsPage.cpp
    ui/pages/instance/ScreenshotsPage.h
    ui/pages/instance/OtherLogsPage.cpp
    ui/pages/instance/OtherLogsPage.h
    ui/pages/instance/ServersPage.cpp
    ui/pages/instance/ServersPage.h
    ui/pages/instance/WorldListPage.cpp
    ui/pages/instance/WorldListPage.h

    # GUI - global settings pages
    ui/pages/global/AccountListPage.cpp
    ui/pages/global/AccountListPage.h
    ui/pages/global/CustomCommandsPage.cpp
    ui/pages/global/CustomCommandsPage.h
    ui/pages/global/ExternalToolsPage.cpp
    ui/pages/global/ExternalToolsPage.h
    ui/pages/global/JavaPage.cpp
    ui/pages/global/JavaPage.h
    ui/pages/global/LanguagePage.cpp
    ui/pages/global/LanguagePage.h
    ui/pages/global/MinecraftPage.cpp
    ui/pages/global/MinecraftPage.h
    ui/pages/global/LauncherPage.cpp
    ui/pages/global/LauncherPage.h
    ui/pages/global/ProxyPage.cpp
    ui/pages/global/ProxyPage.h
    ui/pages/global/APIPage.cpp
    ui/pages/global/APIPage.h

    # GUI - platform pages
    ui/pages/modplatform/CustomPage.cpp
    ui/pages/modplatform/CustomPage.h

    ui/pages/modplatform/ResourcePage.cpp
    ui/pages/modplatform/ResourcePage.h
    ui/pages/modplatform/ResourceModel.cpp
    ui/pages/modplatform/ResourceModel.h

    ui/pages/modplatform/ModPage.cpp
    ui/pages/modplatform/ModPage.h
    ui/pages/modplatform/ModModel.cpp
    ui/pages/modplatform/ModModel.h

    ui/pages/modplatform/ResourcePackPage.cpp
    ui/pages/modplatform/ResourcePackModel.cpp

    # Needed for MOC to find them without a corresponding .cpp
    ui/pages/modplatform/TexturePackPage.h
    ui/pages/modplatform/TexturePackModel.cpp

    ui/pages/modplatform/ShaderPackPage.cpp
    ui/pages/modplatform/ShaderPackModel.cpp

    ui/pages/modplatform/atlauncher/AtlFilterModel.cpp
    ui/pages/modplatform/atlauncher/AtlFilterModel.h
    ui/pages/modplatform/atlauncher/AtlListModel.cpp
    ui/pages/modplatform/atlauncher/AtlListModel.h
    ui/pages/modplatform/atlauncher/AtlOptionalModDialog.cpp
    ui/pages/modplatform/atlauncher/AtlOptionalModDialog.h
    ui/pages/modplatform/atlauncher/AtlPage.cpp
    ui/pages/modplatform/atlauncher/AtlPage.h
    ui/pages/modplatform/atlauncher/AtlUserInteractionSupportImpl.cpp
    ui/pages/modplatform/atlauncher/AtlUserInteractionSupportImpl.h

    ui/pages/modplatform/legacy_ftb/Page.cpp
    ui/pages/modplatform/legacy_ftb/Page.h
    ui/pages/modplatform/legacy_ftb/ListModel.h
    ui/pages/modplatform/legacy_ftb/ListModel.cpp

    ui/pages/modplatform/import_ftb/ImportFTBPage.cpp
    ui/pages/modplatform/import_ftb/ImportFTBPage.h
    ui/pages/modplatform/import_ftb/ListModel.h
    ui/pages/modplatform/import_ftb/ListModel.cpp

    ui/pages/modplatform/flame/FlameModel.cpp
    ui/pages/modplatform/flame/FlameModel.h
    ui/pages/modplatform/flame/FlamePage.cpp
    ui/pages/modplatform/flame/FlamePage.h
    ui/pages/modplatform/flame/FlameResourceModels.cpp
    ui/pages/modplatform/flame/FlameResourceModels.h
    ui/pages/modplatform/flame/FlameResourcePages.cpp
    ui/pages/modplatform/flame/FlameResourcePages.h

    ui/pages/modplatform/modrinth/ModrinthPage.cpp
    ui/pages/modplatform/modrinth/ModrinthPage.h
    ui/pages/modplatform/modrinth/ModrinthModel.cpp
    ui/pages/modplatform/modrinth/ModrinthModel.h

    ui/pages/modplatform/technic/TechnicModel.cpp
    ui/pages/modplatform/technic/TechnicModel.h
    ui/pages/modplatform/technic/TechnicPage.cpp
    ui/pages/modplatform/technic/TechnicPage.h

    ui/pages/modplatform/ImportPage.cpp
    ui/pages/modplatform/ImportPage.h

    ui/pages/modplatform/modrinth/ModrinthResourceModels.cpp
    ui/pages/modplatform/modrinth/ModrinthResourceModels.h
    ui/pages/modplatform/modrinth/ModrinthResourcePages.cpp
    ui/pages/modplatform/modrinth/ModrinthResourcePages.h

    # GUI - dialogs
    ui/dialogs/AboutDialog.cpp
    ui/dialogs/AboutDialog.h
    ui/dialogs/ProfileSelectDialog.cpp
    ui/dialogs/ProfileSelectDialog.h
    ui/dialogs/ProfileSetupDialog.cpp
    ui/dialogs/ProfileSetupDialog.h
    ui/dialogs/CopyInstanceDialog.cpp
    ui/dialogs/CopyInstanceDialog.h
    ui/dialogs/CustomMessageBox.cpp
    ui/dialogs/CustomMessageBox.h
    ui/dialogs/EditAccountDialog.cpp
    ui/dialogs/EditAccountDialog.h
    ui/dialogs/ExportInstanceDialog.cpp
    ui/dialogs/ExportInstanceDialog.h
    ui/dialogs/ExportPackDialog.cpp
    ui/dialogs/ExportPackDialog.h
    ui/dialogs/ExportToModListDialog.cpp
    ui/dialogs/ExportToModListDialog.h
    ui/dialogs/IconPickerDialog.cpp
    ui/dialogs/IconPickerDialog.h
    ui/dialogs/ImportResourceDialog.cpp
    ui/dialogs/ImportResourceDialog.h
    ui/dialogs/LoginDialog.cpp
    ui/dialogs/LoginDialog.h
    ui/dialogs/MSALoginDialog.cpp
    ui/dialogs/MSALoginDialog.h
    ui/dialogs/OfflineLoginDialog.cpp
    ui/dialogs/OfflineLoginDialog.h
    ui/dialogs/NewComponentDialog.cpp
    ui/dialogs/NewComponentDialog.h
    ui/dialogs/NewInstanceDialog.cpp
    ui/dialogs/NewInstanceDialog.h
    ui/dialogs/NewsDialog.cpp
    ui/dialogs/NewsDialog.h
    ui/pagedialog/PageDialog.cpp
    ui/pagedialog/PageDialog.h
    ui/dialogs/ProgressDialog.cpp
    ui/dialogs/ProgressDialog.h
    ui/dialogs/ReviewMessageBox.cpp
    ui/dialogs/ReviewMessageBox.h
    ui/dialogs/VersionSelectDialog.cpp
    ui/dialogs/VersionSelectDialog.h
    ui/dialogs/SkinUploadDialog.cpp
    ui/dialogs/SkinUploadDialog.h
    ui/dialogs/ResourceDownloadDialog.cpp
    ui/dialogs/ResourceDownloadDialog.h
    ui/dialogs/ScrollMessageBox.cpp
    ui/dialogs/ScrollMessageBox.h
    ui/dialogs/BlockedModsDialog.cpp
    ui/dialogs/BlockedModsDialog.h
    ui/dialogs/ChooseProviderDialog.h
    ui/dialogs/ChooseProviderDialog.cpp
    ui/dialogs/ModUpdateDialog.cpp
    ui/dialogs/ModUpdateDialog.h
    ui/dialogs/InstallLoaderDialog.cpp
    ui/dialogs/InstallLoaderDialog.h

    # GUI - widgets
    ui/widgets/Common.cpp
    ui/widgets/Common.h
    ui/widgets/CustomCommands.cpp
    ui/widgets/CustomCommands.h
    ui/widgets/DropLabel.cpp
    ui/widgets/DropLabel.h
    ui/widgets/FocusLineEdit.cpp
    ui/widgets/FocusLineEdit.h
    ui/widgets/IconLabel.cpp
    ui/widgets/IconLabel.h
    ui/widgets/JavaSettingsWidget.cpp
    ui/widgets/JavaSettingsWidget.h
    ui/widgets/LabeledToolButton.cpp
    ui/widgets/LabeledToolButton.h
    ui/widgets/LanguageSelectionWidget.cpp
    ui/widgets/LanguageSelectionWidget.h
    ui/widgets/LineSeparator.cpp
    ui/widgets/LineSeparator.h
    ui/widgets/LogView.cpp
    ui/widgets/LogView.h
    ui/widgets/InfoFrame.cpp
    ui/widgets/InfoFrame.h
    ui/widgets/ModFilterWidget.cpp
    ui/widgets/ModFilterWidget.h
    ui/widgets/ModListView.cpp
    ui/widgets/ModListView.h
    ui/widgets/PageContainer.cpp
    ui/widgets/PageContainer.h
    ui/widgets/PageContainer_p.h
    ui/widgets/ProjectDescriptionPage.h
    ui/widgets/ProjectDescriptionPage.cpp
    ui/widgets/VariableSizedImageObject.h
    ui/widgets/VariableSizedImageObject.cpp
    ui/widgets/ProjectItem.h
    ui/widgets/ProjectItem.cpp
    ui/widgets/SubTaskProgressBar.h
    ui/widgets/SubTaskProgressBar.cpp
    ui/widgets/VersionListView.cpp
    ui/widgets/VersionListView.h
    ui/widgets/VersionSelectWidget.cpp
    ui/widgets/VersionSelectWidget.h
    ui/widgets/ProgressWidget.h
    ui/widgets/ProgressWidget.cpp
    ui/widgets/WideBar.h
    ui/widgets/WideBar.cpp
    ui/widgets/ThemeCustomizationWidget.h
    ui/widgets/ThemeCustomizationWidget.cpp

    # GUI - instance group view
    ui/instanceview/InstanceProxyModel.cpp
    ui/instanceview/InstanceProxyModel.h
    ui/instanceview/AccessibleInstanceView.cpp
    ui/instanceview/AccessibleInstanceView.h
    ui/instanceview/AccessibleInstanceView_p.h
    ui/instanceview/InstanceView.cpp
    ui/instanceview/InstanceView.h
    ui/instanceview/InstanceDelegate.cpp
    ui/instanceview/InstanceDelegate.h
    ui/instanceview/VisualGroup.cpp
    ui/instanceview/VisualGroup.h
)

if(WIN32)
    set(LAUNCHER_SOURCES
        WindowsConsole.cpp
        WindowsConsole.h
        ${LAUNCHER_SOURCES}
    )
endif()

qt_wrap_ui(LAUNCHER_UI
    ui/MainWindow.ui
    ui/setupwizard/PasteWizardPage.ui
    ui/setupwizard/ThemeWizardPage.ui
    ui/pages/global/AccountListPage.ui
    ui/pages/global/JavaPage.ui
    ui/pages/global/LauncherPage.ui
    ui/pages/global/APIPage.ui
    ui/pages/global/ProxyPage.ui
    ui/pages/global/MinecraftPage.ui
    ui/pages/global/ExternalToolsPage.ui
    ui/pages/instance/ExternalResourcesPage.ui
    ui/pages/instance/NotesPage.ui
    ui/pages/instance/LogPage.ui
    ui/pages/instance/ServersPage.ui
    ui/pages/instance/GameOptionsPage.ui
    ui/pages/instance/OtherLogsPage.ui
    ui/pages/instance/InstanceSettingsPage.ui
    ui/pages/instance/VersionPage.ui
    ui/pages/instance/ManagedPackPage.ui
    ui/pages/instance/WorldListPage.ui
    ui/pages/instance/ScreenshotsPage.ui
    ui/pages/modplatform/atlauncher/AtlOptionalModDialog.ui
    ui/pages/modplatform/atlauncher/AtlPage.ui
    ui/pages/modplatform/CustomPage.ui
    ui/pages/modplatform/ResourcePage.ui
    ui/pages/modplatform/flame/FlamePage.ui
    ui/pages/modplatform/legacy_ftb/Page.ui
    ui/pages/modplatform/import_ftb/ImportFTBPage.ui
    ui/pages/modplatform/ImportPage.ui
    ui/pages/modplatform/modrinth/ModrinthPage.ui
    ui/pages/modplatform/technic/TechnicPage.ui
    ui/widgets/InstanceCardWidget.ui
    ui/widgets/CustomCommands.ui
    ui/widgets/InfoFrame.ui
    ui/widgets/ModFilterWidget.ui
    ui/widgets/SubTaskProgressBar.ui
    ui/widgets/ThemeCustomizationWidget.ui
    ui/dialogs/CopyInstanceDialog.ui
    ui/dialogs/ProfileSetupDialog.ui
    ui/dialogs/ProgressDialog.ui
    ui/dialogs/NewInstanceDialog.ui
    ui/dialogs/NewComponentDialog.ui
    ui/dialogs/NewsDialog.ui
    ui/dialogs/ProfileSelectDialog.ui
    ui/dialogs/SkinUploadDialog.ui
    ui/dialogs/ExportInstanceDialog.ui
    ui/dialogs/ExportPackDialog.ui
    ui/dialogs/ExportToModListDialog.ui
    ui/dialogs/IconPickerDialog.ui
    ui/dialogs/ImportResourceDialog.ui
    ui/dialogs/MSALoginDialog.ui
    ui/dialogs/OfflineLoginDialog.ui
    ui/dialogs/AboutDialog.ui
    ui/dialogs/LoginDialog.ui
    ui/dialogs/EditAccountDialog.ui
    ui/dialogs/ReviewMessageBox.ui
    ui/dialogs/ScrollMessageBox.ui
    ui/dialogs/BlockedModsDialog.ui
    ui/dialogs/ChooseProviderDialog.ui
)

qt_add_resources(LAUNCHER_RESOURCES
    resources/backgrounds/backgrounds.qrc
    resources/multimc/multimc.qrc
    resources/pe_dark/pe_dark.qrc
    resources/pe_light/pe_light.qrc
    resources/pe_colored/pe_colored.qrc
    resources/pe_blue/pe_blue.qrc
    resources/breeze_dark/breeze_dark.qrc
    resources/breeze_light/breeze_light.qrc
    resources/OSX/OSX.qrc
    resources/iOS/iOS.qrc
    resources/flat/flat.qrc
    resources/documents/documents.qrc
    ../${Launcher_Branding_LogoQRC}
)

######## Windows resource files ########
if(WIN32)
    set(LAUNCHER_RCS ${CMAKE_CURRENT_BINARY_DIR}/../${Launcher_Branding_WindowsRC})
endif()

include(CompilerWarnings)

# Add executable
add_library(Launcher_logic STATIC ${LOGIC_SOURCES} ${LAUNCHER_SOURCES} ${LAUNCHER_UI} ${LAUNCHER_RESOURCES})
<<<<<<< HEAD
=======
set_project_warnings(Launcher_logic
    "${Launcher_MSVC_WARNINGS}"
    "${Launcher_CLANG_WARNINGS}"
    "${Launcher_GCC_WARNINGS}")
>>>>>>> 8f5bb982
target_compile_definitions(Launcher_logic PUBLIC LAUNCHER_APPLICATION)
target_include_directories(Launcher_logic PUBLIC ${CMAKE_CURRENT_SOURCE_DIR})
target_link_libraries(Launcher_logic
    systeminfo
    Launcher_murmur2
    nbt++
    ${ZLIB_LIBRARIES}
    tomlplusplus::tomlplusplus
    qdcss
    BuildConfig
    Katabasis
    Qt${QT_VERSION_MAJOR}::Widgets
    ghcFilesystem::ghc_filesystem
)

if (UNIX AND NOT CYGWIN AND NOT APPLE)
    target_link_libraries(Launcher_logic
        gamemode
    )
endif()

target_link_libraries(Launcher_logic
    Qt${QT_VERSION_MAJOR}::Core
    Qt${QT_VERSION_MAJOR}::Xml
    Qt${QT_VERSION_MAJOR}::Network
    Qt${QT_VERSION_MAJOR}::Concurrent
    Qt${QT_VERSION_MAJOR}::Gui
    Qt${QT_VERSION_MAJOR}::Widgets
    ${Launcher_QT_LIBS}
)
target_link_libraries(Launcher_logic
    QuaZip::QuaZip
    cmark::cmark
    LocalPeer
    Launcher_rainbow
)
if(APPLE)
    set(CMAKE_MACOSX_RPATH 1)
    set(CMAKE_INSTALL_RPATH "@loader_path/../Frameworks/")

    if(Launcher_ENABLE_UPDATER)
      file(DOWNLOAD ${MACOSX_SPARKLE_DOWNLOAD_URL} ${CMAKE_BINARY_DIR}/Sparkle.tar.xz EXPECTED_HASH SHA256=${MACOSX_SPARKLE_SHA256})
      file(ARCHIVE_EXTRACT INPUT ${CMAKE_BINARY_DIR}/Sparkle.tar.xz DESTINATION ${CMAKE_BINARY_DIR}/frameworks/Sparkle)

      find_library(SPARKLE_FRAMEWORK Sparkle "${CMAKE_BINARY_DIR}/frameworks/Sparkle")
      add_compile_definitions(SPARKLE_ENABLED)
    endif()

    target_link_libraries(Launcher_logic
        "-framework AppKit"
        "-framework Carbon"
        "-framework Foundation"
        "-framework ApplicationServices"
    )
    if(Launcher_ENABLE_UPDATER)
      target_link_libraries(Launcher_logic ${SPARKLE_FRAMEWORK})
    endif()
endif()

target_link_libraries(Launcher_logic)

add_executable(${Launcher_Name} MACOSX_BUNDLE WIN32 main.cpp ${LAUNCHER_RCS})
target_link_libraries(${Launcher_Name} Launcher_logic)

if(DEFINED Launcher_APP_BINARY_NAME)
    set_target_properties(${Launcher_Name} PROPERTIES OUTPUT_NAME "${Launcher_APP_BINARY_NAME}")
endif()
if(DEFINED Launcher_BINARY_RPATH)
    SET_TARGET_PROPERTIES(${Launcher_Name} PROPERTIES INSTALL_RPATH "${Launcher_BINARY_RPATH}")
endif()

if(DEFINED Launcher_APP_BINARY_DEFS)
    target_compile_definitions(${Launcher_Name} PRIVATE ${Launcher_APP_BINARY_DEFS})
    target_compile_definitions(Launcher_logic PRIVATE ${Launcher_APP_BINARY_DEFS})
endif()

install(TARGETS ${Launcher_Name}
    BUNDLE DESTINATION "." COMPONENT Runtime
    LIBRARY DESTINATION ${LIBRARY_DEST_DIR} COMPONENT Runtime
    RUNTIME DESTINATION ${BINARY_DEST_DIR} COMPONENT Runtime
    FRAMEWORK DESTINATION ${FRAMEWORK_DEST_DIR} COMPONENT Runtime
)

if(WIN32)
    add_library(filelink_logic STATIC ${LINKEXE_SOURCES})
    set_project_warnings(filelink_logic
    "${Launcher_MSVC_WARNINGS}"
    "${Launcher_CLANG_WARNINGS}"
    "${Launcher_GCC_WARNINGS}")

    target_include_directories(filelink_logic PUBLIC ${CMAKE_CURRENT_SOURCE_DIR})
    target_link_libraries(filelink_logic
        systeminfo
        BuildConfig
        ghcFilesystem::ghc_filesystem
        Qt${QT_VERSION_MAJOR}::Widgets
        Qt${QT_VERSION_MAJOR}::Core
        Qt${QT_VERSION_MAJOR}::Network
        # Qt${QT_VERSION_MAJOR}::Concurrent
        ${Launcher_QT_LIBS}
    )

    add_executable("${Launcher_Name}_filelink" WIN32 filelink/main.cpp)

    target_sources("${Launcher_Name}_filelink" PRIVATE filelink/filelink.exe.manifest)

    target_link_libraries("${Launcher_Name}_filelink" filelink_logic)

    if(DEFINED Launcher_APP_BINARY_NAME)
        set_target_properties("${Launcher_Name}_filelink" PROPERTIES OUTPUT_NAME "${Launcher_APP_BINARY_NAME}_filelink")
    endif()
    if(DEFINED Launcher_BINARY_RPATH)
        SET_TARGET_PROPERTIES("${Launcher_Name}_filelink" PROPERTIES INSTALL_RPATH "${Launcher_BINARY_RPATH}")
    endif()

    install(TARGETS "${Launcher_Name}_filelink"
        BUNDLE DESTINATION "." COMPONENT Runtime
        LIBRARY DESTINATION ${LIBRARY_DEST_DIR} COMPONENT Runtime
        RUNTIME DESTINATION ${BINARY_DEST_DIR} COMPONENT Runtime
        FRAMEWORK DESTINATION ${FRAMEWORK_DEST_DIR} COMPONENT Runtime
    )
endif()

if (UNIX AND APPLE AND Launcher_ENABLE_UPDATER)
    # Add Sparkle updater
    # It has to be copied here instead of just allowing fixup_bundle to install it, otherwise essential parts of
    # the framework aren't installed
    install(DIRECTORY ${MACOSX_SPARKLE_DIR}/Sparkle.framework DESTINATION ${FRAMEWORK_DEST_DIR} USE_SOURCE_PERMISSIONS)
endif()

#### The bundle mess! ####
# Bundle utilities are used to complete the portable packages - they add all the libraries that would otherwise be missing on the target system.
# NOTE: it seems that this absolutely has to be here, and nowhere else.
if(INSTALL_BUNDLE STREQUAL "full")
    # Add qt.conf - this makes Qt stop looking for things outside the bundle
    install(
        CODE "file(WRITE \"\${CMAKE_INSTALL_PREFIX}/${RESOURCES_DEST_DIR}/qt.conf\" \" \")"
        COMPONENT Runtime
    )
    # add qtlogging.ini as a config file
    install(
        FILES "qtlogging.ini"
        DESTINATION ${CMAKE_INSTALL_PREFIX}/${RESOURCES_DEST_DIR}
        COMPONENT Runtime
    )
    # Bundle plugins
    # Image formats
    install(
        DIRECTORY "${QT_PLUGINS_DIR}/imageformats"
        CONFIGURATIONS Debug RelWithDebInfo ""
        DESTINATION ${PLUGIN_DEST_DIR}
        COMPONENT Runtime
        REGEX "tga|tiff|mng" EXCLUDE
    )
    install(
        DIRECTORY "${QT_PLUGINS_DIR}/imageformats"
        CONFIGURATIONS Release MinSizeRel
        DESTINATION ${PLUGIN_DEST_DIR}
        COMPONENT Runtime
        REGEX "tga|tiff|mng" EXCLUDE
        REGEX "d\\." EXCLUDE
        REGEX "_debug\\." EXCLUDE
        REGEX "\\.dSYM" EXCLUDE
    )
    # Icon engines
    install(
        DIRECTORY "${QT_PLUGINS_DIR}/iconengines"
        CONFIGURATIONS Debug RelWithDebInfo ""
        DESTINATION ${PLUGIN_DEST_DIR}
        COMPONENT Runtime
        REGEX "fontawesome" EXCLUDE
    )
    install(
        DIRECTORY "${QT_PLUGINS_DIR}/iconengines"
        CONFIGURATIONS Release MinSizeRel
        DESTINATION ${PLUGIN_DEST_DIR}
        COMPONENT Runtime
        REGEX "fontawesome" EXCLUDE
        REGEX "d\\." EXCLUDE
        REGEX "_debug\\." EXCLUDE
        REGEX "\\.dSYM" EXCLUDE
    )
    # Platform plugins
    install(
        DIRECTORY "${QT_PLUGINS_DIR}/platforms"
        CONFIGURATIONS Debug RelWithDebInfo ""
        DESTINATION ${PLUGIN_DEST_DIR}
        COMPONENT Runtime
        REGEX "minimal|linuxfb|offscreen" EXCLUDE
    )
    install(
        DIRECTORY "${QT_PLUGINS_DIR}/platforms"
        CONFIGURATIONS Release MinSizeRel
        DESTINATION ${PLUGIN_DEST_DIR}
        COMPONENT Runtime
        REGEX "minimal|linuxfb|offscreen" EXCLUDE
        REGEX "[^2]d\\." EXCLUDE
        REGEX "_debug\\." EXCLUDE
        REGEX "\\.dSYM" EXCLUDE
    )
    # Style plugins
    if(EXISTS "${QT_PLUGINS_DIR}/styles")
        install(
            DIRECTORY "${QT_PLUGINS_DIR}/styles"
            CONFIGURATIONS Debug RelWithDebInfo ""
            DESTINATION ${PLUGIN_DEST_DIR}
            COMPONENT Runtime
        )
        install(
            DIRECTORY "${QT_PLUGINS_DIR}/styles"
            CONFIGURATIONS Release MinSizeRel
            DESTINATION ${PLUGIN_DEST_DIR}
            COMPONENT Runtime
            REGEX "d\\." EXCLUDE
            REGEX "_debug\\." EXCLUDE
            REGEX "\\.dSYM" EXCLUDE
        )
    endif()
    # TLS plugins (Qt 6 only)
    if(EXISTS "${QT_PLUGINS_DIR}/tls")
        install(
            DIRECTORY "${QT_PLUGINS_DIR}/tls"
            CONFIGURATIONS Debug RelWithDebInfo ""
            DESTINATION ${PLUGIN_DEST_DIR}
            COMPONENT Runtime
            PATTERN "*qopensslbackend*" EXCLUDE
            PATTERN "*qcertonlybackend*" EXCLUDE
        )
        install(
            DIRECTORY "${QT_PLUGINS_DIR}/tls"
            CONFIGURATIONS Release MinSizeRel
            DESTINATION ${PLUGIN_DEST_DIR}
            COMPONENT Runtime
            REGEX "dd\\." EXCLUDE
            REGEX "_debug\\." EXCLUDE
            REGEX "\\.dSYM" EXCLUDE
            PATTERN "*qopensslbackend*" EXCLUDE
            PATTERN "*qcertonlybackend*" EXCLUDE
        )
    endif()
    configure_file(
        "${CMAKE_CURRENT_SOURCE_DIR}/install_prereqs.cmake.in"
        "${CMAKE_CURRENT_BINARY_DIR}/install_prereqs.cmake"
        @ONLY
    )
    install(SCRIPT "${CMAKE_CURRENT_BINARY_DIR}/install_prereqs.cmake" COMPONENT Runtime)
endif()<|MERGE_RESOLUTION|>--- conflicted
+++ resolved
@@ -139,10 +139,7 @@
     net/HeaderProxy.h
     net/RawHeaderProxy.h
     net/ApiHeaderProxy.h
-<<<<<<< HEAD
     net/StaticHeaderProxy.h
-=======
->>>>>>> 8f5bb982
     net/ApiDownload.h
     net/ApiDownload.cpp
     net/ApiUpload.cpp
@@ -1141,13 +1138,10 @@
 
 # Add executable
 add_library(Launcher_logic STATIC ${LOGIC_SOURCES} ${LAUNCHER_SOURCES} ${LAUNCHER_UI} ${LAUNCHER_RESOURCES})
-<<<<<<< HEAD
-=======
 set_project_warnings(Launcher_logic
     "${Launcher_MSVC_WARNINGS}"
     "${Launcher_CLANG_WARNINGS}"
     "${Launcher_GCC_WARNINGS}")
->>>>>>> 8f5bb982
 target_compile_definitions(Launcher_logic PUBLIC LAUNCHER_APPLICATION)
 target_include_directories(Launcher_logic PUBLIC ${CMAKE_CURRENT_SOURCE_DIR})
 target_link_libraries(Launcher_logic

--- conflicted
+++ resolved
@@ -131,7 +131,7 @@
      <x>0</x>
      <y>0</y>
      <width>800</width>
-     <height>20</height>
+     <height>22</height>
     </rect>
    </property>
    <widget class="QMenu" name="fileMenu">
@@ -579,22 +579,24 @@
     <string>Open the central mods folder in a file browser.</string>
    </property>
   </action>
-<<<<<<< HEAD
   <action name="actionViewSkinsFolder">
-=======
+   <property name="icon">
+    <iconset theme="viewfolder">
+     <normaloff>.</normaloff>.</iconset>
+   </property>
+   <property name="text">
+    <string>&amp;Skins</string>
+   </property>
+   <property name="toolTip">
+    <string>Open the skins folder in a file browser.</string>
+   </property>
+  </action>
   <action name="actionViewIconsFolder">
->>>>>>> e499aa47
-   <property name="icon">
-    <iconset theme="viewfolder">
-     <normaloff>.</normaloff>.</iconset>
-   </property>
-   <property name="text">
-<<<<<<< HEAD
-    <string>View &amp;Skins Folder</string>
-   </property>
-   <property name="toolTip">
-    <string>Open the skins folder in a file browser.</string>
-=======
+   <property name="icon">
+    <iconset theme="viewfolder">
+     <normaloff>.</normaloff>.</iconset>
+   </property>
+   <property name="text">
     <string>Instance Icons</string>
    </property>
    <property name="toolTip">
@@ -611,7 +613,6 @@
    </property>
    <property name="toolTip">
     <string>Open the logs folder in a file browser.</string>
->>>>>>> e499aa47
    </property>
   </action>
   <action name="actionChangeTheme">

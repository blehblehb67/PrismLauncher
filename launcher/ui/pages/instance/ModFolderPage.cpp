// SPDX-License-Identifier: GPL-3.0-only
/*
 *  Prism Launcher - Minecraft Launcher
 *  Copyright (c) 2022 Jamie Mansfield <jmansfield@cadixdev.org>
 *  Copyright (C) 2022 Sefa Eyeoglu <contact@scrumplex.net>
 *  Copyright (C) 2022 TheKodeToad <TheKodeToad@proton.me>
 *  Copyright (c) 2023 Trial97 <alexandru.tripon97@gmail.com>
 *
 *  This program is free software: you can redistribute it and/or modify
 *  it under the terms of the GNU General Public License as published by
 *  the Free Software Foundation, version 3.
 *
 *  This program is distributed in the hope that it will be useful,
 *  but WITHOUT ANY WARRANTY; without even the implied warranty of
 *  MERCHANTABILITY or FITNESS FOR A PARTICULAR PURPOSE.  See the
 *  GNU General Public License for more details.
 *
 *  You should have received a copy of the GNU General Public License
 *  along with this program.  If not, see <https://www.gnu.org/licenses/>.
 *
 * This file incorporates work covered by the following copyright and
 * permission notice:
 *
 *      Copyright 2013-2021 MultiMC Contributors
 *
 *      Licensed under the Apache License, Version 2.0 (the "License");
 *      you may not use this file except in compliance with the License.
 *      You may obtain a copy of the License at
 *
 *          http://www.apache.org/licenses/LICENSE-2.0
 *
 *      Unless required by applicable law or agreed to in writing, software
 *      distributed under the License is distributed on an "AS IS" BASIS,
 *      WITHOUT WARRANTIES OR CONDITIONS OF ANY KIND, either express or implied.
 *      See the License for the specific language governing permissions and
 *      limitations under the License.
 */

#include "ModFolderPage.h"
#include "ui_ExternalResourcesPage.h"

#include <QAbstractItemModel>
#include <QEvent>
#include <QKeyEvent>
#include <QMenu>
#include <QMessageBox>
#include <QSortFilterProxyModel>
#include <algorithm>

#include "Application.h"

#include "ui/GuiUtil.h"
#include "ui/dialogs/CustomMessageBox.h"
#include "ui/dialogs/ModUpdateDialog.h"
#include "ui/dialogs/ResourceDownloadDialog.h"

#include "DesktopServices.h"

#include "minecraft/PackProfile.h"
#include "minecraft/VersionFilterData.h"
#include "minecraft/mod/Mod.h"
#include "minecraft/mod/ModFolderModel.h"

#include "modplatform/ModIndex.h"
#include "modplatform/ResourceAPI.h"

#include "Version.h"
#include "tasks/ConcurrentTask.h"
#include "ui/dialogs/ProgressDialog.h"

ModFolderPage::ModFolderPage(BaseInstance* inst, std::shared_ptr<ModFolderModel> mods, QWidget* parent)
    : ExternalResourcesPage(inst, mods, parent), m_model(mods)
{
    // This is structured like that so that these changes
    // do not affect the Resource pack and Shader pack tabs
    {
        ui->actionDownloadItem->setText(tr("Download mods"));
        ui->actionDownloadItem->setToolTip(tr("Download mods from online mod platforms"));
        ui->actionDownloadItem->setEnabled(true);
        ui->actionAddItem->setText(tr("Add file"));
        ui->actionAddItem->setToolTip(tr("Add a locally downloaded file"));

        ui->actionsToolbar->insertActionBefore(ui->actionAddItem, ui->actionDownloadItem);

        connect(ui->actionDownloadItem, &QAction::triggered, this, &ModFolderPage::installMods);

        ui->actionUpdateItem->setToolTip(tr("Try to check or update all selected mods (all mods if none are selected)"));
        ui->actionsToolbar->insertActionAfter(ui->actionAddItem, ui->actionUpdateItem);
        connect(ui->actionUpdateItem, &QAction::triggered, this, &ModFolderPage::updateMods);

        ui->actionVisitItemPage->setToolTip(tr("Go to mod's home page"));
        ui->actionsToolbar->insertActionAfter(ui->actionViewFolder, ui->actionVisitItemPage);
        connect(ui->actionVisitItemPage, &QAction::triggered, this, &ModFolderPage::visitModPages);

        auto check_allow_update = [this] {
            return (!m_instance || !m_instance->isRunning()) && (ui->treeView->selectionModel()->hasSelection() || !m_model->empty());
        };

<<<<<<< HEAD
        connect(ui->treeView->selectionModel(), &QItemSelectionModel::selectionChanged, this, [this, check_allow_update] {
            ui->actionUpdateItem->setEnabled(check_allow_update());

            auto selection = m_filterModel->mapSelectionToSource(ui->treeView->selectionModel()->selection()).indexes();
            auto mods_list = m_model->selectedMods(selection);
            auto selected = std::count_if(mods_list.cbegin(), mods_list.cend(),
                                          [](Mod* v) { return v->metadata() != nullptr || v->homeurl().size() != 0; });
            if (selected <= 1) {
                ui->actionVisitItemPage->setText(tr("Visit on mod's page"));
                ui->actionVisitItemPage->setToolTip(tr("Go to mod's home page"));
            } else {
                ui->actionVisitItemPage->setText(tr("Visit the pages of the selected mods"));
                ui->actionVisitItemPage->setToolTip(tr("Go to the pages of the selected mods"));
            }
            ui->actionVisitItemPage->setEnabled(selected != 0);
        });

        connect(mods.get(), &ModFolderModel::rowsInserted, this,
                [this, check_allow_update] { ui->actionUpdateItem->setEnabled(check_allow_update()); });

=======
        connect(ui->treeView->selectionModel(), &QItemSelectionModel::selectionChanged, this,
                [this, check_allow_update] { ui->actionUpdateItem->setEnabled(check_allow_update()); });

        connect(mods.get(), &ModFolderModel::rowsInserted, this,
                [this, check_allow_update] { ui->actionUpdateItem->setEnabled(check_allow_update()); });

>>>>>>> ca659136
        connect(mods.get(), &ModFolderModel::rowsRemoved, this,
                [this, check_allow_update] { ui->actionUpdateItem->setEnabled(check_allow_update()); });

        connect(mods.get(), &ModFolderModel::updateFinished, this,
                [this, check_allow_update] { ui->actionUpdateItem->setEnabled(check_allow_update()); });

        connect(m_instance, &BaseInstance::runningStatusChanged, this, &ModFolderPage::runningStateChanged);
        ModFolderPage::runningStateChanged(m_instance && m_instance->isRunning());
    }
}

void ModFolderPage::runningStateChanged(bool running)
{
    ui->actionDownloadItem->setEnabled(!running);
    ui->actionUpdateItem->setEnabled(!running);
    ui->actionAddItem->setEnabled(!running);
    ui->actionEnableItem->setEnabled(!running);
    ui->actionDisableItem->setEnabled(!running);
    ui->actionRemoveItem->setEnabled(!running);
}

bool ModFolderPage::shouldDisplay() const
{
    return true;
}

bool ModFolderPage::onSelectionChanged(const QModelIndex& current, const QModelIndex& previous)
{
    auto sourceCurrent = m_filterModel->mapToSource(current);
    int row = sourceCurrent.row();
    Mod const* m = m_model->at(row);
    if (m)
        ui->frame->updateWithMod(*m);

    return true;
}

void ModFolderPage::removeItems(const QItemSelection& selection)
{
    m_model->deleteMods(selection.indexes());
}

void ModFolderPage::installMods()
{
    if (!m_controlsEnabled)
        return;
    if (m_instance->typeName() != "Minecraft")
        return;  // this is a null instance or a legacy instance

    auto profile = static_cast<MinecraftInstance*>(m_instance)->getPackProfile();
    if (!profile->getModLoaders().has_value()) {
        QMessageBox::critical(this, tr("Error"), tr("Please install a mod loader first!"));
        return;
    }

    ResourceDownload::ModDownloadDialog mdownload(this, m_model, m_instance);
    if (mdownload.exec()) {
        ConcurrentTask* tasks = new ConcurrentTask(this);
        connect(tasks, &Task::failed, [this, tasks](QString reason) {
            CustomMessageBox::selectable(this, tr("Error"), reason, QMessageBox::Critical)->show();
            tasks->deleteLater();
        });
        connect(tasks, &Task::aborted, [this, tasks]() {
            CustomMessageBox::selectable(this, tr("Aborted"), tr("Download stopped by user."), QMessageBox::Information)->show();
            tasks->deleteLater();
        });
        connect(tasks, &Task::succeeded, [this, tasks]() {
            QStringList warnings = tasks->warnings();
            if (warnings.count())
                CustomMessageBox::selectable(this, tr("Warnings"), warnings.join('\n'), QMessageBox::Warning)->show();

            tasks->deleteLater();
        });

        for (auto& task : mdownload.getTasks()) {
            tasks->addTask(task);
        }

        ProgressDialog loadDialog(this);
        loadDialog.setSkipButton(true, tr("Abort"));
        loadDialog.execWithTask(tasks);

        m_model->update();
    }
}

void ModFolderPage::updateMods()
{
    auto selection = m_filterModel->mapSelectionToSource(ui->treeView->selectionModel()->selection()).indexes();

    auto mods_list = m_model->selectedMods(selection);
    bool use_all = mods_list.empty();
    if (use_all)
        mods_list = m_model->allMods();

    ModUpdateDialog update_dialog(this, m_instance, m_model, mods_list);
    update_dialog.checkCandidates();

    if (update_dialog.aborted()) {
        CustomMessageBox::selectable(this, tr("Aborted"), tr("The mod updater was aborted!"), QMessageBox::Warning)->show();
        return;
    }
    if (update_dialog.noUpdates()) {
        QString message{ tr("'%1' is up-to-date! :)").arg(mods_list.front()->name()) };
        if (mods_list.size() > 1) {
            if (use_all) {
                message = tr("All mods are up-to-date! :)");
            } else {
                message = tr("All selected mods are up-to-date! :)");
            }
        }
        CustomMessageBox::selectable(this, tr("Update checker"), message)->exec();
        return;
    }

    if (update_dialog.exec()) {
        ConcurrentTask* tasks = new ConcurrentTask(this);
        connect(tasks, &Task::failed, [this, tasks](QString reason) {
            CustomMessageBox::selectable(this, tr("Error"), reason, QMessageBox::Critical)->show();
            tasks->deleteLater();
        });
        connect(tasks, &Task::aborted, [this, tasks]() {
            CustomMessageBox::selectable(this, tr("Aborted"), tr("Download stopped by user."), QMessageBox::Information)->show();
            tasks->deleteLater();
        });
        connect(tasks, &Task::succeeded, [this, tasks]() {
            QStringList warnings = tasks->warnings();
            if (warnings.count()) {
                CustomMessageBox::selectable(this, tr("Warnings"), warnings.join('\n'), QMessageBox::Warning)->show();
            }
            tasks->deleteLater();
        });

        for (auto task : update_dialog.getTasks()) {
            tasks->addTask(task);
        }

        ProgressDialog loadDialog(this);
        loadDialog.setSkipButton(true, tr("Abort"));
        loadDialog.execWithTask(tasks);

        m_model->update();
    }
}

CoreModFolderPage::CoreModFolderPage(BaseInstance* inst, std::shared_ptr<ModFolderModel> mods, QWidget* parent)
    : ModFolderPage(inst, mods, parent)
{}

bool CoreModFolderPage::shouldDisplay() const
{
    if (ModFolderPage::shouldDisplay()) {
        auto inst = dynamic_cast<MinecraftInstance*>(m_instance);
        if (!inst)
            return true;

        auto version = inst->getPackProfile();

        if (!version)
            return true;
        if (!version->getComponent("net.minecraftforge"))
            return false;
        if (!version->getComponent("net.minecraft"))
            return false;
        if (version->getComponent("net.minecraft")->getReleaseDateTime() < g_VersionFilterData.legacyCutoffDate)
            return true;
    }
    return false;
}

NilModFolderPage::NilModFolderPage(BaseInstance* inst, std::shared_ptr<ModFolderModel> mods, QWidget* parent)
    : ModFolderPage(inst, mods, parent)
{}

bool NilModFolderPage::shouldDisplay() const
{
    return m_model->dir().exists();
}

void ModFolderPage::visitModPages()
{
    auto selection = m_filterModel->mapSelectionToSource(ui->treeView->selectionModel()->selection()).indexes();
    for (auto mod : m_model->selectedMods(selection))
        if (auto meta = mod->metadata(); meta != nullptr) {
            auto slug = meta->slug.remove(".pw.toml");
            switch (meta->provider) {
                case ModPlatform::ResourceProvider::MODRINTH:
                    DesktopServices::openUrl(QString("https://modrinth.com/mod/%1").arg(slug));
                    break;
                case ModPlatform::ResourceProvider::FLAME:
                    DesktopServices::openUrl(QString("https://www.curseforge.com/minecraft/mc-mods/%1").arg(slug));
                    break;
            }
        } else if (mod->homeurl().size() != 0)
            DesktopServices::openUrl(mod->homeurl());
}<|MERGE_RESOLUTION|>--- conflicted
+++ resolved
@@ -96,7 +96,6 @@
             return (!m_instance || !m_instance->isRunning()) && (ui->treeView->selectionModel()->hasSelection() || !m_model->empty());
         };
 
-<<<<<<< HEAD
         connect(ui->treeView->selectionModel(), &QItemSelectionModel::selectionChanged, this, [this, check_allow_update] {
             ui->actionUpdateItem->setEnabled(check_allow_update());
 
@@ -117,14 +116,6 @@
         connect(mods.get(), &ModFolderModel::rowsInserted, this,
                 [this, check_allow_update] { ui->actionUpdateItem->setEnabled(check_allow_update()); });
 
-=======
-        connect(ui->treeView->selectionModel(), &QItemSelectionModel::selectionChanged, this,
-                [this, check_allow_update] { ui->actionUpdateItem->setEnabled(check_allow_update()); });
-
-        connect(mods.get(), &ModFolderModel::rowsInserted, this,
-                [this, check_allow_update] { ui->actionUpdateItem->setEnabled(check_allow_update()); });
-
->>>>>>> ca659136
         connect(mods.get(), &ModFolderModel::rowsRemoved, this,
                 [this, check_allow_update] { ui->actionUpdateItem->setEnabled(check_allow_update()); });
 

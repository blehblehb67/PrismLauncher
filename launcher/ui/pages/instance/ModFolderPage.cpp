--- conflicted
+++ resolved
@@ -88,17 +88,11 @@
         ui->actionsToolbar->insertActionAfter(ui->actionAddItem, ui->actionUpdateItem);
         connect(ui->actionUpdateItem, &QAction::triggered, this, &ModFolderPage::updateMods);
 
-<<<<<<< HEAD
-        auto check_allow_update = [this] { return ui->treeView->selectionModel()->hasSelection() || !m_model->empty(); };
-=======
         ui->actionVisitItemPage->setToolTip(tr("Go to mod's home page"));
         ui->actionsToolbar->insertActionAfter(ui->actionViewFolder, ui->actionVisitItemPage);
         connect(ui->actionVisitItemPage, &QAction::triggered, this, &ModFolderPage::visitModPages);
 
-        auto check_allow_update = [this] {
-            return (!m_instance || !m_instance->isRunning()) && (ui->treeView->selectionModel()->hasSelection() || !m_model->empty());
-        };
->>>>>>> 1131038f
+        auto check_allow_update = [this] { return ui->treeView->selectionModel()->hasSelection() || !m_model->empty(); };
 
         connect(ui->treeView->selectionModel(), &QItemSelectionModel::selectionChanged, this, [this, check_allow_update] {
             ui->actionUpdateItem->setEnabled(check_allow_update());

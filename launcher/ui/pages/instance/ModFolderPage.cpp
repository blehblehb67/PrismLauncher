--- conflicted
+++ resolved
@@ -81,7 +81,6 @@
 
     connect(ui->actionDownloadItem, &QAction::triggered, this, &ModFolderPage::downloadMods);
 
-<<<<<<< HEAD
     ui->actionUpdateItem->setToolTip(tr("Try to check or update all selected mods (all mods if none are selected)"));
     connect(ui->actionUpdateItem, &QAction::triggered, this, &ModFolderPage::updateMods);
     ui->actionsToolbar->insertActionBefore(ui->actionAddItem, ui->actionUpdateItem);
@@ -93,39 +92,6 @@
 
     updateMenu->addAction(ui->actionVerifyItemDependencies);
     connect(ui->actionVerifyItemDependencies, &QAction::triggered, this, [this] { updateMods(true); });
-=======
-        auto changeVersion = new QAction(tr("Change Version"));
-        changeVersion->setToolTip(tr("Change mod version"));
-        changeVersion->setEnabled(false);
-        ui->actionsToolbar->insertActionAfter(ui->actionUpdateItem, changeVersion);
-        connect(changeVersion, &QAction::triggered, this, &ModFolderPage::changeModVersion);
-
-        ui->actionsToolbar->insertActionAfter(ui->actionVisitItemPage, ui->actionExportMetadata);
-        connect(ui->actionExportMetadata, &QAction::triggered, this, &ModFolderPage::exportModMetadata);
-
-        auto check_allow_update = [this] { return ui->treeView->selectionModel()->hasSelection() || !m_model->empty(); };
-
-        connect(ui->treeView->selectionModel(), &QItemSelectionModel::selectionChanged, this,
-                [this, check_allow_update, actionRemoveItemMetadata, changeVersion] {
-                    ui->actionUpdateItem->setEnabled(check_allow_update());
-
-                    auto selection = m_filterModel->mapSelectionToSource(ui->treeView->selectionModel()->selection()).indexes();
-                    auto mods_list = m_model->selectedMods(selection);
-                    auto selected = std::count_if(mods_list.cbegin(), mods_list.cend(),
-                                                  [](Mod* v) { return v->metadata() != nullptr || v->homeurl().size() != 0; });
-                    if (selected <= 1) {
-                        ui->actionVisitItemPage->setText(tr("Visit mod's page"));
-                        ui->actionVisitItemPage->setToolTip(tr("Go to mod's home page"));
-                    } else {
-                        ui->actionVisitItemPage->setText(tr("Visit mods' pages"));
-                        ui->actionVisitItemPage->setToolTip(tr("Go to the pages of the selected mods"));
-                    }
-
-                    changeVersion->setEnabled(mods_list.length() == 1 && mods_list[0]->metadata() != nullptr);
-                    ui->actionVisitItemPage->setEnabled(selected != 0);
-                    actionRemoveItemMetadata->setEnabled(selected != 0);
-                });
->>>>>>> 4a40b53e
 
     auto depsDisabled = APPLICATION->settings()->getSetting("ModDependenciesDisabled");
     ui->actionVerifyItemDependencies->setVisible(!depsDisabled->get().toBool());
@@ -136,6 +102,16 @@
     connect(ui->actionResetItemMetadata, &QAction::triggered, this, &ModFolderPage::deleteModMetadata);
 
     ui->actionUpdateItem->setMenu(updateMenu);
+
+    ui->actionChangeVersion->setToolTip(tr("Change a mod's version."));
+    connect(ui->actionChangeVersion, &QAction::triggered, this, &ModFolderPage::changeModVersion);
+    ui->actionsToolbar->insertActionAfter(ui->actionUpdateItem, ui->actionChangeVersion);
+
+    ui->actionsToolbar->addSeparator();
+
+    ui->actionExportMetadata->setToolTip(tr("Export mod's metadata to text."));
+    connect(ui->actionExportMetadata, &QAction::triggered, this, &ModFolderPage::exportModMetadata);
+    ui->actionsToolbar->addAction(ui->actionExportMetadata);
 }
 
 bool ModFolderPage::shouldDisplay() const
@@ -310,6 +286,69 @@
     }
 
     m_model->deleteMetadata(selection);
+}
+
+void ModFolderPage::changeModVersion()
+{
+    if (m_instance->typeName() != "Minecraft")
+        return;  // this is a null instance or a legacy instance
+
+    auto profile = static_cast<MinecraftInstance*>(m_instance)->getPackProfile();
+    if (!profile->getModLoaders().has_value()) {
+        QMessageBox::critical(this, tr("Error"), tr("Please install a mod loader first!"));
+        return;
+    }
+    if (APPLICATION->settings()->get("ModMetadataDisabled").toBool()) {
+        QMessageBox::critical(this, tr("Error"), tr("Mod updates are unavailable when metadata is disabled!"));
+        return;
+    }
+    auto selection = m_filterModel->mapSelectionToSource(ui->treeView->selectionModel()->selection()).indexes();
+    auto mods_list = m_model->selectedMods(selection);
+    if (mods_list.length() != 1 || mods_list[0]->metadata() == nullptr)
+        return;
+
+    ResourceDownload::ModDownloadDialog mdownload(this, m_model, m_instance);
+    mdownload.setModMetadata((*mods_list.begin())->metadata());
+    if (mdownload.exec()) {
+        auto tasks = new ConcurrentTask(this, "Download Mods", APPLICATION->settings()->get("NumberOfConcurrentDownloads").toInt());
+        connect(tasks, &Task::failed, [this, tasks](QString reason) {
+            CustomMessageBox::selectable(this, tr("Error"), reason, QMessageBox::Critical)->show();
+            tasks->deleteLater();
+        });
+        connect(tasks, &Task::aborted, [this, tasks]() {
+            CustomMessageBox::selectable(this, tr("Aborted"), tr("Download stopped by user."), QMessageBox::Information)->show();
+            tasks->deleteLater();
+        });
+        connect(tasks, &Task::succeeded, [this, tasks]() {
+            QStringList warnings = tasks->warnings();
+            if (warnings.count())
+                CustomMessageBox::selectable(this, tr("Warnings"), warnings.join('\n'), QMessageBox::Warning)->show();
+
+            tasks->deleteLater();
+        });
+
+        for (auto& task : mdownload.getTasks()) {
+            tasks->addTask(task);
+        }
+
+        ProgressDialog loadDialog(this);
+        loadDialog.setSkipButton(true, tr("Abort"));
+        loadDialog.execWithTask(tasks);
+
+        m_model->update();
+    }
+}
+
+void ModFolderPage::exportModMetadata()
+{
+    auto selection = m_filterModel->mapSelectionToSource(ui->treeView->selectionModel()->selection()).indexes();
+    auto selectedMods = m_model->selectedMods(selection);
+    if (selectedMods.length() == 0)
+        selectedMods = m_model->allMods();
+
+    std::sort(selectedMods.begin(), selectedMods.end(), [](const Mod* a, const Mod* b) { return a->name() < b->name(); });
+    ExportToModListDialog dlg(m_instance->name(), selectedMods, this);
+    dlg.exec();
 }
 
 CoreModFolderPage::CoreModFolderPage(BaseInstance* inst, std::shared_ptr<ModFolderModel> mods, QWidget* parent)
@@ -359,101 +398,4 @@
 bool NilModFolderPage::shouldDisplay() const
 {
     return m_model->dir().exists();
-<<<<<<< HEAD
-=======
-}
-
-void ModFolderPage::visitModPages()
-{
-    auto selection = m_filterModel->mapSelectionToSource(ui->treeView->selectionModel()->selection()).indexes();
-    for (auto mod : m_model->selectedMods(selection)) {
-        auto url = mod->metaurl();
-        if (!url.isEmpty())
-            DesktopServices::openUrl(url);
-    }
-}
-
-void ModFolderPage::deleteModMetadata()
-{
-    auto selection = m_filterModel->mapSelectionToSource(ui->treeView->selectionModel()->selection()).indexes();
-    auto selectionCount = m_model->selectedMods(selection).length();
-    if (selectionCount == 0)
-        return;
-    if (selectionCount > 1) {
-        auto response = CustomMessageBox::selectable(this, tr("Confirm Removal"),
-                                                     tr("You are about to remove the metadata for %1 mods.\n"
-                                                        "Are you sure?")
-                                                         .arg(selectionCount),
-                                                     QMessageBox::Warning, QMessageBox::Yes | QMessageBox::No, QMessageBox::No)
-                            ->exec();
-
-        if (response != QMessageBox::Yes)
-            return;
-    }
-
-    m_model->deleteModsMetadata(selection);
-}
-
-void ModFolderPage::changeModVersion()
-{
-    if (m_instance->typeName() != "Minecraft")
-        return;  // this is a null instance or a legacy instance
-
-    auto profile = static_cast<MinecraftInstance*>(m_instance)->getPackProfile();
-    if (!profile->getModLoaders().has_value()) {
-        QMessageBox::critical(this, tr("Error"), tr("Please install a mod loader first!"));
-        return;
-    }
-    if (APPLICATION->settings()->get("ModMetadataDisabled").toBool()) {
-        QMessageBox::critical(this, tr("Error"), tr("Mod updates are unavailable when metadata is disabled!"));
-        return;
-    }
-    auto selection = m_filterModel->mapSelectionToSource(ui->treeView->selectionModel()->selection()).indexes();
-    auto mods_list = m_model->selectedMods(selection);
-    if (mods_list.length() != 1 || mods_list[0]->metadata() == nullptr)
-        return;
-
-    ResourceDownload::ModDownloadDialog mdownload(this, m_model, m_instance);
-    mdownload.setModMetadata((*mods_list.begin())->metadata());
-    if (mdownload.exec()) {
-        auto tasks = new ConcurrentTask(this, "Download Mods", APPLICATION->settings()->get("NumberOfConcurrentDownloads").toInt());
-        connect(tasks, &Task::failed, [this, tasks](QString reason) {
-            CustomMessageBox::selectable(this, tr("Error"), reason, QMessageBox::Critical)->show();
-            tasks->deleteLater();
-        });
-        connect(tasks, &Task::aborted, [this, tasks]() {
-            CustomMessageBox::selectable(this, tr("Aborted"), tr("Download stopped by user."), QMessageBox::Information)->show();
-            tasks->deleteLater();
-        });
-        connect(tasks, &Task::succeeded, [this, tasks]() {
-            QStringList warnings = tasks->warnings();
-            if (warnings.count())
-                CustomMessageBox::selectable(this, tr("Warnings"), warnings.join('\n'), QMessageBox::Warning)->show();
-
-            tasks->deleteLater();
-        });
-
-        for (auto& task : mdownload.getTasks()) {
-            tasks->addTask(task);
-        }
-
-        ProgressDialog loadDialog(this);
-        loadDialog.setSkipButton(true, tr("Abort"));
-        loadDialog.execWithTask(tasks);
-
-        m_model->update();
-    }
-}
-
-void ModFolderPage::exportModMetadata()
-{
-    auto selection = m_filterModel->mapSelectionToSource(ui->treeView->selectionModel()->selection()).indexes();
-    auto selectedMods = m_model->selectedMods(selection);
-    if (selectedMods.length() == 0)
-        selectedMods = m_model->allMods();
-
-    std::sort(selectedMods.begin(), selectedMods.end(), [](const Mod* a, const Mod* b) { return a->name() < b->name(); });
-    ExportToModListDialog dlg(m_instance->name(), selectedMods, this);
-    dlg.exec();
->>>>>>> 4a40b53e
 }
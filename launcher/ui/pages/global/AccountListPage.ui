--- conflicted
+++ resolved
@@ -61,17 +61,6 @@
    <addaction name="separator"/>
    <addaction name="actionManageSkins"/>
   </widget>
-<<<<<<< HEAD
-  <action name="actionAddMojang">
-   <property name="text">
-    <string>Add &amp;Mojang</string>
-=======
-  <action name="actionRemove">
-   <property name="text">
-    <string>Remo&amp;ve</string>
->>>>>>> ca4b58d5
-   </property>
-  </action>
   <action name="actionSetDefault">
    <property name="text">
     <string>&amp;Set Default</string>

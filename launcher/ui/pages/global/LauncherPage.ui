<?xml version="1.0" encoding="UTF-8"?>
<ui version="4.0">
 <class>LauncherPage</class>
 <widget class="QWidget" name="LauncherPage">
  <property name="geometry">
   <rect>
    <x>0</x>
    <y>0</y>
    <width>511</width>
    <height>654</height>
   </rect>
  </property>
  <property name="sizePolicy">
   <sizepolicy hsizetype="MinimumExpanding" vsizetype="MinimumExpanding">
    <horstretch>0</horstretch>
    <verstretch>0</verstretch>
   </sizepolicy>
  </property>
  <layout class="QVBoxLayout" name="mainLayout">
   <property name="leftMargin">
    <number>0</number>
   </property>
   <property name="topMargin">
    <number>0</number>
   </property>
   <property name="rightMargin">
    <number>0</number>
   </property>
   <property name="bottomMargin">
    <number>0</number>
   </property>
   <item>
    <widget class="QTabWidget" name="tabWidget">
     <property name="toolTip">
      <string notr="true"/>
     </property>
     <property name="tabShape">
      <enum>QTabWidget::Rounded</enum>
     </property>
     <property name="currentIndex">
      <number>0</number>
     </property>
     <widget class="QWidget" name="featuresTab">
      <attribute name="title">
       <string>Features</string>
      </attribute>
      <layout class="QVBoxLayout" name="verticalLayout_9">
       <item>
        <widget class="QGroupBox" name="updateSettingsBox">
         <property name="title">
          <string>Update Settings</string>
         </property>
         <layout class="QVBoxLayout" name="verticalLayout_7">
          <item>
           <widget class="QCheckBox" name="autoUpdateCheckBox">
            <property name="text">
             <string>Check for updates automatically</string>
            </property>
           </widget>
          </item>
         </layout>
        </widget>
       </item>
       <item>
        <widget class="QGroupBox" name="foldersBox">
         <property name="title">
          <string>Folders</string>
         </property>
         <layout class="QGridLayout" name="foldersBoxLayout">
<<<<<<< HEAD
          <item row="0" column="2">
           <widget class="QToolButton" name="instDirBrowseBtn">
=======
          <item row="4" column="0">
           <widget class="QLabel" name="labelDownloadsDir">
>>>>>>> dc39698c
            <property name="text">
             <string>Browse</string>
            </property>
           </widget>
          </item>
          <item row="5" column="1" colspan="2">
           <widget class="QCheckBox" name="downloadsDirWatchRecursiveCheckBox">
            <property name="toolTip">
             <string>When enabled, in addition to the downloads folder, its sub folders will also be searched when looking for resources (e.g. when looking for blocked mods on CurseForge).</string>
            </property>
            <property name="text">
             <string>Check downloads folder recursively</string>
            </property>
           </widget>
          </item>
          <item row="0" column="0">
           <widget class="QLabel" name="labelInstDir">
            <property name="text">
             <string>I&amp;nstances:</string>
            </property>
            <property name="buddy">
             <cstring>instDirTextBox</cstring>
            </property>
           </widget>
          </item>
<<<<<<< HEAD
=======
          <item row="0" column="1">
           <widget class="QLineEdit" name="instDirTextBox"/>
          </item>
          <item row="4" column="1">
           <widget class="QLineEdit" name="downloadsDirTextBox"/>
          </item>
          <item row="2" column="1">
           <widget class="QLineEdit" name="iconsDirTextBox"/>
          </item>
          <item row="3" column="1">
           <widget class="QLineEdit" name="skinsDirTextBox"/>
          </item>
>>>>>>> dc39698c
          <item row="4" column="2">
           <widget class="QToolButton" name="downloadsDirBrowseBtn">
            <property name="text">
             <string>Browse</string>
            </property>
           </widget>
          </item>
          <item row="0" column="1">
           <widget class="QLineEdit" name="instDirTextBox"/>
          </item>
          <item row="1" column="1">
           <widget class="QLineEdit" name="modsDirTextBox"/>
          </item>
          <item row="2" column="2">
           <widget class="QToolButton" name="iconsDirBrowseBtn">
            <property name="text">
             <string>Browse</string>
            </property>
           </widget>
          </item>
          <item row="2" column="1">
           <widget class="QLineEdit" name="iconsDirTextBox"/>
          </item>
          <item row="4" column="1">
           <widget class="QLineEdit" name="downloadsDirTextBox"/>
          </item>
          <item row="2" column="0">
           <widget class="QLabel" name="labelIconsDir">
            <property name="text">
             <string>&amp;Icons:</string>
            </property>
            <property name="buddy">
             <cstring>iconsDirTextBox</cstring>
            </property>
           </widget>
          </item>
          <item row="4" column="0">
           <widget class="QLabel" name="labelDownloadsDir">
            <property name="text">
             <string>&amp;Downloads:</string>
            </property>
            <property name="buddy">
             <cstring>downloadsDirTextBox</cstring>
            </property>
           </widget>
          </item>
          <item row="1" column="2">
           <widget class="QToolButton" name="modsDirBrowseBtn">
            <property name="text">
             <string>Browse</string>
            </property>
           </widget>
          </item>
          <item row="1" column="0">
           <widget class="QLabel" name="labelModsDir">
            <property name="text">
             <string>&amp;Mods:</string>
            </property>
            <property name="buddy">
             <cstring>modsDirTextBox</cstring>
            </property>
           </widget>
          </item>
<<<<<<< HEAD
          <item row="3" column="0">
           <widget class="QLabel" name="labelJavaDir">
            <property name="text">
             <string>Java:</string>
=======
          <item row="3" column="2">
           <widget class="QToolButton" name="skinsDirBrowseBtn">
            <property name="text">
             <string>Browse</string>
            </property>
           </widget>
          </item>
          <item row="3" column="0">
           <widget class="QLabel" name="labelSkinsDir">
            <property name="text">
             <string>&amp;Skins:</string>
            </property>
            <property name="buddy">
             <cstring>skinsDirTextBox</cstring>
            </property>
           </widget>
          </item>
          <item row="5" column="1" colspan="2">
           <widget class="QCheckBox" name="downloadsDirWatchRecursiveCheckBox">
            <property name="toolTip">
             <string>When enabled, in addition to the downloads folder, its sub folders will also be searched when looking for resources (e.g. when looking for blocked mods on CurseForge).</string>
>>>>>>> dc39698c
            </property>
           </widget>
          </item>
          <item row="3" column="1">
           <widget class="QLineEdit" name="javaDirTextBox"/>
          </item>
          <item row="3" column="2">
           <widget class="QToolButton" name="javaDirBrowseBtn">
            <property name="text">
             <string>Browse</string>
            </property>
           </widget>
          </item>
         </layout>
        </widget>
       </item>
       <item>
        <widget class="QGroupBox" name="modsBox">
         <property name="title">
          <string>Mods</string>
         </property>
         <layout class="QVBoxLayout" name="verticalLayout_4">
          <item>
           <widget class="QCheckBox" name="metadataDisableBtn">
            <property name="toolTip">
             <string>Disable using metadata provided by mod providers (like Modrinth or CurseForge) for mods.</string>
            </property>
            <property name="text">
             <string>Disable using metadata for mods</string>
            </property>
           </widget>
          </item>
          <item>
           <widget class="QLabel" name="metadataWarningLabel">
            <property name="text">
             <string>&lt;html&gt;&lt;head/&gt;&lt;body&gt;&lt;p&gt;&lt;span style=&quot; font-weight:600; color:#f5c211;&quot;&gt;Warning&lt;/span&gt;&lt;span style=&quot; color:#f5c211;&quot;&gt;: Disabling mod metadata may also disable some QoL features, such as mod updating!&lt;/span&gt;&lt;/p&gt;&lt;/body&gt;&lt;/html&gt;</string>
            </property>
            <property name="wordWrap">
             <bool>true</bool>
            </property>
           </widget>
          </item>
          <item>
           <widget class="QCheckBox" name="dependenciesDisableBtn">
            <property name="toolTip">
             <string>Disable the automatic detection, installation, and updating of mod dependencies.</string>
            </property>
            <property name="text">
             <string>Disable automatic mod dependency management</string>
            </property>
           </widget>
          </item>
         </layout>
        </widget>
       </item>
       <item>
        <widget class="QGroupBox" name="miscellaneousGroupBox">
         <property name="title">
          <string>Miscellaneous</string>
         </property>
         <layout class="QGridLayout" name="gridLayout">
          <item row="0" column="0">
           <widget class="QLabel" name="numberOfConcurrentTasksLabel">
            <property name="text">
             <string>Number of concurrent tasks</string>
            </property>
           </widget>
          </item>
          <item row="0" column="1">
           <widget class="QSpinBox" name="numberOfConcurrentTasksSpinBox">
            <property name="minimum">
             <number>1</number>
            </property>
           </widget>
          </item>
          <item row="1" column="0">
           <widget class="QLabel" name="numberOfConcurrentDownloadsLabel">
            <property name="text">
             <string>Number of concurrent downloads</string>
            </property>
           </widget>
          </item>
          <item row="1" column="1">
           <widget class="QSpinBox" name="numberOfConcurrentDownloadsSpinBox">
            <property name="minimum">
             <number>1</number>
            </property>
           </widget>
          </item>
         </layout>
        </widget>
       </item>
       <item>
        <spacer name="verticalSpacer_FeaturesTab">
         <property name="orientation">
          <enum>Qt::Vertical</enum>
         </property>
         <property name="sizeHint" stdset="0">
          <size>
           <width>0</width>
           <height>0</height>
          </size>
         </property>
        </spacer>
       </item>
      </layout>
     </widget>
     <widget class="QWidget" name="userInterfaceTab">
      <attribute name="title">
       <string>User Interface</string>
      </attribute>
      <layout class="QVBoxLayout" name="verticalLayout_6">
       <item>
        <widget class="QGroupBox" name="sortingModeBox">
         <property name="enabled">
          <bool>true</bool>
         </property>
         <property name="title">
          <string>Instance view sorting mode</string>
         </property>
         <layout class="QHBoxLayout" name="sortingModeBoxLayout">
          <item>
           <widget class="QRadioButton" name="sortLastLaunchedBtn">
            <property name="text">
             <string>&amp;By last launched</string>
            </property>
            <attribute name="buttonGroup">
             <string notr="true">sortingModeGroup</string>
            </attribute>
           </widget>
          </item>
          <item>
           <widget class="QRadioButton" name="sortByNameBtn">
            <property name="text">
             <string>By &amp;name</string>
            </property>
            <attribute name="buttonGroup">
             <string notr="true">sortingModeGroup</string>
            </attribute>
           </widget>
          </item>
         </layout>
        </widget>
       </item>
       <item>
        <widget class="QGroupBox" name="themeBox">
         <property name="title">
          <string>Theme</string>
         </property>
         <layout class="QVBoxLayout" name="verticalLayout_5">
          <item>
           <widget class="ThemeCustomizationWidget" name="themeCustomizationWidget" native="true"/>
          </item>
         </layout>
        </widget>
       </item>
       <item>
        <widget class="QGroupBox" name="catBox">
         <property name="title">
          <string>Cat</string>
         </property>
         <layout class="QGridLayout" name="gridLayout_5">
          <item row="0" column="0">
           <widget class="QLabel" name="catOpacityLabel">
            <property name="toolTip">
             <string>Set the cat's opacity. 0% is fully transparent and 100% is fully opaque.</string>
            </property>
            <property name="text">
             <string>Opacity</string>
            </property>
           </widget>
          </item>
          <item row="0" column="2">
           <widget class="QSpinBox" name="catOpacitySpinBox">
            <property name="specialValueText">
             <string/>
            </property>
            <property name="suffix">
             <string>%</string>
            </property>
            <property name="maximum">
             <number>100</number>
            </property>
            <property name="value">
             <number>0</number>
            </property>
           </widget>
          </item>
          <item row="0" column="1">
           <spacer name="horizontalSpacer">
            <property name="orientation">
             <enum>Qt::Horizontal</enum>
            </property>
            <property name="sizeHint" stdset="0">
             <size>
              <width>40</width>
              <height>20</height>
             </size>
            </property>
           </spacer>
          </item>
         </layout>
        </widget>
       </item>
       <item>
        <widget class="QGroupBox" name="toolsBox">
         <property name="sizePolicy">
          <sizepolicy hsizetype="Preferred" vsizetype="Preferred">
           <horstretch>0</horstretch>
           <verstretch>0</verstretch>
          </sizepolicy>
         </property>
         <property name="title">
          <string>Tools</string>
         </property>
         <layout class="QVBoxLayout" name="verticalLayout">
          <item>
           <widget class="QCheckBox" name="preferMenuBarCheckBox">
            <property name="toolTip">
             <string>The menubar is more friendly for keyboard-driven interaction.</string>
            </property>
            <property name="text">
             <string>&amp;Replace toolbar with menubar</string>
            </property>
           </widget>
          </item>
         </layout>
        </widget>
       </item>
       <item>
        <spacer name="verticalSpacer_UserInterfaceTab">
         <property name="orientation">
          <enum>Qt::Vertical</enum>
         </property>
         <property name="sizeHint" stdset="0">
          <size>
           <width>0</width>
           <height>0</height>
          </size>
         </property>
        </spacer>
       </item>
      </layout>
     </widget>
     <widget class="QWidget" name="consoleTab">
      <attribute name="title">
       <string>Console</string>
      </attribute>
      <layout class="QVBoxLayout" name="verticalLayout_2">
       <item>
        <widget class="QGroupBox" name="consoleSettingsBox">
         <property name="title">
          <string>Console Settings</string>
         </property>
         <layout class="QVBoxLayout" name="verticalLayout_3">
          <item>
           <widget class="QCheckBox" name="showConsoleCheck">
            <property name="text">
             <string>Show console while the game is &amp;running</string>
            </property>
           </widget>
          </item>
          <item>
           <widget class="QCheckBox" name="autoCloseConsoleCheck">
            <property name="text">
             <string>&amp;Automatically close console when the game quits</string>
            </property>
           </widget>
          </item>
          <item>
           <widget class="QCheckBox" name="showConsoleErrorCheck">
            <property name="text">
             <string>Show console when the game &amp;crashes</string>
            </property>
           </widget>
          </item>
         </layout>
        </widget>
       </item>
       <item>
        <widget class="QGroupBox" name="groupBox_4">
         <property name="title">
          <string>&amp;History limit</string>
         </property>
         <layout class="QGridLayout" name="gridLayout_3">
          <item row="1" column="0">
           <widget class="QCheckBox" name="checkStopLogging">
            <property name="text">
             <string>&amp;Stop logging when log overflows</string>
            </property>
           </widget>
          </item>
          <item row="0" column="0">
           <widget class="QSpinBox" name="lineLimitSpinBox">
            <property name="sizePolicy">
             <sizepolicy hsizetype="Expanding" vsizetype="Fixed">
              <horstretch>0</horstretch>
              <verstretch>0</verstretch>
             </sizepolicy>
            </property>
            <property name="suffix">
             <string> lines</string>
            </property>
            <property name="minimum">
             <number>10000</number>
            </property>
            <property name="maximum">
             <number>1000000</number>
            </property>
            <property name="singleStep">
             <number>10000</number>
            </property>
            <property name="value">
             <number>100000</number>
            </property>
           </widget>
          </item>
         </layout>
        </widget>
       </item>
       <item>
        <widget class="QGroupBox" name="themeBox_2">
         <property name="sizePolicy">
          <sizepolicy hsizetype="Preferred" vsizetype="MinimumExpanding">
           <horstretch>0</horstretch>
           <verstretch>0</verstretch>
          </sizepolicy>
         </property>
         <property name="title">
          <string>Console &amp;font</string>
         </property>
         <layout class="QGridLayout" name="gridLayout_2">
          <item row="1" column="0" colspan="2">
           <widget class="QTextEdit" name="fontPreview">
            <property name="sizePolicy">
             <sizepolicy hsizetype="Expanding" vsizetype="MinimumExpanding">
              <horstretch>0</horstretch>
              <verstretch>0</verstretch>
             </sizepolicy>
            </property>
            <property name="horizontalScrollBarPolicy">
             <enum>Qt::ScrollBarAlwaysOff</enum>
            </property>
            <property name="undoRedoEnabled">
             <bool>false</bool>
            </property>
            <property name="textInteractionFlags">
             <set>Qt::TextSelectableByKeyboard|Qt::TextSelectableByMouse</set>
            </property>
           </widget>
          </item>
          <item row="0" column="0">
           <widget class="QFontComboBox" name="consoleFont">
            <property name="sizePolicy">
             <sizepolicy hsizetype="Expanding" vsizetype="Fixed">
              <horstretch>0</horstretch>
              <verstretch>0</verstretch>
             </sizepolicy>
            </property>
           </widget>
          </item>
          <item row="0" column="1">
           <widget class="QSpinBox" name="fontSizeBox">
            <property name="minimum">
             <number>5</number>
            </property>
            <property name="maximum">
             <number>16</number>
            </property>
            <property name="value">
             <number>11</number>
            </property>
           </widget>
          </item>
         </layout>
        </widget>
       </item>
      </layout>
     </widget>
    </widget>
   </item>
  </layout>
 </widget>
 <customwidgets>
  <customwidget>
   <class>ThemeCustomizationWidget</class>
   <extends>QWidget</extends>
   <header>ui/widgets/ThemeCustomizationWidget.h</header>
   <container>1</container>
  </customwidget>
 </customwidgets>
 <tabstops>
  <tabstop>tabWidget</tabstop>
  <tabstop>autoUpdateCheckBox</tabstop>
  <tabstop>instDirTextBox</tabstop>
  <tabstop>instDirBrowseBtn</tabstop>
  <tabstop>modsDirTextBox</tabstop>
  <tabstop>modsDirBrowseBtn</tabstop>
  <tabstop>iconsDirTextBox</tabstop>
  <tabstop>iconsDirBrowseBtn</tabstop>
  <tabstop>sortLastLaunchedBtn</tabstop>
  <tabstop>sortByNameBtn</tabstop>
  <tabstop>showConsoleCheck</tabstop>
  <tabstop>autoCloseConsoleCheck</tabstop>
  <tabstop>showConsoleErrorCheck</tabstop>
  <tabstop>lineLimitSpinBox</tabstop>
  <tabstop>checkStopLogging</tabstop>
  <tabstop>consoleFont</tabstop>
  <tabstop>fontSizeBox</tabstop>
  <tabstop>fontPreview</tabstop>
 </tabstops>
 <resources/>
 <connections/>
 <buttongroups>
  <buttongroup name="sortingModeGroup"/>
 </buttongroups>
</ui><|MERGE_RESOLUTION|>--- conflicted
+++ resolved
@@ -7,7 +7,7 @@
     <x>0</x>
     <y>0</y>
     <width>511</width>
-    <height>654</height>
+    <height>726</height>
    </rect>
   </property>
   <property name="sizePolicy">
@@ -67,19 +67,50 @@
           <string>Folders</string>
          </property>
          <layout class="QGridLayout" name="foldersBoxLayout">
-<<<<<<< HEAD
-          <item row="0" column="2">
-           <widget class="QToolButton" name="instDirBrowseBtn">
-=======
+          <item row="8" column="0">
+           <widget class="QLabel" name="labelDownloadsDir">
+            <property name="text">
+             <string>&amp;Downloads:</string>
+            </property>
+            <property name="buddy">
+             <cstring>downloadsDirTextBox</cstring>
+            </property>
+           </widget>
+          </item>
+          <item row="8" column="2">
+           <widget class="QToolButton" name="downloadsDirBrowseBtn">
+            <property name="text">
+             <string>Browse</string>
+            </property>
+           </widget>
+          </item>
+          <item row="2" column="1">
+           <widget class="QLineEdit" name="iconsDirTextBox"/>
+          </item>
+          <item row="3" column="1">
+           <widget class="QLineEdit" name="javaDirTextBox"/>
+          </item>
           <item row="4" column="0">
-           <widget class="QLabel" name="labelDownloadsDir">
->>>>>>> dc39698c
-            <property name="text">
-             <string>Browse</string>
-            </property>
-           </widget>
-          </item>
-          <item row="5" column="1" colspan="2">
+           <widget class="QLabel" name="labelSkinsDir">
+            <property name="text">
+             <string>&amp;Skins:</string>
+            </property>
+            <property name="buddy">
+             <cstring>skinsDirTextBox</cstring>
+            </property>
+           </widget>
+          </item>
+          <item row="2" column="0">
+           <widget class="QLabel" name="labelIconsDir">
+            <property name="text">
+             <string>&amp;Icons:</string>
+            </property>
+            <property name="buddy">
+             <cstring>iconsDirTextBox</cstring>
+            </property>
+           </widget>
+          </item>
+          <item row="9" column="1" colspan="2">
            <widget class="QCheckBox" name="downloadsDirWatchRecursiveCheckBox">
             <property name="toolTip">
              <string>When enabled, in addition to the downloads folder, its sub folders will also be searched when looking for resources (e.g. when looking for blocked mods on CurseForge).</string>
@@ -89,6 +120,59 @@
             </property>
            </widget>
           </item>
+          <item row="8" column="1">
+           <widget class="QLineEdit" name="downloadsDirTextBox"/>
+          </item>
+          <item row="3" column="0">
+           <widget class="QLabel" name="labelJavaDir">
+            <property name="text">
+             <string>&amp;Java:</string>
+            </property>
+            <property name="buddy">
+             <cstring>javaDirTextBox</cstring>
+            </property>
+           </widget>
+          </item>
+          <item row="1" column="0">
+           <widget class="QLabel" name="labelModsDir">
+            <property name="text">
+             <string>&amp;Mods:</string>
+            </property>
+            <property name="buddy">
+             <cstring>modsDirTextBox</cstring>
+            </property>
+           </widget>
+          </item>
+          <item row="4" column="1">
+           <widget class="QLineEdit" name="skinsDirTextBox"/>
+          </item>
+          <item row="1" column="1">
+           <widget class="QLineEdit" name="modsDirTextBox"/>
+          </item>
+          <item row="0" column="1">
+           <widget class="QLineEdit" name="instDirTextBox"/>
+          </item>
+          <item row="1" column="2">
+           <widget class="QToolButton" name="modsDirBrowseBtn">
+            <property name="text">
+             <string>Browse</string>
+            </property>
+           </widget>
+          </item>
+          <item row="0" column="2">
+           <widget class="QToolButton" name="instDirBrowseBtn">
+            <property name="text">
+             <string>Browse</string>
+            </property>
+           </widget>
+          </item>
+          <item row="2" column="2">
+           <widget class="QToolButton" name="iconsDirBrowseBtn">
+            <property name="text">
+             <string>Browse</string>
+            </property>
+           </widget>
+          </item>
           <item row="0" column="0">
            <widget class="QLabel" name="labelInstDir">
             <property name="text">
@@ -99,120 +183,15 @@
             </property>
            </widget>
           </item>
-<<<<<<< HEAD
-=======
-          <item row="0" column="1">
-           <widget class="QLineEdit" name="instDirTextBox"/>
-          </item>
-          <item row="4" column="1">
-           <widget class="QLineEdit" name="downloadsDirTextBox"/>
-          </item>
-          <item row="2" column="1">
-           <widget class="QLineEdit" name="iconsDirTextBox"/>
-          </item>
-          <item row="3" column="1">
-           <widget class="QLineEdit" name="skinsDirTextBox"/>
-          </item>
->>>>>>> dc39698c
-          <item row="4" column="2">
-           <widget class="QToolButton" name="downloadsDirBrowseBtn">
-            <property name="text">
-             <string>Browse</string>
-            </property>
-           </widget>
-          </item>
-          <item row="0" column="1">
-           <widget class="QLineEdit" name="instDirTextBox"/>
-          </item>
-          <item row="1" column="1">
-           <widget class="QLineEdit" name="modsDirTextBox"/>
-          </item>
-          <item row="2" column="2">
-           <widget class="QToolButton" name="iconsDirBrowseBtn">
-            <property name="text">
-             <string>Browse</string>
-            </property>
-           </widget>
-          </item>
-          <item row="2" column="1">
-           <widget class="QLineEdit" name="iconsDirTextBox"/>
-          </item>
-          <item row="4" column="1">
-           <widget class="QLineEdit" name="downloadsDirTextBox"/>
-          </item>
-          <item row="2" column="0">
-           <widget class="QLabel" name="labelIconsDir">
-            <property name="text">
-             <string>&amp;Icons:</string>
-            </property>
-            <property name="buddy">
-             <cstring>iconsDirTextBox</cstring>
-            </property>
-           </widget>
-          </item>
-          <item row="4" column="0">
-           <widget class="QLabel" name="labelDownloadsDir">
-            <property name="text">
-             <string>&amp;Downloads:</string>
-            </property>
-            <property name="buddy">
-             <cstring>downloadsDirTextBox</cstring>
-            </property>
-           </widget>
-          </item>
-          <item row="1" column="2">
-           <widget class="QToolButton" name="modsDirBrowseBtn">
-            <property name="text">
-             <string>Browse</string>
-            </property>
-           </widget>
-          </item>
-          <item row="1" column="0">
-           <widget class="QLabel" name="labelModsDir">
-            <property name="text">
-             <string>&amp;Mods:</string>
-            </property>
-            <property name="buddy">
-             <cstring>modsDirTextBox</cstring>
-            </property>
-           </widget>
-          </item>
-<<<<<<< HEAD
-          <item row="3" column="0">
-           <widget class="QLabel" name="labelJavaDir">
-            <property name="text">
-             <string>Java:</string>
-=======
-          <item row="3" column="2">
-           <widget class="QToolButton" name="skinsDirBrowseBtn">
-            <property name="text">
-             <string>Browse</string>
-            </property>
-           </widget>
-          </item>
-          <item row="3" column="0">
-           <widget class="QLabel" name="labelSkinsDir">
-            <property name="text">
-             <string>&amp;Skins:</string>
-            </property>
-            <property name="buddy">
-             <cstring>skinsDirTextBox</cstring>
-            </property>
-           </widget>
-          </item>
-          <item row="5" column="1" colspan="2">
-           <widget class="QCheckBox" name="downloadsDirWatchRecursiveCheckBox">
-            <property name="toolTip">
-             <string>When enabled, in addition to the downloads folder, its sub folders will also be searched when looking for resources (e.g. when looking for blocked mods on CurseForge).</string>
->>>>>>> dc39698c
-            </property>
-           </widget>
-          </item>
-          <item row="3" column="1">
-           <widget class="QLineEdit" name="javaDirTextBox"/>
-          </item>
           <item row="3" column="2">
            <widget class="QToolButton" name="javaDirBrowseBtn">
+            <property name="text">
+             <string>Browse</string>
+            </property>
+           </widget>
+          </item>
+          <item row="4" column="2">
+           <widget class="QToolButton" name="skinsDirBrowseBtn">
             <property name="text">
              <string>Browse</string>
             </property>

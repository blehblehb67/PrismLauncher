// SPDX-FileCopyrightText: 2023 flowln <flowlnlnln@gmail.com>
//
// SPDX-License-Identifier: GPL-3.0-only

#include "ResourceModel.h"

#include <QCryptographicHash>
#include <QIcon>
#include <QList>
#include <QMessageBox>
#include <QPixmapCache>
#include <QUrl>
#include <algorithm>
<<<<<<< HEAD
=======
#include <memory>
>>>>>>> bdff8591

#include "Application.h"
#include "BuildConfig.h"
#include "Json.h"

#include "net/Download.h"
#include "net/NetJob.h"

#include "modplatform/ModIndex.h"

#include "ui/widgets/ProjectItem.h"

namespace ResourceDownload {

QHash<ResourceModel*, bool> ResourceModel::s_running_models;

ResourceModel::ResourceModel(ResourceAPI* api) : QAbstractListModel(), m_api(api)
{
    s_running_models.insert(this, true);
}

ResourceModel::~ResourceModel()
{
    s_running_models.find(this).value() = false;
}

auto ResourceModel::data(const QModelIndex& index, int role) const -> QVariant
{
    int pos = index.row();
    if (pos >= m_packs.size() || pos < 0 || !index.isValid()) {
        return QString("INVALID INDEX %1").arg(pos);
    }

    auto pack = m_packs.at(pos);
    switch (role) {
        case Qt::ToolTipRole: {
            if (pack->description.length() > 100) {
                // some magic to prevent to long tooltips and replace html linebreaks
                QString edit = pack->description.left(97);
                edit = edit.left(edit.lastIndexOf("<br>")).left(edit.lastIndexOf(" ")).append("...");
                return edit;
            }
            return pack->description;
        }
        case Qt::DecorationRole: {
            if (auto icon_or_none = const_cast<ResourceModel*>(this)->getIcon(const_cast<QModelIndex&>(index), pack->logoUrl);
                icon_or_none.has_value())
                return icon_or_none.value();

            return APPLICATION->getThemedIcon("screenshot-placeholder");
        }
        case Qt::SizeHintRole:
            return QSize(0, 58);
        case Qt::UserRole: {
            QVariant v;
            v.setValue(pack);
            return v;
        }
            // Custom data
        case UserDataTypes::TITLE:
            return pack->name;
        case UserDataTypes::DESCRIPTION:
            return pack->description;
        case UserDataTypes::SELECTED:
            return pack->isAnyVersionSelected();
        default:
            break;
    }

    return {};
}

QHash<int, QByteArray> ResourceModel::roleNames() const
{
    QHash<int, QByteArray> roles;

    roles[Qt::ToolTipRole] = "toolTip";
    roles[Qt::DecorationRole] = "decoration";
    roles[Qt::SizeHintRole] = "sizeHint";
    roles[Qt::UserRole] = "pack";
    roles[UserDataTypes::TITLE] = "title";
    roles[UserDataTypes::DESCRIPTION] = "description";
    roles[UserDataTypes::SELECTED] = "selected";

    return roles;
}

bool ResourceModel::setData(const QModelIndex& index, const QVariant& value, int role)
{
    int pos = index.row();
    if (pos >= m_packs.size() || pos < 0 || !index.isValid())
        return false;

    m_packs[pos] = value.value<ModPlatform::IndexedPack::Ptr>();
    emit dataChanged(index, index);

    return true;
}

QString ResourceModel::debugName() const
{
    return "ResourceDownload (Model)";
}

void ResourceModel::fetchMore(const QModelIndex& parent)
{
    if (parent.isValid() || m_search_state == SearchState::Finished)
        return;

    search();
}

void ResourceModel::search()
{
    if (hasActiveSearchJob())
        return;

    auto args{ createSearchArguments() };

    auto callbacks{ createSearchCallbacks() };

    // Use defaults if no callbacks are set
    if (!callbacks.on_succeed)
        callbacks.on_succeed = [this](auto& doc) {
            if (!s_running_models.constFind(this).value())
                return;
            searchRequestSucceeded(doc);
        };
    if (!callbacks.on_fail)
        callbacks.on_fail = [this](QString reason, int network_error_code) {
            if (!s_running_models.constFind(this).value())
                return;
            searchRequestFailed(reason, network_error_code);
        };
    if (!callbacks.on_abort)
        callbacks.on_abort = [this] {
            if (!s_running_models.constFind(this).value())
                return;
            searchRequestAborted();
        };

    if (auto job = m_api->searchProjects(std::move(args), std::move(callbacks)); job)
        runSearchJob(job);
}

void ResourceModel::loadEntry(QModelIndex& entry)
{
    auto const& pack = m_packs[entry.row()];

    if (!hasActiveInfoJob())
        m_current_info_job.clear();

    if (!pack->versionsLoaded) {
        auto args{ createVersionsArguments(entry) };
        auto callbacks{ createVersionsCallbacks(entry) };

        // Use default if no callbacks are set
        if (!callbacks.on_succeed)
            callbacks.on_succeed = [this, entry](auto& doc, auto pack) {
                if (!s_running_models.constFind(this).value())
                    return;
                versionRequestSucceeded(doc, pack, entry);
            };

        if (auto job = m_api->getProjectVersions(std::move(args), std::move(callbacks)); job)
            runInfoJob(job);
    }

    if (!pack->extraDataLoaded) {
        auto args{ createInfoArguments(entry) };
        auto callbacks{ createInfoCallbacks(entry) };

        // Use default if no callbacks are set
        if (!callbacks.on_succeed)
            callbacks.on_succeed = [this, entry](auto& doc, auto pack) {
                if (!s_running_models.constFind(this).value())
                    return;
                infoRequestSucceeded(doc, pack, entry);
            };

        if (auto job = m_api->getProjectInfo(std::move(args), std::move(callbacks)); job)
            runInfoJob(job);
    }
}

void ResourceModel::refresh()
{
    bool reset_requested = false;

    if (hasActiveInfoJob()) {
        m_current_info_job.abort();
        reset_requested = true;
    }

    if (hasActiveSearchJob()) {
        m_current_search_job->abort();
        reset_requested = true;
    }

    if (reset_requested) {
        m_search_state = SearchState::ResetRequested;
        return;
    }

    clearData();
    m_search_state = SearchState::None;

    m_next_search_offset = 0;
    search();
}

void ResourceModel::clearData()
{
    beginResetModel();
    m_packs.clear();
    endResetModel();
}

void ResourceModel::runSearchJob(Task::Ptr ptr)
{
    m_current_search_job.reset(ptr);  // clean up first
    m_current_search_job->start();
}
void ResourceModel::runInfoJob(Task::Ptr ptr)
{
    if (!m_current_info_job.isRunning())
        m_current_info_job.clear();

    m_current_info_job.addTask(ptr);

    if (!m_current_info_job.isRunning())
        m_current_info_job.run();
}

std::optional<ResourceAPI::SortingMethod> ResourceModel::getCurrentSortingMethodByIndex() const
{
    std::optional<ResourceAPI::SortingMethod> sort{};

    {  // Find sorting method by ID
        auto sorting_methods = getSortingMethods();
        auto method = std::find_if(sorting_methods.constBegin(), sorting_methods.constEnd(),
                                   [this](auto const& e) { return m_current_sort_index == e.index; });
        if (method != sorting_methods.constEnd())
            sort = *method;
    }

    return sort;
}

std::optional<QIcon> ResourceModel::getIcon(QModelIndex& index, const QUrl& url)
{
    QPixmap pixmap;
    if (QPixmapCache::find(url.toString(), &pixmap))
        return { pixmap };

    if (!m_current_icon_job)
        m_current_icon_job.reset(new NetJob("IconJob", APPLICATION->network()));

    if (m_currently_running_icon_actions.contains(url))
        return {};
    if (m_failed_icon_actions.contains(url))
        return {};

    auto cache_entry = APPLICATION->metacache()->resolveEntry(
        metaEntryBase(),
        QString("logos/%1").arg(QString(QCryptographicHash::hash(url.toEncoded(), QCryptographicHash::Algorithm::Sha1).toHex())));
    auto icon_fetch_action = Net::Download::makeCached(url, cache_entry);

    auto full_file_path = cache_entry->getFullPath();
    connect(icon_fetch_action.get(), &NetAction::succeeded, this, [=] {
        auto icon = QIcon(full_file_path);
        QPixmapCache::insert(url.toString(), icon.pixmap(icon.actualSize({ 64, 64 })));

        m_currently_running_icon_actions.remove(url);

        emit dataChanged(index, index, { Qt::DecorationRole });
    });
    connect(icon_fetch_action.get(), &NetAction::failed, this, [=] {
        m_currently_running_icon_actions.remove(url);
        m_failed_icon_actions.insert(url);
    });

    m_currently_running_icon_actions.insert(url);

    m_current_icon_job->addNetAction(icon_fetch_action);
    if (!m_current_icon_job->isRunning())
        QMetaObject::invokeMethod(m_current_icon_job.get(), &NetJob::start);

    return {};
}

// No 'forgor to implement' shall pass here :blobfox_knife:
#define NEED_FOR_CALLBACK_ASSERT(name) \
    Q_ASSERT_X(0 != 0, #name, "You NEED to re-implement this if you intend on using the default callbacks.")

QJsonArray ResourceModel::documentToArray(QJsonDocument& doc) const
{
    NEED_FOR_CALLBACK_ASSERT("documentToArray");
    return {};
}
void ResourceModel::loadIndexedPack(ModPlatform::IndexedPack&, QJsonObject&)
{
    NEED_FOR_CALLBACK_ASSERT("loadIndexedPack");
}
void ResourceModel::loadExtraPackInfo(ModPlatform::IndexedPack&, QJsonObject&)
{
    NEED_FOR_CALLBACK_ASSERT("loadExtraPackInfo");
}
void ResourceModel::loadIndexedPackVersions(ModPlatform::IndexedPack&, QJsonArray&)
{
    NEED_FOR_CALLBACK_ASSERT("loadIndexedPackVersions");
}

/* Default callbacks */

void ResourceModel::searchRequestSucceeded(QJsonDocument& doc)
{
    QList<ModPlatform::IndexedPack::Ptr> newList;
    auto packs = documentToArray(doc);

    for (auto packRaw : packs) {
        auto packObj = packRaw.toObject();

        ModPlatform::IndexedPack::Ptr pack = std::make_shared<ModPlatform::IndexedPack>();
        try {
<<<<<<< HEAD
            loadIndexedPack(pack, packObj);
            if (auto sel = std::find_if(m_selected.begin(), m_selected.end(),
                                        [&pack](const DownloadTaskPtr i) {
                                            const auto ipack = i->getPack();
                                            return ipack.provider == pack.provider && ipack.addonId == pack.addonId;
=======
            loadIndexedPack(*pack, packObj);
            if (auto sel = std::find_if(m_selected.begin(), m_selected.end(),
                                        [&pack](const DownloadTaskPtr i) {
                                            const auto ipack = i->getPack();
                                            return ipack->provider == pack->provider && ipack->addonId == pack->addonId;
>>>>>>> bdff8591
                                        });
                sel != m_selected.end()) {
                newList.append(sel->get()->getPack());
            } else
                newList.append(pack);
        } catch (const JSONValidationError& e) {
            qWarning() << "Error while loading resource from " << debugName() << ": " << e.cause();
            continue;
        }
    }

    if (packs.size() < 25) {
        m_search_state = SearchState::Finished;
    } else {
        m_next_search_offset += 25;
        m_search_state = SearchState::CanFetchMore;
    }

    // When you have a Qt build with assertions turned on, proceeding here will abort the application
    if (newList.size() == 0)
        return;

    beginInsertRows(QModelIndex(), m_packs.size(), m_packs.size() + newList.size() - 1);
    m_packs.append(newList);
    endInsertRows();
}

void ResourceModel::searchRequestFailed(QString reason, int network_error_code)
{
    switch (network_error_code) {
        default:
            // Network error
            QMessageBox::critical(nullptr, tr("Error"), tr("A network error occurred. Could not load mods."));
            break;
        case 409:
            // 409 Gone, notify user to update
            QMessageBox::critical(nullptr, tr("Error"),
                                  QString("%1").arg(tr("API version too old!\nPlease update %1!").arg(BuildConfig.LAUNCHER_DISPLAYNAME)));
            break;
    }

    m_search_state = SearchState::Finished;
}

void ResourceModel::searchRequestAborted()
{
    if (m_search_state != SearchState::ResetRequested)
        qCritical() << "Search task in" << debugName() << "aborted by an unknown reason!";

    // Retry fetching
    clearData();

    m_next_search_offset = 0;
    search();
}

void ResourceModel::versionRequestSucceeded(QJsonDocument& doc, ModPlatform::IndexedPack& pack, const QModelIndex& index)
{
    auto current_pack = data(index, Qt::UserRole).value<ModPlatform::IndexedPack::Ptr>();

    // Check if the index is still valid for this resource or not
    if (pack.addonId != current_pack->addonId)
        return;

    try {
        auto arr = doc.isObject() ? Json::ensureArray(doc.object(), "data") : doc.array();
        loadIndexedPackVersions(*current_pack, arr);
    } catch (const JSONValidationError& e) {
        qDebug() << doc;
        qWarning() << "Error while reading " << debugName() << " resource version: " << e.cause();
    }

    // Cache info :^)
    QVariant new_pack;
    new_pack.setValue(current_pack);
    if (!setData(index, new_pack, Qt::UserRole)) {
        qWarning() << "Failed to cache resource versions!";
        return;
    }

    emit versionListUpdated();
}

void ResourceModel::infoRequestSucceeded(QJsonDocument& doc, ModPlatform::IndexedPack& pack, const QModelIndex& index)
{
    auto current_pack = data(index, Qt::UserRole).value<ModPlatform::IndexedPack::Ptr>();

    // Check if the index is still valid for this resource or not
    if (pack.addonId != current_pack->addonId)
        return;

    try {
        auto obj = Json::requireObject(doc);
        loadExtraPackInfo(*current_pack, obj);
    } catch (const JSONValidationError& e) {
        qDebug() << doc;
        qWarning() << "Error while reading " << debugName() << " resource info: " << e.cause();
    }

    // Cache info :^)
    QVariant new_pack;
    new_pack.setValue(current_pack);
    if (!setData(index, new_pack, Qt::UserRole)) {
        qWarning() << "Failed to cache resource info!";
        return;
    }

    emit projectInfoUpdated();
}

<<<<<<< HEAD
void ResourceModel::addPack(ModPlatform::IndexedPack& pack,
=======
void ResourceModel::addPack(ModPlatform::IndexedPack::Ptr pack,
>>>>>>> bdff8591
                            ModPlatform::IndexedVersion& version,
                            const std::shared_ptr<ResourceFolderModel> packs,
                            bool is_indexed,
                            QString custom_target_folder)
{
    version.is_currently_selected = true;
    m_selected.append(makeShared<ResourceDownloadTask>(pack, version, packs, is_indexed, custom_target_folder));
}

void ResourceModel::removePack(const QString& rem)
{
    auto pred = [&rem](const DownloadTaskPtr i) { return rem == i->getName(); };
#if QT_VERSION >= QT_VERSION_CHECK(6, 1, 0)
    m_selected.removeIf(pred);
#else
    {
        for (auto it = m_selected.begin(); it != m_selected.end();)
            if (pred(*it))
                it = m_selected.erase(it);
            else
                ++it;
    }
#endif
<<<<<<< HEAD
    auto pack = std::find_if(m_packs.begin(), m_packs.end(), [&rem](const ModPlatform::IndexedPack& i) { return rem == i.name; });
    if (pack == m_packs.end()) {  // ignore it if is not in the current search
        return;
    }
    if (!pack->versionsLoaded) {
        return;
    }
    for (auto& ver : pack->versions)
=======
    auto pack = std::find_if(m_packs.begin(), m_packs.end(), [&rem](const ModPlatform::IndexedPack::Ptr i) { return rem == i->name; });
    if (pack == m_packs.end()) {  // ignore it if is not in the current search
        return;
    }
    if (!pack->get()->versionsLoaded) {
        return;
    }
    for (auto& ver : pack->get()->versions)
>>>>>>> bdff8591
        ver.is_currently_selected = false;
}

}  // namespace ResourceDownload<|MERGE_RESOLUTION|>--- conflicted
+++ resolved
@@ -11,10 +11,7 @@
 #include <QPixmapCache>
 #include <QUrl>
 #include <algorithm>
-<<<<<<< HEAD
-=======
 #include <memory>
->>>>>>> bdff8591
 
 #include "Application.h"
 #include "BuildConfig.h"
@@ -340,19 +337,11 @@
 
         ModPlatform::IndexedPack::Ptr pack = std::make_shared<ModPlatform::IndexedPack>();
         try {
-<<<<<<< HEAD
-            loadIndexedPack(pack, packObj);
-            if (auto sel = std::find_if(m_selected.begin(), m_selected.end(),
-                                        [&pack](const DownloadTaskPtr i) {
-                                            const auto ipack = i->getPack();
-                                            return ipack.provider == pack.provider && ipack.addonId == pack.addonId;
-=======
             loadIndexedPack(*pack, packObj);
             if (auto sel = std::find_if(m_selected.begin(), m_selected.end(),
                                         [&pack](const DownloadTaskPtr i) {
                                             const auto ipack = i->getPack();
                                             return ipack->provider == pack->provider && ipack->addonId == pack->addonId;
->>>>>>> bdff8591
                                         });
                 sel != m_selected.end()) {
                 newList.append(sel->get()->getPack());
@@ -463,11 +452,7 @@
     emit projectInfoUpdated();
 }
 
-<<<<<<< HEAD
-void ResourceModel::addPack(ModPlatform::IndexedPack& pack,
-=======
 void ResourceModel::addPack(ModPlatform::IndexedPack::Ptr pack,
->>>>>>> bdff8591
                             ModPlatform::IndexedVersion& version,
                             const std::shared_ptr<ResourceFolderModel> packs,
                             bool is_indexed,
@@ -491,16 +476,6 @@
                 ++it;
     }
 #endif
-<<<<<<< HEAD
-    auto pack = std::find_if(m_packs.begin(), m_packs.end(), [&rem](const ModPlatform::IndexedPack& i) { return rem == i.name; });
-    if (pack == m_packs.end()) {  // ignore it if is not in the current search
-        return;
-    }
-    if (!pack->versionsLoaded) {
-        return;
-    }
-    for (auto& ver : pack->versions)
-=======
     auto pack = std::find_if(m_packs.begin(), m_packs.end(), [&rem](const ModPlatform::IndexedPack::Ptr i) { return rem == i->name; });
     if (pack == m_packs.end()) {  // ignore it if is not in the current search
         return;
@@ -509,7 +484,6 @@
         return;
     }
     for (auto& ver : pack->get()->versions)
->>>>>>> bdff8591
         ver.is_currently_selected = false;
 }
 

--- conflicted
+++ resolved
@@ -262,24 +262,17 @@
     m_ui->versionSelectionBox->clear();
     m_ui->versionSelectionBox->blockSignals(false);
 
-<<<<<<< HEAD
-    for (int i = 0; i < current_pack.versions.size(); i++) {
-        auto& version = current_pack.versions[i];
-        if (optedOut(version))
-            continue;
-        auto release_type = current_pack.versions[i].verison_type.isValid() ? QString(" : %1").arg(current_pack.versions[i].verison_type.toString()) : "";
-        m_ui->versionSelectionBox->addItem(QString("%1%2").arg(current_pack.versions[i].version, release_type), QVariant(i));
-    }
-=======
     if (current_pack)
         for (int i = 0; i < current_pack->versions.size(); i++) {
             auto& version = current_pack->versions[i];
             if (optedOut(version))
                 continue;
 
+            auto release_type = current_pack->versions[i].verison_type.isValid()
+                                    ? QString(" : %1").arg(current_pack->versions[i].verison_type.toString())
+                                    : "";
             m_ui->versionSelectionBox->addItem(current_pack->versions[i].version, QVariant(i));
         }
->>>>>>> faec21d5
 
     if (m_ui->versionSelectionBox->count() == 0) {
         m_ui->versionSelectionBox->addItem(tr("No valid version found."), QVariant(-1));

--- conflicted
+++ resolved
@@ -1001,7 +1001,7 @@
                 auto job = api.getFile(addonId, fileId, array);
 
                 QString resource_name;
-                
+
                 connect(job.get(), &Task::failed, this,
                         [this](QString reason) { CustomMessageBox::selectable(this, tr("Error"), reason, QMessageBox::Critical)->show(); });
                 connect(job.get(), &Task::succeeded, this, [this, array, addonId, fileId, &dl_url, &resource_name] {
@@ -1032,7 +1032,7 @@
                     dlUrlDialod.setSkipButton(true, tr("Abort"));
                     dlUrlDialod.execWithTask(job.get());
                 }
-                
+
 
             } else {
                 dl_url = url;
@@ -1068,11 +1068,7 @@
             local_url = url;
         }
 
-<<<<<<< HEAD
-        auto localFileName = QDir::toNativeSeparators(local_url.toLocalFile()) ;
-=======
-        auto localFileName = QDir::toNativeSeparators(url.toLocalFile());
->>>>>>> efaf4024
+        auto localFileName = QDir::toNativeSeparators(local_url.toLocalFile());
         QFileInfo localFileInfo(localFileName);
 
         auto type = ResourceUtils::identify(localFileInfo);

// SPDX-License-Identifier: GPL-3.0-only
/*
 *  Prism Launcher - Minecraft Launcher
 *  Copyright (C) 2022 Sefa Eyeoglu <contact@scrumplex.net>
 *  Copyright (C) 2023 TheKodeToad <TheKodeToad@proton.me>
 *
 *  This program is free software: you can redistribute it and/or modify
 *  it under the terms of the GNU General Public License as published by
 *  the Free Software Foundation, version 3.
 *
 *  This program is distributed in the hope that it will be useful,
 *  but WITHOUT ANY WARRANTY; without even the implied warranty of
 *  MERCHANTABILITY or FITNESS FOR A PARTICULAR PURPOSE.  See the
 *  GNU General Public License for more details.
 *
 *  You should have received a copy of the GNU General Public License
 *  along with this program.  If not, see <https://www.gnu.org/licenses/>.
 *
 * This file incorporates work covered by the following copyright and
 * permission notice:
 *
 *      Copyright 2013-2021 MultiMC Contributors
 *
 *      Authors: Andrew Okin
 *               Peterix
 *               Orochimarufan <orochimarufan.x3@gmail.com>
 *
 *      Licensed under the Apache License, Version 2.0 (the "License");
 *      you may not use this file except in compliance with the License.
 *      You may obtain a copy of the License at
 *
 *          http://www.apache.org/licenses/LICENSE-2.0
 *
 *      Unless required by applicable law or agreed to in writing, software
 *      distributed under the License is distributed on an "AS IS" BASIS,
 *      WITHOUT WARRANTIES OR CONDITIONS OF ANY KIND, either express or implied.
 *      See the License for the specific language governing permissions and
 *      limitations under the License.
 */

#include "Application.h"
#include "BuildConfig.h"
#include "FileSystem.h"

#include "MainWindow.h"
#include "ui/dialogs/ExportToModListDialog.h"
#include "ui_MainWindow.h"

#include <QDir>
#include <QFileInfo>
#include <QUrl>
#include <QVariant>

#include <QAction>
#include <QActionGroup>
#include <QApplication>
#include <QButtonGroup>
#include <QFileDialog>
#include <QHBoxLayout>
#include <QHeaderView>
#include <QInputDialog>
#include <QKeyEvent>
#include <QLabel>
#include <QMainWindow>
#include <QMenu>
#include <QMenuBar>
#include <QMessageBox>
#include <QProgressDialog>
#include <QShortcut>
#include <QStatusBar>
#include <QToolBar>
#include <QToolButton>
#include <QWidget>
#include <QWidgetAction>

#include <BaseInstance.h>
#include <BuildConfig.h>
#include <DesktopServices.h>
#include <InstanceList.h>
#include <MMCZip.h>
#include <SkinUtils.h>
#include <icons/IconList.h>
#include <java/JavaInstallList.h>
#include <java/JavaUtils.h>
#include <launch/LaunchTask.h>
#include <minecraft/MinecraftInstance.h>
#include <minecraft/auth/AccountList.h>
#include <net/Download.h>
#include <net/NetJob.h>
#include <news/NewsChecker.h>
#include <tools/BaseProfiler.h>
#include <updater/ExternalUpdater.h>
#include "InstancePageProvider.h"
#include "InstanceWindow.h"
#include "JavaCommon.h"
#include "LaunchController.h"

#include "ui/dialogs/AboutDialog.h"
#include "ui/dialogs/CopyInstanceDialog.h"
#include "ui/dialogs/CustomMessageBox.h"
#include "ui/dialogs/EditAccountDialog.h"
#include "ui/dialogs/ExportInstanceDialog.h"
#include "ui/dialogs/ExportPackDialog.h"
#include "ui/dialogs/IconPickerDialog.h"
#include "ui/dialogs/ImportResourceDialog.h"
#include "ui/dialogs/NewInstanceDialog.h"
#include "ui/dialogs/NewsDialog.h"
#include "ui/dialogs/ProgressDialog.h"
#include "ui/instanceview/InstanceDelegate.h"
#include "ui/instanceview/InstanceProxyModel.h"
#include "ui/instanceview/InstanceView.h"
#include "ui/themes/ITheme.h"
#include "ui/themes/ThemeManager.h"
#include "ui/widgets/LabeledToolButton.h"

#include "minecraft/WorldList.h"
#include "minecraft/mod/ModFolderModel.h"
#include "minecraft/mod/ShaderPackFolderModel.h"
#include "minecraft/mod/tasks/LocalResourceParse.h"

#include "KonamiCode.h"

#include "InstanceCopyTask.h"
#include "InstanceImportTask.h"

#include "MMCTime.h"

namespace {
QString profileInUseFilter(const QString& profile, bool used)
{
    if (used) {
        return QObject::tr("%1 (in use)").arg(profile);
    } else {
        return profile;
    }
}
}  // namespace

MainWindow::MainWindow(QWidget* parent) : QMainWindow(parent), ui(new Ui::MainWindow)
{
    ui->setupUi(this);

    setWindowIcon(APPLICATION->getThemedIcon("logo"));
    setWindowTitle(APPLICATION->applicationDisplayName());
#ifndef QT_NO_ACCESSIBILITY
    setAccessibleName(BuildConfig.LAUNCHER_DISPLAYNAME);
#endif

    // instance toolbar stuff
    {
        // Qt doesn't like vertical moving toolbars, so we have to force them...
        // See https://github.com/PolyMC/PolyMC/issues/493
        connect(ui->instanceToolBar, &QToolBar::orientationChanged,
                [=](Qt::Orientation) { ui->instanceToolBar->setOrientation(Qt::Vertical); });

        // if you try to add a widget to a toolbar in a .ui file
        // qt designer will delete it when you save the file >:(
        changeIconButton = new LabeledToolButton(this);
        changeIconButton->setObjectName(QStringLiteral("changeIconButton"));
        changeIconButton->setIcon(APPLICATION->getThemedIcon("news"));
        changeIconButton->setSizePolicy(QSizePolicy::Expanding, QSizePolicy::Preferred);
        connect(changeIconButton, &QToolButton::clicked, this, &MainWindow::on_actionChangeInstIcon_triggered);
        ui->instanceToolBar->insertWidgetBefore(ui->actionLaunchInstance, changeIconButton);

        renameButton = new LabeledToolButton(this);
        renameButton->setObjectName(QStringLiteral("renameButton"));
        renameButton->setSizePolicy(QSizePolicy::Expanding, QSizePolicy::Preferred);
        connect(renameButton, &QToolButton::clicked, this, &MainWindow::on_actionRenameInstance_triggered);
        ui->instanceToolBar->insertWidgetBefore(ui->actionLaunchInstance, renameButton);

        ui->instanceToolBar->insertSeparator(ui->actionLaunchInstance);

        // restore the instance toolbar settings
        auto const setting_name = QString("WideBarVisibility_%1").arg(ui->instanceToolBar->objectName());
        if (!APPLICATION->settings()->contains(setting_name))
            instanceToolbarSetting = APPLICATION->settings()->registerSetting(setting_name);
        else
            instanceToolbarSetting = APPLICATION->settings()->getSetting(setting_name);

        ui->instanceToolBar->setVisibilityState(instanceToolbarSetting->get().toByteArray());

        ui->instanceToolBar->addContextMenuAction(ui->newsToolBar->toggleViewAction());
        ui->instanceToolBar->addContextMenuAction(ui->instanceToolBar->toggleViewAction());
        ui->instanceToolBar->addContextMenuAction(ui->actionLockToolbars);
    }

    // set the menu for the folders help, accounts, and export tool buttons
    {
        auto foldersMenuButton = dynamic_cast<QToolButton*>(ui->mainToolBar->widgetForAction(ui->actionFoldersButton));
        ui->actionFoldersButton->setMenu(ui->foldersMenu);
        foldersMenuButton->setPopupMode(QToolButton::InstantPopup);

        helpMenuButton = dynamic_cast<QToolButton*>(ui->mainToolBar->widgetForAction(ui->actionHelpButton));
        ui->actionHelpButton->setMenu(new QMenu(this));
        ui->actionHelpButton->menu()->addActions(ui->helpMenu->actions());
        ui->actionHelpButton->menu()->removeAction(ui->actionCheckUpdate);
        helpMenuButton->setPopupMode(QToolButton::InstantPopup);

        auto accountMenuButton = dynamic_cast<QToolButton*>(ui->mainToolBar->widgetForAction(ui->actionAccountsButton));
        accountMenuButton->setPopupMode(QToolButton::InstantPopup);

        auto exportInstanceMenu = new QMenu(this);
        exportInstanceMenu->addAction(ui->actionExportInstanceZip);
        exportInstanceMenu->addAction(ui->actionExportInstanceMrPack);
        exportInstanceMenu->addAction(ui->actionExportInstanceFlamePack);
        exportInstanceMenu->addAction(ui->actionExportInstanceToModList);
        ui->actionExportInstance->setMenu(exportInstanceMenu);
    }

    // hide, disable and show stuff
    {
        ui->actionReportBug->setVisible(!BuildConfig.BUG_TRACKER_URL.isEmpty());
        ui->actionMATRIX->setVisible(!BuildConfig.MATRIX_URL.isEmpty());
        ui->actionDISCORD->setVisible(!BuildConfig.DISCORD_URL.isEmpty());
        ui->actionREDDIT->setVisible(!BuildConfig.SUBREDDIT_URL.isEmpty());

        ui->actionCheckUpdate->setVisible(BuildConfig.UPDATER_ENABLED);

#ifndef Q_OS_MAC
        ui->actionAddToPATH->setVisible(false);
#endif

        // disabled until we have an instance selected
        ui->instanceToolBar->setEnabled(false);
        setInstanceActionsEnabled(false);

        // add a close button at the end of the main toolbar when running on gamescope / steam deck
        // FIXME: detect if we don't have server side decorations instead
        if (qgetenv("XDG_CURRENT_DESKTOP") == "gamescope") {
            ui->mainToolBar->addAction(ui->actionCloseWindow);
        }
    }

    // add the toolbar toggles to the view menu
    ui->viewMenu->addAction(ui->instanceToolBar->toggleViewAction());
    ui->viewMenu->addAction(ui->newsToolBar->toggleViewAction());

    updateThemeMenu();
    updateMainToolBar();
    // OSX magic.
    setUnifiedTitleAndToolBarOnMac(true);

    // Global shortcuts
    {
        // you can't set QKeySequence::StandardKey shortcuts in qt designer >:(
        ui->actionAddInstance->setShortcut(QKeySequence::New);
        ui->actionSettings->setShortcut(QKeySequence::Preferences);
        ui->actionUndoTrashInstance->setShortcut(QKeySequence::Undo);
        ui->actionDeleteInstance->setShortcuts({ QKeySequence(tr("Backspace")), QKeySequence::Delete });
        ui->actionCloseWindow->setShortcut(QKeySequence::Close);
        connect(ui->actionCloseWindow, &QAction::triggered, APPLICATION, &Application::closeCurrentWindow);

        // FIXME: This is kinda weird. and bad. We need some kind of managed shutdown.
        auto q = new QShortcut(QKeySequence::Quit, this);
        connect(q, &QShortcut::activated, APPLICATION, &Application::quit);
    }

    // Konami Code
    {
        secretEventFilter = new KonamiCode(this);
        connect(secretEventFilter, &KonamiCode::triggered, this, &MainWindow::konamiTriggered);
    }

    // Add the news label to the news toolbar.
    {
        m_newsChecker.reset(new NewsChecker(APPLICATION->network(), BuildConfig.NEWS_RSS_URL));
        newsLabel = new QToolButton();
        newsLabel->setIcon(APPLICATION->getThemedIcon("news"));
        newsLabel->setSizePolicy(QSizePolicy::Expanding, QSizePolicy::Preferred);
        newsLabel->setToolButtonStyle(Qt::ToolButtonTextBesideIcon);
        newsLabel->setFocusPolicy(Qt::NoFocus);
        ui->newsToolBar->insertWidget(ui->actionMoreNews, newsLabel);

        QObject::connect(newsLabel, &QAbstractButton::clicked, this, &MainWindow::newsButtonClicked);
        QObject::connect(m_newsChecker.get(), &NewsChecker::newsLoaded, this, &MainWindow::updateNewsLabel);
        updateNewsLabel();
    }

    // Create the instance list widget
    {
        view = new InstanceView(ui->centralWidget);

        view->setSelectionMode(QAbstractItemView::SingleSelection);
        // FIXME: leaks ListViewDelegate
        view->setItemDelegate(new ListViewDelegate(this));
        view->setFrameShape(QFrame::NoFrame);
        // do not show ugly blue border on the mac
        view->setAttribute(Qt::WA_MacShowFocusRect, false);

        view->installEventFilter(this);
        view->setContextMenuPolicy(Qt::CustomContextMenu);
        connect(view, &QWidget::customContextMenuRequested, this, &MainWindow::showInstanceContextMenu);
        connect(view, &InstanceView::droppedURLs, this, &MainWindow::processURLs, Qt::QueuedConnection);

        proxymodel = new InstanceProxyModel(this);
        proxymodel->setSourceModel(APPLICATION->instances().get());
        proxymodel->sort(0);
        connect(proxymodel, &InstanceProxyModel::dataChanged, this, &MainWindow::instanceDataChanged);

        view->setModel(proxymodel);
        view->setSourceOfGroupCollapseStatus(
            [](const QString& groupName) -> bool { return APPLICATION->instances()->isGroupCollapsed(groupName); });
        connect(view, &InstanceView::groupStateChanged, APPLICATION->instances().get(), &InstanceList::on_GroupStateChanged);
        ui->horizontalLayout->addWidget(view);
    }
    // The cat background
    {
        // set the cat action priority here so you can still see the action in qt designer
        ui->actionCAT->setPriority(QAction::LowPriority);
        bool cat_enable = APPLICATION->settings()->get("TheCat").toBool();
        ui->actionCAT->setChecked(cat_enable);
        connect(ui->actionCAT, &QAction::toggled, this, &MainWindow::onCatToggled);
        connect(APPLICATION, &Application::currentCatChanged, this, &MainWindow::onCatChanged);
        setCatBackground(cat_enable);
    }

    // Lock toolbars
    {
        bool toolbarsLocked = APPLICATION->settings()->get("ToolbarsLocked").toBool();
        ui->actionLockToolbars->setChecked(toolbarsLocked);
        connect(ui->actionLockToolbars, &QAction::toggled, this, &MainWindow::lockToolbars);
        lockToolbars(toolbarsLocked);
    }
    // start instance when double-clicked
    connect(view, &InstanceView::activated, this, &MainWindow::instanceActivated);

    // track the selection -- update the instance toolbar
    connect(view->selectionModel(), &QItemSelectionModel::currentChanged, this, &MainWindow::instanceChanged);

    // track icon changes and update the toolbar!
    connect(APPLICATION->icons().get(), &IconList::iconUpdated, this, &MainWindow::iconUpdated);

    // model reset -> selection is invalid. All the instance pointers are wrong.
    connect(APPLICATION->instances().get(), &InstanceList::dataIsInvalid, this, &MainWindow::selectionBad);

    // handle newly added instances
    connect(APPLICATION->instances().get(), &InstanceList::instanceSelectRequest, this, &MainWindow::instanceSelectRequest);

    // When the global settings page closes, we want to know about it and update our state
    connect(APPLICATION, &Application::globalSettingsClosed, this, &MainWindow::globalSettingsClosed);

    m_statusLeft = new QLabel(tr("No instance selected"), this);
    m_statusCenter = new QLabel(tr("Total playtime: 0s"), this);
    statusBar()->addPermanentWidget(m_statusLeft, 1);
    statusBar()->addPermanentWidget(m_statusCenter, 0);

    // Add "manage accounts" button, right align
    QWidget* spacer = new QWidget();
    spacer->setSizePolicy(QSizePolicy::Expanding, QSizePolicy::Expanding);
    ui->mainToolBar->insertWidget(ui->actionAccountsButton, spacer);

    // Use undocumented property... https://stackoverflow.com/questions/7121718/create-a-scrollbar-in-a-submenu-qt
    ui->accountsMenu->setStyleSheet("QMenu { menu-scrollable: 1; }");

    repopulateAccountsMenu();

    // Update the menu when the active account changes.
    // Shouldn't have to use lambdas here like this, but if I don't, the compiler throws a fit.
    // Template hell sucks...
    connect(APPLICATION->accounts().get(), &AccountList::defaultAccountChanged, [this] { defaultAccountChanged(); });
    connect(APPLICATION->accounts().get(), &AccountList::listChanged, [this] { repopulateAccountsMenu(); });

    // Show initial account
    defaultAccountChanged();

    // TODO: refresh accounts here?
    // auto accounts = APPLICATION->accounts();

    // load the news
    {
        m_newsChecker->reloadNews();
        updateNewsLabel();
    }

    if (BuildConfig.UPDATER_ENABLED) {
        bool updatesAllowed = APPLICATION->updatesAreAllowed();
        updatesAllowedChanged(updatesAllowed);

        connect(ui->actionCheckUpdate, &QAction::triggered, this, &MainWindow::checkForUpdates);

        // set up the updater object.
        auto updater = APPLICATION->updater();

        if (updater) {
            connect(updater.get(), &ExternalUpdater::canCheckForUpdatesChanged, this, &MainWindow::updatesAllowedChanged);
        }
    }

    connect(ui->actionUndoTrashInstance, &QAction::triggered, this, &MainWindow::undoTrashInstance);

    setSelectedInstanceById(APPLICATION->settings()->get("SelectedInstance").toString());

    // removing this looks stupid
    view->setFocus();

    retranslateUi();
}

// macOS always has a native menu bar, so these fixes are not applicable
// Other systems may or may not have a native menu bar (most do not - it seems like only Ubuntu Unity does)
#ifndef Q_OS_MAC
void MainWindow::keyReleaseEvent(QKeyEvent* event)
{
    if (event->key() == Qt::Key_Alt && !APPLICATION->settings()->get("MenuBarInsteadOfToolBar").toBool())
        ui->menuBar->setVisible(!ui->menuBar->isVisible());
    else
        QMainWindow::keyReleaseEvent(event);
}
#endif

void MainWindow::retranslateUi()
{
    if (m_selectedInstance) {
        m_statusLeft->setText(m_selectedInstance->getStatusbarDescription());
    } else {
        m_statusLeft->setText(tr("No instance selected"));
    }

    ui->retranslateUi(this);

    MinecraftAccountPtr defaultAccount = APPLICATION->accounts()->defaultAccount();
    if (defaultAccount) {
        auto profileLabel = profileInUseFilter(defaultAccount->profileName(), defaultAccount->isInUse());
        ui->actionAccountsButton->setText(profileLabel);
    }

    changeIconButton->setToolTip(ui->actionChangeInstIcon->toolTip());
    renameButton->setToolTip(ui->actionRenameInstance->toolTip());

    // replace the %1 with the launcher display name in some actions
    if (helpMenuButton->toolTip().contains("%1"))
        helpMenuButton->setToolTip(helpMenuButton->toolTip().arg(BuildConfig.LAUNCHER_DISPLAYNAME));

    for (auto action : ui->helpMenu->actions()) {
        if (action->text().contains("%1"))
            action->setText(action->text().arg(BuildConfig.LAUNCHER_DISPLAYNAME));
        if (action->toolTip().contains("%1"))
            action->setToolTip(action->toolTip().arg(BuildConfig.LAUNCHER_DISPLAYNAME));
    }
}

MainWindow::~MainWindow() {}

QMenu* MainWindow::createPopupMenu()
{
    QMenu* filteredMenu = QMainWindow::createPopupMenu();
    filteredMenu->removeAction(ui->mainToolBar->toggleViewAction());

    filteredMenu->addAction(ui->actionLockToolbars);

    return filteredMenu;
}
void MainWindow::lockToolbars(bool state)
{
    ui->mainToolBar->setMovable(!state);
    ui->instanceToolBar->setMovable(!state);
    ui->newsToolBar->setMovable(!state);
    APPLICATION->settings()->set("ToolbarsLocked", state);
}

void MainWindow::konamiTriggered()
{
    QString gradient =
        " stop:0 rgba(125, 0, 0, 255), stop:0.166 rgba(125, 125, 0, 255), stop:0.333 rgba(0, 125, 0, 255), stop:0.5 rgba(0, 125, 125, "
        "255), stop:0.666 rgba(0, 0, 125, 255), stop:0.833 rgba(125, 0, 125, 255), stop:1 rgba(125, 0, 0, 255));";
    QString stylesheet = "background-color: qlineargradient(spread:pad, x1:0, y1:0, x2:1, y2:0," + gradient;
    if (ui->mainToolBar->styleSheet() == stylesheet) {
        ui->mainToolBar->setStyleSheet("");
        ui->instanceToolBar->setStyleSheet("");
        ui->centralWidget->setStyleSheet("");
        ui->newsToolBar->setStyleSheet("");
        ui->statusBar->setStyleSheet("");
        qDebug() << "Super Secret Mode DEACTIVATED!";
    } else {
        ui->mainToolBar->setStyleSheet(stylesheet);
        ui->instanceToolBar->setStyleSheet("background-color: qlineargradient(spread:pad, x1:0, y1:0, x2:0, y2:1," + gradient);
        ui->centralWidget->setStyleSheet("background-color: qlineargradient(spread:pad, x1:0, y1:0, x2:1, y2:1," + gradient);
        ui->newsToolBar->setStyleSheet(stylesheet);
        ui->statusBar->setStyleSheet(stylesheet);
        qDebug() << "Super Secret Mode ACTIVATED!";
    }
}

void MainWindow::showInstanceContextMenu(const QPoint& pos)
{
    QList<QAction*> actions;

    QAction* actionSep = new QAction("", this);
    actionSep->setSeparator(true);

    bool onInstance = view->indexAt(pos).isValid();
    if (onInstance) {
        // reuse the file menu actions
        actions = ui->fileMenu->actions();

        // remove the add instance action, launcher settings action and close action
        actions.removeFirst();
        actions.removeLast();
        actions.removeLast();

        actions.prepend(ui->actionChangeInstIcon);
        actions.prepend(ui->actionRenameInstance);

        // add header
        actions.prepend(actionSep);
        QAction* actionVoid = new QAction(m_selectedInstance->name(), this);
        actionVoid->setEnabled(false);
        actions.prepend(actionVoid);
    } else {
        auto group = view->groupNameAt(pos);

        QAction* actionVoid = new QAction(BuildConfig.LAUNCHER_DISPLAYNAME, this);
        actionVoid->setEnabled(false);

        QAction* actionCreateInstance = new QAction(tr("Create instance"), this);
        actionCreateInstance->setToolTip(ui->actionAddInstance->toolTip());
        if (!group.isNull()) {
            QVariantMap data;
            data["group"] = group;
            actionCreateInstance->setData(data);
        }

        connect(actionCreateInstance, SIGNAL(triggered(bool)), SLOT(on_actionAddInstance_triggered()));

        actions.prepend(actionSep);
        actions.prepend(actionVoid);
        actions.append(actionCreateInstance);
        if (!group.isNull()) {
            QAction* actionDeleteGroup = new QAction(tr("Delete group '%1'").arg(group), this);
            QVariantMap data;
            data["group"] = group;
            actionDeleteGroup->setData(data);
            connect(actionDeleteGroup, SIGNAL(triggered(bool)), SLOT(deleteGroup()));
            actions.append(actionDeleteGroup);
        }
    }
    QMenu myMenu;
    myMenu.addActions(actions);
    /*
    if (onInstance)
        myMenu.setEnabled(m_selectedInstance->canLaunch());
    */
    myMenu.exec(view->mapToGlobal(pos));
}

void MainWindow::updateMainToolBar()
{
    ui->menuBar->setVisible(APPLICATION->settings()->get("MenuBarInsteadOfToolBar").toBool());
    ui->mainToolBar->setVisible(ui->menuBar->isNativeMenuBar() || !APPLICATION->settings()->get("MenuBarInsteadOfToolBar").toBool());
}

void MainWindow::updateLaunchButton()
{
<<<<<<< HEAD
    QMenu *launchMenu = ui->actionLaunchInstance->menu();
    if (launchMenu)
        launchMenu->clear();
    else
        launchMenu = new QMenu(this);
    m_selectedInstance->populateLaunchMenu(launchMenu);
=======
    bool currentInstanceRunning = m_selectedInstance && m_selectedInstance->isRunning();

    ui->actionLaunchInstance->setDisabled(!m_selectedInstance || currentInstanceRunning);
    ui->actionLaunchInstanceOffline->setDisabled(!m_selectedInstance || currentInstanceRunning);
    ui->actionLaunchInstanceDemo->setDisabled(!m_selectedInstance || currentInstanceRunning);

    QMenu* launchMenu = ui->actionLaunchInstance->menu();
    if (launchMenu) {
        launchMenu->clear();
    } else {
        launchMenu = new QMenu(this);
    }
    QAction* normalLaunch = launchMenu->addAction(tr("Launch"));
    normalLaunch->setShortcut(QKeySequence::Open);
    QAction* normalLaunchOffline = launchMenu->addAction(tr("Launch Offline"));
    normalLaunchOffline->setShortcut(QKeySequence(tr("Ctrl+Shift+O")));
    QAction* normalLaunchDemo = launchMenu->addAction(tr("Launch Demo"));
    normalLaunchDemo->setShortcut(QKeySequence(tr("Ctrl+Alt+O")));
    if (m_selectedInstance) {
        normalLaunch->setEnabled(m_selectedInstance->canLaunch());
        normalLaunchOffline->setEnabled(m_selectedInstance->canLaunch());
        normalLaunchDemo->setEnabled(m_selectedInstance->canLaunch());

        connect(normalLaunch, &QAction::triggered, [this]() { APPLICATION->launch(m_selectedInstance, true, false); });
        connect(normalLaunchOffline, &QAction::triggered, [this]() { APPLICATION->launch(m_selectedInstance, false, false); });
        connect(normalLaunchDemo, &QAction::triggered, [this]() { APPLICATION->launch(m_selectedInstance, false, true); });
    } else {
        normalLaunch->setDisabled(true);
        normalLaunchOffline->setDisabled(true);
        normalLaunchDemo->setDisabled(true);
    }

    // Disable demo-mode if not available.
    auto instance = dynamic_cast<MinecraftInstance*>(m_selectedInstance.get());
    if (instance) {
        normalLaunchDemo->setEnabled(instance->supportsDemo());
    }

    QString profilersTitle = tr("Profilers");
    launchMenu->addSeparator()->setText(profilersTitle);
    for (auto profiler : APPLICATION->profilers().values()) {
        QAction* profilerAction = launchMenu->addAction(profiler->name());
        QAction* profilerOfflineAction = launchMenu->addAction(tr("%1 Offline").arg(profiler->name()));
        QString error;
        if (!profiler->check(&error)) {
            profilerAction->setDisabled(true);
            profilerOfflineAction->setDisabled(true);
            QString profilerToolTip = tr("Profiler not setup correctly. Go into settings, \"External Tools\".");
            profilerAction->setToolTip(profilerToolTip);
            profilerOfflineAction->setToolTip(profilerToolTip);
        } else if (m_selectedInstance) {
            profilerAction->setEnabled(m_selectedInstance->canLaunch());
            profilerOfflineAction->setEnabled(m_selectedInstance->canLaunch());

            connect(profilerAction, &QAction::triggered,
                    [this, profiler]() { APPLICATION->launch(m_selectedInstance, true, false, profiler.get()); });
            connect(profilerOfflineAction, &QAction::triggered,
                    [this, profiler]() { APPLICATION->launch(m_selectedInstance, false, false, profiler.get()); });
        } else {
            profilerAction->setDisabled(true);
            profilerOfflineAction->setDisabled(true);
        }
    }
>>>>>>> 6ffcfcd7
    ui->actionLaunchInstance->setMenu(launchMenu);
}

void MainWindow::updateThemeMenu()
{
    QMenu* themeMenu = ui->actionChangeTheme->menu();

    if (themeMenu) {
        themeMenu->clear();
    } else {
        themeMenu = new QMenu(this);
    }

    auto themes = APPLICATION->getValidApplicationThemes();

    QActionGroup* themesGroup = new QActionGroup(this);

    for (auto* theme : themes) {
        QAction* themeAction = themeMenu->addAction(theme->name());

        themeAction->setCheckable(true);
        if (APPLICATION->settings()->get("ApplicationTheme").toString() == theme->id()) {
            themeAction->setChecked(true);
        }
        themeAction->setActionGroup(themesGroup);

        connect(themeAction, &QAction::triggered, [theme]() {
            APPLICATION->setApplicationTheme(theme->id());
            APPLICATION->settings()->set("ApplicationTheme", theme->id());
        });
    }

    ui->actionChangeTheme->setMenu(themeMenu);
}

void MainWindow::repopulateAccountsMenu()
{
    ui->accountsMenu->clear();

    // NOTE: this is done so the accounts button text is not set to the accounts menu title
    QMenu* accountsButtonMenu = ui->actionAccountsButton->menu();
    if (accountsButtonMenu) {
        accountsButtonMenu->clear();
    } else {
        accountsButtonMenu = new QMenu(this);
        ui->actionAccountsButton->setMenu(accountsButtonMenu);
    }

    auto accounts = APPLICATION->accounts();
    MinecraftAccountPtr defaultAccount = accounts->defaultAccount();

    QString active_profileId = "";
    if (defaultAccount) {
        // this can be called before accountMenuButton exists
        if (ui->actionAccountsButton) {
            auto profileLabel = profileInUseFilter(defaultAccount->profileName(), defaultAccount->isInUse());
            ui->actionAccountsButton->setText(profileLabel);
        }
    }

    QActionGroup* accountsGroup = new QActionGroup(this);

    if (accounts->count() <= 0) {
        ui->actionNoAccountsAdded->setEnabled(false);
        ui->accountsMenu->addAction(ui->actionNoAccountsAdded);
    } else {
        // TODO: Nicer way to iterate?
        for (int i = 0; i < accounts->count(); i++) {
            MinecraftAccountPtr account = accounts->at(i);
            auto profileLabel = profileInUseFilter(account->profileName(), account->isInUse());
            QAction* action = new QAction(profileLabel, this);
            action->setData(i);
            action->setCheckable(true);
            action->setActionGroup(accountsGroup);
            if (defaultAccount == account) {
                action->setChecked(true);
            }

            auto face = account->getFace();
            if (!face.isNull()) {
                action->setIcon(face);
            } else {
                action->setIcon(APPLICATION->getThemedIcon("noaccount"));
            }

            const int highestNumberKey = 9;
            if (i < highestNumberKey) {
                action->setShortcut(QKeySequence(tr("Ctrl+%1").arg(i + 1)));
            }

            ui->accountsMenu->addAction(action);
            connect(action, SIGNAL(triggered(bool)), SLOT(changeActiveAccount()));
        }
    }

    ui->accountsMenu->addSeparator();

    ui->actionNoDefaultAccount->setData(-1);
    ui->actionNoDefaultAccount->setChecked(!defaultAccount);
    ui->actionNoDefaultAccount->setActionGroup(accountsGroup);

    ui->accountsMenu->addAction(ui->actionNoDefaultAccount);

    connect(ui->actionNoDefaultAccount, SIGNAL(triggered(bool)), SLOT(changeActiveAccount()));

    ui->accountsMenu->addSeparator();
    ui->accountsMenu->addAction(ui->actionManageAccounts);

    accountsButtonMenu->addActions(ui->accountsMenu->actions());
}

void MainWindow::updatesAllowedChanged(bool allowed)
{
    if (!BuildConfig.UPDATER_ENABLED) {
        return;
    }
    ui->actionCheckUpdate->setEnabled(allowed);
}

/*
 * Assumes the sender is a QAction
 */
void MainWindow::changeActiveAccount()
{
    QAction* sAction = (QAction*)sender();

    // Profile's associated Mojang username
    if (sAction->data().type() != QVariant::Type::Int)
        return;

    QVariant data = sAction->data();
    bool valid = false;
    int index = data.toInt(&valid);
    if (!valid) {
        index = -1;
    }
    auto accounts = APPLICATION->accounts();
    accounts->setDefaultAccount(index == -1 ? nullptr : accounts->at(index));
    defaultAccountChanged();
}

void MainWindow::defaultAccountChanged()
{
    repopulateAccountsMenu();

    MinecraftAccountPtr account = APPLICATION->accounts()->defaultAccount();

    // FIXME: this needs adjustment for MSA
    if (account && account->profileName() != "") {
        auto profileLabel = profileInUseFilter(account->profileName(), account->isInUse());
        ui->actionAccountsButton->setText(profileLabel);
        auto face = account->getFace();
        if (face.isNull()) {
            ui->actionAccountsButton->setIcon(APPLICATION->getThemedIcon("noaccount"));
        } else {
            ui->actionAccountsButton->setIcon(face);
        }
        return;
    }

    // Set the icon to the "no account" icon.
    ui->actionAccountsButton->setIcon(APPLICATION->getThemedIcon("noaccount"));
    ui->actionAccountsButton->setText(tr("Accounts"));
}

bool MainWindow::eventFilter(QObject* obj, QEvent* ev)
{
    if (obj == view) {
        if (ev->type() == QEvent::KeyPress) {
            secretEventFilter->input(ev);
            QKeyEvent* keyEvent = static_cast<QKeyEvent*>(ev);
            switch (keyEvent->key()) {
                    /*
                case Qt::Key_Enter:
                case Qt::Key_Return:
                    activateInstance(m_selectedInstance);
                    return true;
                    */
                case Qt::Key_Delete:
                    on_actionDeleteInstance_triggered();
                    return true;
                case Qt::Key_F5:
                    refreshInstances();
                    return true;
                case Qt::Key_F2:
                    on_actionRenameInstance_triggered();
                    return true;
                default:
                    break;
            }
        }
    }
    return QMainWindow::eventFilter(obj, ev);
}

void MainWindow::updateNewsLabel()
{
    if (m_newsChecker->isLoadingNews()) {
        newsLabel->setText(tr("Loading news..."));
        newsLabel->setEnabled(false);
        ui->actionMoreNews->setVisible(false);
    } else {
        QList<NewsEntryPtr> entries = m_newsChecker->getNewsEntries();
        if (entries.length() > 0) {
            newsLabel->setText(entries[0]->title);
            newsLabel->setEnabled(true);
            ui->actionMoreNews->setVisible(true);
        } else {
            newsLabel->setText(tr("No news available."));
            newsLabel->setEnabled(false);
            ui->actionMoreNews->setVisible(false);
        }
    }
}

QList<int> stringToIntList(const QString& string)
{
#if QT_VERSION >= QT_VERSION_CHECK(5, 14, 0)
    QStringList split = string.split(',', Qt::SkipEmptyParts);
#else
    QStringList split = string.split(',', QString::SkipEmptyParts);
#endif
    QList<int> out;
    for (int i = 0; i < split.size(); ++i) {
        out.append(split.at(i).toInt());
    }
    return out;
}
QString intListToString(const QList<int>& list)
{
    QStringList slist;
    for (int i = 0; i < list.size(); ++i) {
        slist.append(QString::number(list.at(i)));
    }
    return slist.join(',');
}

void MainWindow::onCatToggled(bool state)
{
    setCatBackground(state);
    APPLICATION->settings()->set("TheCat", state);
}

void MainWindow::setCatBackground(bool enabled)
{
    view->setPaintCat(enabled);
    view->viewport()->repaint();
}

void MainWindow::runModalTask(Task* task)
{
    connect(task, &Task::failed,
            [this](QString reason) { CustomMessageBox::selectable(this, tr("Error"), reason, QMessageBox::Critical)->show(); });
    connect(task, &Task::succeeded, [this, task]() {
        QStringList warnings = task->warnings();
        if (warnings.count()) {
            CustomMessageBox::selectable(this, tr("Warnings"), warnings.join('\n'), QMessageBox::Warning)->show();
        }
    });
    connect(task, &Task::aborted, [this] {
        CustomMessageBox::selectable(this, tr("Task aborted"), tr("The task has been aborted by the user."), QMessageBox::Information)
            ->show();
    });
    ProgressDialog loadDialog(this);
    loadDialog.setSkipButton(true, tr("Abort"));
    loadDialog.execWithTask(task);
}

void MainWindow::instanceFromInstanceTask(InstanceTask* rawTask)
{
    unique_qobject_ptr<Task> task(APPLICATION->instances()->wrapInstanceTask(rawTask));
    runModalTask(task.get());
}

void MainWindow::on_actionCopyInstance_triggered()
{
    if (!m_selectedInstance)
        return;

    CopyInstanceDialog copyInstDlg(m_selectedInstance, this);
    if (!copyInstDlg.exec())
        return;

    auto copyTask = new InstanceCopyTask(m_selectedInstance, copyInstDlg.getChosenOptions());
    copyTask->setName(copyInstDlg.instName());
    copyTask->setGroup(copyInstDlg.instGroup());
    copyTask->setIcon(copyInstDlg.iconKey());
    unique_qobject_ptr<Task> task(APPLICATION->instances()->wrapInstanceTask(copyTask));
    runModalTask(task.get());
}

void MainWindow::finalizeInstance(InstancePtr inst)
{
    view->updateGeometries();
    setSelectedInstanceById(inst->id());
    if (APPLICATION->accounts()->anyAccountIsValid()) {
        ProgressDialog loadDialog(this);
        auto update = inst->createUpdateTask(Net::Mode::Online);
        connect(update.get(), &Task::failed, [this](QString reason) {
            QString error = QString("Instance load failed: %1").arg(reason);
            CustomMessageBox::selectable(this, tr("Error"), error, QMessageBox::Warning)->show();
        });
        if (update) {
            loadDialog.setSkipButton(true, tr("Abort"));
            loadDialog.execWithTask(update.get());
        }
    } else {
        CustomMessageBox::selectable(this, tr("Error"),
                                     tr("The launcher cannot download Minecraft or update instances unless you have at least "
                                        "one account added.\nPlease add your Mojang or Minecraft account."),
                                     QMessageBox::Warning)
            ->show();
    }
}

void MainWindow::addInstance(QString url)
{
    QString groupName;
    do {
        QObject* obj = sender();
        if (!obj)
            break;
        QAction* action = qobject_cast<QAction*>(obj);
        if (!action)
            break;
        auto map = action->data().toMap();
        if (!map.contains("group"))
            break;
        groupName = map["group"].toString();
    } while (0);

    if (groupName.isEmpty()) {
        groupName = APPLICATION->settings()->get("LastUsedGroupForNewInstance").toString();
    }

    NewInstanceDialog newInstDlg(groupName, url, this);
    if (!newInstDlg.exec())
        return;

    APPLICATION->settings()->set("LastUsedGroupForNewInstance", newInstDlg.instGroup());

    InstanceTask* creationTask = newInstDlg.extractTask();
    if (creationTask) {
        instanceFromInstanceTask(creationTask);
    }
}

void MainWindow::on_actionAddInstance_triggered()
{
    addInstance();
}

void MainWindow::processURLs(QList<QUrl> urls)
{
    // NOTE: This loop only processes one dropped file!
    for (auto& url : urls) {
        qDebug() << "Processing" << url;

        // The isLocalFile() check below doesn't work as intended without an explicit scheme.
        if (url.scheme().isEmpty())
            url.setScheme("file");

        if (!url.isLocalFile()) {  // probably instance/modpack
            addInstance(url.toString());
            break;
        }

        auto localFileName = QDir::toNativeSeparators(url.toLocalFile());
        QFileInfo localFileInfo(localFileName);

        auto type = ResourceUtils::identify(localFileInfo);

        if (ResourceUtils::ValidResourceTypes.count(type) == 0) {  // probably instance/modpack
            addInstance(localFileName);
            continue;
        }

        ImportResourceDialog dlg(localFileName, type, this);

        if (dlg.exec() != QDialog::Accepted)
            continue;

        qDebug() << "Adding resource" << localFileName << "to" << dlg.selectedInstanceKey;

        auto inst = APPLICATION->instances()->getInstanceById(dlg.selectedInstanceKey);
        auto minecraftInst = std::dynamic_pointer_cast<MinecraftInstance>(inst);

        switch (type) {
            case PackedResourceType::ResourcePack:
                minecraftInst->resourcePackList()->installResource(localFileName);
                break;
            case PackedResourceType::TexturePack:
                minecraftInst->texturePackList()->installResource(localFileName);
                break;
            case PackedResourceType::DataPack:
                qWarning() << "Importing of Data Packs not supported at this time. Ignoring" << localFileName;
                break;
            case PackedResourceType::Mod:
                minecraftInst->loaderModList()->installMod(localFileName);
                break;
            case PackedResourceType::ShaderPack:
                minecraftInst->shaderPackList()->installResource(localFileName);
                break;
            case PackedResourceType::WorldSave:
                minecraftInst->worldList()->installWorld(localFileInfo);
                break;
            case PackedResourceType::UNKNOWN:
            default:
                qDebug() << "Can't Identify" << localFileName << "Ignoring it.";
                break;
        }
    }
}

void MainWindow::on_actionREDDIT_triggered()
{
    DesktopServices::openUrl(QUrl(BuildConfig.SUBREDDIT_URL));
}

void MainWindow::on_actionDISCORD_triggered()
{
    DesktopServices::openUrl(QUrl(BuildConfig.DISCORD_URL));
}

void MainWindow::on_actionMATRIX_triggered()
{
    DesktopServices::openUrl(QUrl(BuildConfig.MATRIX_URL));
}

void MainWindow::on_actionChangeInstIcon_triggered()
{
    if (!m_selectedInstance)
        return;

    IconPickerDialog dlg(this);
    dlg.execWithSelection(m_selectedInstance->iconKey());
    if (dlg.result() == QDialog::Accepted) {
        m_selectedInstance->setIconKey(dlg.selectedIconKey);
        auto icon = APPLICATION->icons()->getIcon(dlg.selectedIconKey);
        ui->actionChangeInstIcon->setIcon(icon);
        changeIconButton->setIcon(icon);
    }
}

void MainWindow::iconUpdated(QString icon)
{
    if (icon == m_currentInstIcon) {
        auto icon = APPLICATION->icons()->getIcon(m_currentInstIcon);
        ui->actionChangeInstIcon->setIcon(icon);
        changeIconButton->setIcon(icon);
    }
}

void MainWindow::updateInstanceToolIcon(QString new_icon)
{
    m_currentInstIcon = new_icon;
    auto icon = APPLICATION->icons()->getIcon(m_currentInstIcon);
    ui->actionChangeInstIcon->setIcon(icon);
    changeIconButton->setIcon(icon);
}

void MainWindow::setSelectedInstanceById(const QString& id)
{
    if (id.isNull())
        return;
    const QModelIndex index = APPLICATION->instances()->getInstanceIndexById(id);
    if (index.isValid()) {
        QModelIndex selectionIndex = proxymodel->mapFromSource(index);
        view->selectionModel()->setCurrentIndex(selectionIndex, QItemSelectionModel::ClearAndSelect);
        updateStatusCenter();
    }
}

void MainWindow::on_actionChangeInstGroup_triggered()
{
    if (!m_selectedInstance)
        return;

    bool ok = false;
    InstanceId instId = m_selectedInstance->id();
    QString name(APPLICATION->instances()->getInstanceGroup(instId));
    auto groups = APPLICATION->instances()->getGroups();
    groups.insert(0, "");
    groups.sort(Qt::CaseInsensitive);
    int foo = groups.indexOf(name);

    name = QInputDialog::getItem(this, tr("Group name"), tr("Enter a new group name."), groups, foo, true, &ok);
    name = name.simplified();
    if (ok) {
        APPLICATION->instances()->setInstanceGroup(instId, name);
    }
}

void MainWindow::deleteGroup()
{
    QObject* obj = sender();
    if (!obj)
        return;
    QAction* action = qobject_cast<QAction*>(obj);
    if (!action)
        return;
    auto map = action->data().toMap();
    if (!map.contains("group"))
        return;
    QString groupName = map["group"].toString();
    if (!groupName.isEmpty()) {
        auto reply = QMessageBox::question(this, tr("Delete group"), tr("Are you sure you want to delete the group %1?").arg(groupName),
                                           QMessageBox::Yes | QMessageBox::No);
        if (reply == QMessageBox::Yes) {
            APPLICATION->instances()->deleteGroup(groupName);
        }
    }
}

void MainWindow::undoTrashInstance()
{
    APPLICATION->instances()->undoTrashInstance();
    ui->actionUndoTrashInstance->setEnabled(APPLICATION->instances()->trashedSomething());
}

void MainWindow::on_actionViewInstanceFolder_triggered()
{
    QString str = APPLICATION->settings()->get("InstanceDir").toString();
    DesktopServices::openDirectory(str);
}

void MainWindow::on_actionViewLauncherRootFolder_triggered()
{
    const QString dataPath = QDir::currentPath();
    DesktopServices::openDirectory(dataPath);
}

void MainWindow::refreshInstances()
{
    APPLICATION->instances()->loadList();
}

void MainWindow::on_actionViewCentralModsFolder_triggered()
{
    DesktopServices::openDirectory(APPLICATION->settings()->get("CentralModsDir").toString(), true);
}

void MainWindow::checkForUpdates()
{
    if (BuildConfig.UPDATER_ENABLED) {
        APPLICATION->triggerUpdateCheck();
    } else {
        qWarning() << "Updater not set up. Cannot check for updates.";
    }
}

void MainWindow::on_actionSettings_triggered()
{
    APPLICATION->ShowGlobalSettings(this, "global-settings");
}

void MainWindow::globalSettingsClosed()
{
    // FIXME: quick HACK to make this work. improve, optimize.
    APPLICATION->instances()->loadList();
    proxymodel->invalidate();
    proxymodel->sort(0);
    updateMainToolBar();
    updateLaunchButton();
    updateThemeMenu();
    updateStatusCenter();
    // This needs to be done to prevent UI elements disappearing in the event the config is changed
    // but Prism Launcher exits abnormally, causing the window state to never be saved:
    APPLICATION->settings()->set("MainWindowState", saveState().toBase64());
    update();
}

void MainWindow::on_actionEditInstance_triggered()
{
    if (!m_selectedInstance)
        return;

    if (m_selectedInstance->canEdit()) {
        APPLICATION->showInstanceWindow(m_selectedInstance);
    } else {
        CustomMessageBox::selectable(this, tr("Instance not editable"),
                                     tr("This instance is not editable. It may be broken, invalid, or too old. Check logs for details."),
                                     QMessageBox::Critical)
            ->show();
    }
}

void MainWindow::on_actionManageAccounts_triggered()
{
    APPLICATION->ShowGlobalSettings(this, "accounts");
}

void MainWindow::on_actionReportBug_triggered()
{
    DesktopServices::openUrl(QUrl(BuildConfig.BUG_TRACKER_URL));
}

void MainWindow::on_actionClearMetadata_triggered()
{
    APPLICATION->metacache()->evictAll();
    APPLICATION->metacache()->SaveNow();
}

#ifdef Q_OS_MAC
void MainWindow::on_actionAddToPATH_triggered()
{
    auto binaryPath = APPLICATION->applicationFilePath();
    auto targetPath = QString("/usr/local/bin/%1").arg(BuildConfig.LAUNCHER_APP_BINARY_NAME);
    qDebug() << "Symlinking" << binaryPath << "to" << targetPath;

    QStringList args;
    args << "-e";
    args << QString("do shell script \"mkdir -p /usr/local/bin && ln -sf '%1' '%2'\" with administrator privileges")
                .arg(binaryPath, targetPath);
    auto outcome = QProcess::execute("/usr/bin/osascript", args);
    if (!outcome) {
        QMessageBox::information(this, tr("Successfully added %1 to PATH").arg(BuildConfig.LAUNCHER_DISPLAYNAME),
                                 tr("%1 was successfully added to your PATH. You can now start it by running `%2`.")
                                     .arg(BuildConfig.LAUNCHER_DISPLAYNAME, BuildConfig.LAUNCHER_APP_BINARY_NAME));
    } else {
        QMessageBox::critical(this, tr("Failed to add %1 to PATH").arg(BuildConfig.LAUNCHER_DISPLAYNAME),
                              tr("An error occurred while trying to add %1 to PATH").arg(BuildConfig.LAUNCHER_DISPLAYNAME));
    }
}
#endif

void MainWindow::on_actionOpenWiki_triggered()
{
    DesktopServices::openUrl(QUrl(BuildConfig.HELP_URL.arg("")));
}

void MainWindow::on_actionMoreNews_triggered()
{
    auto entries = m_newsChecker->getNewsEntries();
    NewsDialog news_dialog(entries, this);
    news_dialog.exec();
}

void MainWindow::newsButtonClicked()
{
    auto entries = m_newsChecker->getNewsEntries();
    NewsDialog news_dialog(entries, this);
    news_dialog.toggleArticleList();
    news_dialog.exec();
}

void MainWindow::onCatChanged(int)
{
    setCatBackground(APPLICATION->settings()->get("TheCat").toBool());
}

void MainWindow::on_actionAbout_triggered()
{
    AboutDialog dialog(this);
    dialog.exec();
}

void MainWindow::on_actionDeleteInstance_triggered()
{
    if (!m_selectedInstance) {
        return;
    }

    auto id = m_selectedInstance->id();

    auto response = CustomMessageBox::selectable(this, tr("Confirm Deletion"),
                                                 tr("You are about to delete \"%1\".\n"
                                                    "This may be permanent and will completely delete the instance.\n\n"
                                                    "Are you sure?")
                                                     .arg(m_selectedInstance->name()),
                                                 QMessageBox::Warning, QMessageBox::Yes | QMessageBox::No, QMessageBox::No)
                        ->exec();

    if (response != QMessageBox::Yes)
        return;

    auto linkedInstances = APPLICATION->instances()->getLinkedInstancesById(id);
    if (!linkedInstances.empty()) {
        response = CustomMessageBox::selectable(this, tr("There are linked instances"),
                                                tr("The following instance(s) might reference files in this instance:\n\n"
                                                   "%1\n\n"
                                                   "Deleting it could break the other instance(s), \n\n"
                                                   "Do you wish to proceed?",
                                                   nullptr, linkedInstances.count())
                                                    .arg(linkedInstances.join("\n")),
                                                QMessageBox::Warning, QMessageBox::Yes | QMessageBox::No, QMessageBox::No)
                       ->exec();
        if (response != QMessageBox::Yes)
            return;
    }

    if (APPLICATION->instances()->trashInstance(id)) {
        ui->actionUndoTrashInstance->setEnabled(APPLICATION->instances()->trashedSomething());
        return;
    }

    APPLICATION->instances()->deleteInstance(id);
}

void MainWindow::on_actionExportInstanceZip_triggered()
{
    if (m_selectedInstance) {
        ExportInstanceDialog dlg(m_selectedInstance, this);
        dlg.exec();
    }
}

void MainWindow::on_actionExportInstanceMrPack_triggered()
{
    if (m_selectedInstance) {
        ExportPackDialog dlg(m_selectedInstance, this);
        dlg.exec();
    }
}

void MainWindow::on_actionExportInstanceToModList_triggered()
{
    if (m_selectedInstance) {
        ExportToModListDialog dlg(m_selectedInstance, this);
        dlg.exec();
    }
}

void MainWindow::on_actionExportInstanceFlamePack_triggered()
{
    if (m_selectedInstance) {
        auto instance = dynamic_cast<MinecraftInstance*>(m_selectedInstance.get());
        if (instance) {
            QString errorMsg;
            if (instance->getPackProfile()->getComponent("org.quiltmc.quilt-loader")) {
                errorMsg = tr("Quilt is currently not supported by CurseForge modpacks.");
            } else if (auto cmp = instance->getPackProfile()->getComponent("net.minecraft");
                       cmp && cmp->getVersionFile() && cmp->getVersionFile()->type == "snapshot") {
                errorMsg = tr("Snapshots are currently not supported by CurseForge modpacks.");
            }
            if (!errorMsg.isEmpty()) {
                QMessageBox msgBox;
                msgBox.setText(errorMsg);
                msgBox.exec();
                return;
            }
            ExportPackDialog dlg(m_selectedInstance, this, ModPlatform::ResourceProvider::FLAME);
            dlg.exec();
        }
    }
}

void MainWindow::on_actionRenameInstance_triggered()
{
    if (m_selectedInstance) {
        view->edit(view->currentIndex());
    }
}

void MainWindow::on_actionViewSelectedInstFolder_triggered()
{
    if (m_selectedInstance) {
        QString str = m_selectedInstance->instanceRoot();
        DesktopServices::openDirectory(QDir(str).absolutePath());
    }
}

void MainWindow::closeEvent(QCloseEvent* event)
{
    // Save the window state and geometry.
    APPLICATION->settings()->set("MainWindowState", saveState().toBase64());
    APPLICATION->settings()->set("MainWindowGeometry", saveGeometry().toBase64());
    instanceToolbarSetting->set(ui->instanceToolBar->getVisibilityState());
    event->accept();
    emit isClosing();
}

void MainWindow::changeEvent(QEvent* event)
{
    if (event->type() == QEvent::LanguageChange) {
        retranslateUi();
    }
    QMainWindow::changeEvent(event);
}

void MainWindow::instanceActivated(QModelIndex index)
{
    if (!index.isValid())
        return;
    QString id = index.data(InstanceList::InstanceIDRole).toString();
    InstancePtr inst = APPLICATION->instances()->getInstanceById(id);
    if (!inst)
        return;

    activateInstance(inst);
}

void MainWindow::on_actionLaunchInstance_triggered()
{
    if (m_selectedInstance && !m_selectedInstance->isRunning()) {
        APPLICATION->launch(m_selectedInstance);
    }
}

void MainWindow::activateInstance(InstancePtr instance)
{
    APPLICATION->launch(instance);
}

<<<<<<< HEAD
=======
void MainWindow::on_actionLaunchInstanceOffline_triggered()
{
    if (m_selectedInstance) {
        APPLICATION->launch(m_selectedInstance, false);
    }
}

void MainWindow::on_actionLaunchInstanceDemo_triggered()
{
    if (m_selectedInstance) {
        APPLICATION->launch(m_selectedInstance, false, true);
    }
}

>>>>>>> 6ffcfcd7
void MainWindow::on_actionKillInstance_triggered()
{
    if (m_selectedInstance && m_selectedInstance->isRunning()) {
        APPLICATION->kill(m_selectedInstance);
    }
}

void MainWindow::on_actionCreateInstanceShortcut_triggered()
{
    if (!m_selectedInstance)
        return;
    auto desktopPath = FS::getDesktopDir();
    if (desktopPath.isEmpty()) {
        // TODO come up with an alternative solution (open "save file" dialog)
        QMessageBox::critical(this, tr("Create instance shortcut"), tr("Couldn't find desktop?!"));
        return;
    }

    QString desktopFilePath;
    QString appPath = QApplication::applicationFilePath();
    QString iconPath;
    QStringList args;
#if defined(Q_OS_MACOS)
    appPath = QApplication::applicationFilePath();
    if (appPath.startsWith("/private/var/")) {
        QMessageBox::critical(this, tr("Create instance shortcut"),
                              tr("The launcher is in the folder it was extracted from, therefore it cannot create shortcuts."));
        return;
    }

    auto pIcon = APPLICATION->icons()->icon(m_selectedInstance->iconKey());
    if (pIcon == nullptr) {
        pIcon = APPLICATION->icons()->icon("grass");
    }

    iconPath = FS::PathCombine(m_selectedInstance->instanceRoot(), "Icon.icns");

    QFile iconFile(iconPath);
    if (!iconFile.open(QFile::WriteOnly)) {
        QMessageBox::critical(this, tr("Create instance Application"), tr("Failed to create icon for Application."));
        return;
    }

    QIcon icon = pIcon->icon();

    bool success = icon.pixmap(1024, 1024).save(iconPath, "ICNS");
    iconFile.close();

    if (!success) {
        iconFile.remove();
        QMessageBox::critical(this, tr("Create instance Application"), tr("Failed to create icon for Application."));
        return;
    }
#elif defined(Q_OS_LINUX) || defined(Q_OS_FREEBSD) || defined(Q_OS_OPENBSD)
    if (appPath.startsWith("/tmp/.mount_")) {
        // AppImage!
        appPath = QProcessEnvironment::systemEnvironment().value(QStringLiteral("APPIMAGE"));
        if (appPath.isEmpty()) {
            QMessageBox::critical(this, tr("Create instance shortcut"),
                                  tr("Launcher is running as misconfigured AppImage? ($APPIMAGE environment variable is missing)"));
        } else if (appPath.endsWith("/")) {
            appPath.chop(1);
        }
    }

    auto icon = APPLICATION->icons()->icon(m_selectedInstance->iconKey());
    if (icon == nullptr) {
        icon = APPLICATION->icons()->icon("grass");
    }

    iconPath = FS::PathCombine(m_selectedInstance->instanceRoot(), "icon.png");

    QFile iconFile(iconPath);
    if (!iconFile.open(QFile::WriteOnly)) {
        QMessageBox::critical(this, tr("Create instance shortcut"), tr("Failed to create icon for shortcut."));
        return;
    }
    bool success = icon->icon().pixmap(64, 64).save(&iconFile, "PNG");
    iconFile.close();

    if (!success) {
        iconFile.remove();
        QMessageBox::critical(this, tr("Create instance shortcut"), tr("Failed to create icon for shortcut."));
        return;
    }

    if (DesktopServices::isFlatpak()) {
        desktopFilePath = FS::PathCombine(desktopPath, FS::RemoveInvalidFilenameChars(m_selectedInstance->name()) + ".desktop");
        QFileDialog fileDialog;
        // workaround to make sure the portal file dialog opens in the desktop directory
        fileDialog.setDirectoryUrl(desktopPath);
        desktopFilePath = fileDialog.getSaveFileName(this, tr("Create Shortcut"), desktopFilePath, tr("Desktop Entries (*.desktop)"));
        if (desktopFilePath.isEmpty())
            return;  // file dialog canceled by user
        appPath = "flatpak";
        QString flatpakAppId = BuildConfig.LAUNCHER_DESKTOPFILENAME;
        flatpakAppId.remove(".desktop");
        args.append({ "run", flatpakAppId });
    }

#elif defined(Q_OS_WIN)
    auto icon = APPLICATION->icons()->icon(m_selectedInstance->iconKey());
    if (icon == nullptr) {
        icon = APPLICATION->icons()->icon("grass");
    }

    iconPath = FS::PathCombine(m_selectedInstance->instanceRoot(), "icon.ico");

    // part of fix for weird bug involving the window icon being replaced
    // dunno why it happens, but this 2-line fix seems to be enough, so w/e
    auto appIcon = APPLICATION->getThemedIcon("logo");

    QFile iconFile(iconPath);
    if (!iconFile.open(QFile::WriteOnly)) {
        QMessageBox::critical(this, tr("Create instance shortcut"), tr("Failed to create icon for shortcut."));
        return;
    }
    bool success = icon->icon().pixmap(64, 64).save(&iconFile, "ICO");
    iconFile.close();

    // restore original window icon
    QGuiApplication::setWindowIcon(appIcon);

    if (!success) {
        iconFile.remove();
        QMessageBox::critical(this, tr("Create instance shortcut"), tr("Failed to create icon for shortcut."));
        return;
    }

#else
    QMessageBox::critical(this, tr("Create instance shortcut"), tr("Not supported on your platform!"));
    return;
#endif
    args.append({ "--launch", m_selectedInstance->id() });
    if (FS::createShortcut(desktopFilePath, appPath, args, m_selectedInstance->name(), iconPath)) {
#if not defined(Q_OS_MACOS)
        QMessageBox::information(this, tr("Create instance shortcut"), tr("Created a shortcut to this instance on your desktop!"));
#else
        QMessageBox::information(this, tr("Create instance shortcut"), tr("Created a shortcut to this instance!"));
#endif
    } else {
#if not defined(Q_OS_MACOS)
        iconFile.remove();
#endif
        QMessageBox::critical(this, tr("Create instance shortcut"), tr("Failed to create instance shortcut!"));
    }
}

void MainWindow::taskEnd()
{
    QObject* sender = QObject::sender();
    if (sender == m_versionLoadTask)
        m_versionLoadTask = NULL;

    sender->deleteLater();
}

void MainWindow::startTask(Task* task)
{
    connect(task, SIGNAL(succeeded()), SLOT(taskEnd()));
    connect(task, SIGNAL(failed(QString)), SLOT(taskEnd()));
    task->start();
}

void MainWindow::instanceChanged(const QModelIndex& current, const QModelIndex& previous)
{
    if (!current.isValid()) {
        APPLICATION->settings()->set("SelectedInstance", QString());
        selectionBad();
        return;
    }
    if (m_selectedInstance) {
        disconnect(m_selectedInstance.get(), &BaseInstance::runningStatusChanged, this, &MainWindow::refreshCurrentInstance);
        disconnect(m_selectedInstance.get(), &BaseInstance::profilerChanged, this, &MainWindow::refreshCurrentInstance);
    }
    QString id = current.data(InstanceList::InstanceIDRole).toString();
    m_selectedInstance = APPLICATION->instances()->getInstanceById(id);
    if (m_selectedInstance) {
        ui->instanceToolBar->setEnabled(true);
        setInstanceActionsEnabled(true);
        ui->actionLaunchInstance->setEnabled(m_selectedInstance->canLaunch());
<<<<<<< HEAD
=======
        ui->actionLaunchInstanceOffline->setEnabled(m_selectedInstance->canLaunch());
        ui->actionLaunchInstanceDemo->setEnabled(m_selectedInstance->canLaunch());

        // Disable demo-mode if not available.
        auto instance = dynamic_cast<MinecraftInstance*>(m_selectedInstance.get());
        if (instance) {
            ui->actionLaunchInstanceDemo->setEnabled(instance->supportsDemo());
        }
>>>>>>> 6ffcfcd7

        ui->actionKillInstance->setEnabled(m_selectedInstance->isRunning());
        ui->actionExportInstance->setEnabled(m_selectedInstance->canExport());
        renameButton->setText(m_selectedInstance->name());
        m_statusLeft->setText(m_selectedInstance->getStatusbarDescription());
        updateStatusCenter();
        updateInstanceToolIcon(m_selectedInstance->iconKey());

        updateLaunchButton();

        APPLICATION->settings()->set("SelectedInstance", m_selectedInstance->id());

        connect(m_selectedInstance.get(), &BaseInstance::runningStatusChanged, this, &MainWindow::refreshCurrentInstance);
<<<<<<< HEAD
        connect(m_selectedInstance.get(), &BaseInstance::profilerChanged, this, &MainWindow::refreshCurrentInstance);
    }
    else
    {
=======
    } else {
>>>>>>> 6ffcfcd7
        ui->instanceToolBar->setEnabled(false);
        setInstanceActionsEnabled(false);
        ui->actionLaunchInstance->setEnabled(false);
        ui->actionKillInstance->setEnabled(false);
        APPLICATION->settings()->set("SelectedInstance", QString());
        selectionBad();
        return;
    }
}

void MainWindow::instanceSelectRequest(QString id)
{
    setSelectedInstanceById(id);
}

void MainWindow::instanceDataChanged(const QModelIndex& topLeft, const QModelIndex& bottomRight)
{
    auto current = view->selectionModel()->currentIndex();
    QItemSelection test(topLeft, bottomRight);
    if (test.contains(current)) {
        instanceChanged(current, current);
    }
}

void MainWindow::selectionBad()
{
    // start by reseting everything...
    m_selectedInstance = nullptr;

    statusBar()->clearMessage();
    ui->instanceToolBar->setEnabled(false);
    setInstanceActionsEnabled(false);
    updateLaunchButton();
    renameButton->setText(tr("Rename Instance"));
    updateInstanceToolIcon("grass");

    // ...and then see if we can enable the previously selected instance
    setSelectedInstanceById(APPLICATION->settings()->get("SelectedInstance").toString());
}

void MainWindow::checkInstancePathForProblems()
{
    QString instanceFolder = APPLICATION->settings()->get("InstanceDir").toString();
    if (FS::checkProblemticPathJava(QDir(instanceFolder))) {
        QMessageBox warning(this);
        warning.setText(tr("Your instance folder contains \'!\' and this is known to cause Java problems!"));
        warning.setInformativeText(tr("You have now two options: <br/>"
                                      " - change the instance folder in the settings <br/>"
                                      " - move this installation of %1 to a different folder")
                                       .arg(BuildConfig.LAUNCHER_DISPLAYNAME));
        warning.setDefaultButton(QMessageBox::Ok);
        warning.exec();
    }
    auto tempFolderText =
        tr("This is a problem: <br/>"
           " - The launcher will likely be deleted without warning by the operating system <br/>"
           " - close the launcher now and extract it to a real location, not a temporary folder");
    QString pathfoldername = QDir(instanceFolder).absolutePath();
    if (pathfoldername.contains("Rar$", Qt::CaseInsensitive)) {
        QMessageBox warning(this);
        warning.setText(tr("Your instance folder contains \'Rar$\' - that means you haven't extracted the launcher archive!"));
        warning.setInformativeText(tempFolderText);
        warning.setDefaultButton(QMessageBox::Ok);
        warning.exec();
    } else if (pathfoldername.startsWith(QDir::tempPath()) || pathfoldername.contains("/TempState/")) {
        QMessageBox warning(this);
        warning.setText(tr("Your instance folder is in a temporary folder: \'%1\'!").arg(QDir::tempPath()));
        warning.setInformativeText(tempFolderText);
        warning.setDefaultButton(QMessageBox::Ok);
        warning.exec();
    }
}

void MainWindow::updateStatusCenter()
{
    m_statusCenter->setVisible(APPLICATION->settings()->get("ShowGlobalGameTime").toBool());

    int timePlayed = APPLICATION->instances()->getTotalPlayTime();
    if (timePlayed > 0) {
        m_statusCenter->setText(tr("Total playtime: %1").arg(Time::prettifyDuration(timePlayed)));
    }
}
// "Instance actions" are actions that require an instance to be selected (i.e. "new instance" is not here)
// Actions that also require other conditions (e.g. a running instance) won't be changed.
void MainWindow::setInstanceActionsEnabled(bool enabled)
{
    ui->actionEditInstance->setEnabled(enabled);
    ui->actionChangeInstGroup->setEnabled(enabled);
    ui->actionViewSelectedInstFolder->setEnabled(enabled);
    ui->actionExportInstance->setEnabled(enabled);
    ui->actionDeleteInstance->setEnabled(enabled);
    ui->actionCopyInstance->setEnabled(enabled);
    ui->actionCreateInstanceShortcut->setEnabled(enabled);
}

void MainWindow::refreshCurrentInstance()
{
    auto current = view->selectionModel()->currentIndex();
    instanceChanged(current, current);
}<|MERGE_RESOLUTION|>--- conflicted
+++ resolved
@@ -551,78 +551,12 @@
 
 void MainWindow::updateLaunchButton()
 {
-<<<<<<< HEAD
     QMenu *launchMenu = ui->actionLaunchInstance->menu();
     if (launchMenu)
         launchMenu->clear();
     else
         launchMenu = new QMenu(this);
     m_selectedInstance->populateLaunchMenu(launchMenu);
-=======
-    bool currentInstanceRunning = m_selectedInstance && m_selectedInstance->isRunning();
-
-    ui->actionLaunchInstance->setDisabled(!m_selectedInstance || currentInstanceRunning);
-    ui->actionLaunchInstanceOffline->setDisabled(!m_selectedInstance || currentInstanceRunning);
-    ui->actionLaunchInstanceDemo->setDisabled(!m_selectedInstance || currentInstanceRunning);
-
-    QMenu* launchMenu = ui->actionLaunchInstance->menu();
-    if (launchMenu) {
-        launchMenu->clear();
-    } else {
-        launchMenu = new QMenu(this);
-    }
-    QAction* normalLaunch = launchMenu->addAction(tr("Launch"));
-    normalLaunch->setShortcut(QKeySequence::Open);
-    QAction* normalLaunchOffline = launchMenu->addAction(tr("Launch Offline"));
-    normalLaunchOffline->setShortcut(QKeySequence(tr("Ctrl+Shift+O")));
-    QAction* normalLaunchDemo = launchMenu->addAction(tr("Launch Demo"));
-    normalLaunchDemo->setShortcut(QKeySequence(tr("Ctrl+Alt+O")));
-    if (m_selectedInstance) {
-        normalLaunch->setEnabled(m_selectedInstance->canLaunch());
-        normalLaunchOffline->setEnabled(m_selectedInstance->canLaunch());
-        normalLaunchDemo->setEnabled(m_selectedInstance->canLaunch());
-
-        connect(normalLaunch, &QAction::triggered, [this]() { APPLICATION->launch(m_selectedInstance, true, false); });
-        connect(normalLaunchOffline, &QAction::triggered, [this]() { APPLICATION->launch(m_selectedInstance, false, false); });
-        connect(normalLaunchDemo, &QAction::triggered, [this]() { APPLICATION->launch(m_selectedInstance, false, true); });
-    } else {
-        normalLaunch->setDisabled(true);
-        normalLaunchOffline->setDisabled(true);
-        normalLaunchDemo->setDisabled(true);
-    }
-
-    // Disable demo-mode if not available.
-    auto instance = dynamic_cast<MinecraftInstance*>(m_selectedInstance.get());
-    if (instance) {
-        normalLaunchDemo->setEnabled(instance->supportsDemo());
-    }
-
-    QString profilersTitle = tr("Profilers");
-    launchMenu->addSeparator()->setText(profilersTitle);
-    for (auto profiler : APPLICATION->profilers().values()) {
-        QAction* profilerAction = launchMenu->addAction(profiler->name());
-        QAction* profilerOfflineAction = launchMenu->addAction(tr("%1 Offline").arg(profiler->name()));
-        QString error;
-        if (!profiler->check(&error)) {
-            profilerAction->setDisabled(true);
-            profilerOfflineAction->setDisabled(true);
-            QString profilerToolTip = tr("Profiler not setup correctly. Go into settings, \"External Tools\".");
-            profilerAction->setToolTip(profilerToolTip);
-            profilerOfflineAction->setToolTip(profilerToolTip);
-        } else if (m_selectedInstance) {
-            profilerAction->setEnabled(m_selectedInstance->canLaunch());
-            profilerOfflineAction->setEnabled(m_selectedInstance->canLaunch());
-
-            connect(profilerAction, &QAction::triggered,
-                    [this, profiler]() { APPLICATION->launch(m_selectedInstance, true, false, profiler.get()); });
-            connect(profilerOfflineAction, &QAction::triggered,
-                    [this, profiler]() { APPLICATION->launch(m_selectedInstance, false, false, profiler.get()); });
-        } else {
-            profilerAction->setDisabled(true);
-            profilerOfflineAction->setDisabled(true);
-        }
-    }
->>>>>>> 6ffcfcd7
     ui->actionLaunchInstance->setMenu(launchMenu);
 }
 
@@ -1427,23 +1361,6 @@
     APPLICATION->launch(instance);
 }
 
-<<<<<<< HEAD
-=======
-void MainWindow::on_actionLaunchInstanceOffline_triggered()
-{
-    if (m_selectedInstance) {
-        APPLICATION->launch(m_selectedInstance, false);
-    }
-}
-
-void MainWindow::on_actionLaunchInstanceDemo_triggered()
-{
-    if (m_selectedInstance) {
-        APPLICATION->launch(m_selectedInstance, false, true);
-    }
-}
-
->>>>>>> 6ffcfcd7
 void MainWindow::on_actionKillInstance_triggered()
 {
     if (m_selectedInstance && m_selectedInstance->isRunning()) {
@@ -1625,17 +1542,6 @@
         ui->instanceToolBar->setEnabled(true);
         setInstanceActionsEnabled(true);
         ui->actionLaunchInstance->setEnabled(m_selectedInstance->canLaunch());
-<<<<<<< HEAD
-=======
-        ui->actionLaunchInstanceOffline->setEnabled(m_selectedInstance->canLaunch());
-        ui->actionLaunchInstanceDemo->setEnabled(m_selectedInstance->canLaunch());
-
-        // Disable demo-mode if not available.
-        auto instance = dynamic_cast<MinecraftInstance*>(m_selectedInstance.get());
-        if (instance) {
-            ui->actionLaunchInstanceDemo->setEnabled(instance->supportsDemo());
-        }
->>>>>>> 6ffcfcd7
 
         ui->actionKillInstance->setEnabled(m_selectedInstance->isRunning());
         ui->actionExportInstance->setEnabled(m_selectedInstance->canExport());
@@ -1649,14 +1555,8 @@
         APPLICATION->settings()->set("SelectedInstance", m_selectedInstance->id());
 
         connect(m_selectedInstance.get(), &BaseInstance::runningStatusChanged, this, &MainWindow::refreshCurrentInstance);
-<<<<<<< HEAD
         connect(m_selectedInstance.get(), &BaseInstance::profilerChanged, this, &MainWindow::refreshCurrentInstance);
-    }
-    else
-    {
-=======
     } else {
->>>>>>> 6ffcfcd7
         ui->instanceToolBar->setEnabled(false);
         setInstanceActionsEnabled(false);
         ui->actionLaunchInstance->setEnabled(false);

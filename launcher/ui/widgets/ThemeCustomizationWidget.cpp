// SPDX-License-Identifier: GPL-3.0-only
/*
 *  Prism Launcher - Minecraft Launcher
 *  Copyright (C) 2022 Tayou <git@tayou.org>
 *
 *  This program is free software: you can redistribute it and/or modify
 *  it under the terms of the GNU General Public License as published by
 *  the Free Software Foundation, version 3.
 *
 *  This program is distributed in the hope that it will be useful,
 *  but WITHOUT ANY WARRANTY; without even the implied warranty of
 *  MERCHANTABILITY or FITNESS FOR A PARTICULAR PURPOSE.  See the
 *  GNU General Public License for more details.
 *
 *  You should have received a copy of the GNU General Public License
 *  along with this program.  If not, see <https://www.gnu.org/licenses/>.
 */
#include "ThemeCustomizationWidget.h"
#include "ui_ThemeCustomizationWidget.h"

#include "Application.h"
#include "DesktopServices.h"
#include "ui/themes/ITheme.h"
#include "ui/themes/ThemeManager.h"

ThemeCustomizationWidget::ThemeCustomizationWidget(QWidget* parent) : QWidget(parent), ui(new Ui::ThemeCustomizationWidget)
{
    ui->setupUi(this);
    loadSettings();
    ThemeCustomizationWidget::refresh();

    connect(ui->iconsComboBox, QOverload<int>::of(&QComboBox::currentIndexChanged), this, &ThemeCustomizationWidget::applyIconTheme);
    connect(ui->widgetStyleComboBox, QOverload<int>::of(&QComboBox::currentIndexChanged), this,
            &ThemeCustomizationWidget::applyWidgetTheme);
    connect(ui->backgroundCatComboBox, QOverload<int>::of(&QComboBox::currentIndexChanged), this, &ThemeCustomizationWidget::applyCatTheme);

    connect(ui->iconsFolder, &QPushButton::clicked, this,
            [] { DesktopServices::openPath(APPLICATION->themeManager()->getIconThemesFolder().path()); });
    connect(ui->widgetStyleFolder, &QPushButton::clicked, this,
            [] { DesktopServices::openPath(APPLICATION->themeManager()->getApplicationThemesFolder().path()); });
    connect(ui->catPackFolder, &QPushButton::clicked, this,
<<<<<<< HEAD
            [] { DesktopServices::openDirectory(APPLICATION->themeManager()->getCatPacksFolder().path()); });

    connect(ui->refreshButton, &QPushButton::clicked, this, &ThemeCustomizationWidget::refresh);
=======
            [] { DesktopServices::openPath(APPLICATION->themeManager()->getCatPacksFolder().path()); });
>>>>>>> 4cda0427
}

ThemeCustomizationWidget::~ThemeCustomizationWidget()
{
    delete ui;
}

/// <summary>
/// The layout was not quite right, so currently this just disables the UI elements, which should be hidden instead
/// TODO FIXME
///
/// Original Method One:
/// ui->iconsComboBox->setVisible(features& ThemeFields::ICONS);
/// ui->iconsLabel->setVisible(features& ThemeFields::ICONS);
/// ui->widgetStyleComboBox->setVisible(features& ThemeFields::WIDGETS);
/// ui->widgetThemeLabel->setVisible(features& ThemeFields::WIDGETS);
/// ui->backgroundCatComboBox->setVisible(features& ThemeFields::CAT);
/// ui->backgroundCatLabel->setVisible(features& ThemeFields::CAT);
///
/// original Method Two:
///     if (!(features & ThemeFields::ICONS)) {
///         ui->formLayout->setRowVisible(0, false);
///     }
///     if (!(features & ThemeFields::WIDGETS)) {
///         ui->formLayout->setRowVisible(1, false);
///     }
///     if (!(features & ThemeFields::CAT)) {
///         ui->formLayout->setRowVisible(2, false);
///     }
/// </summary>
/// <param name="features"></param>
void ThemeCustomizationWidget::showFeatures(ThemeFields features)
{
    ui->iconsComboBox->setEnabled(features & ThemeFields::ICONS);
    ui->iconsLabel->setEnabled(features & ThemeFields::ICONS);
    ui->widgetStyleComboBox->setEnabled(features & ThemeFields::WIDGETS);
    ui->widgetStyleLabel->setEnabled(features & ThemeFields::WIDGETS);
    ui->backgroundCatComboBox->setEnabled(features & ThemeFields::CAT);
    ui->backgroundCatLabel->setEnabled(features & ThemeFields::CAT);
}

void ThemeCustomizationWidget::applyIconTheme(int index)
{
    auto settings = APPLICATION->settings();
    auto originalIconTheme = settings->get("IconTheme").toString();
    auto newIconTheme = ui->iconsComboBox->currentData().toString();
    if (originalIconTheme != newIconTheme) {
        settings->set("IconTheme", newIconTheme);
        APPLICATION->themeManager()->applyCurrentlySelectedTheme();
    }

    emit currentIconThemeChanged(index);
}

void ThemeCustomizationWidget::applyWidgetTheme(int index)
{
    auto settings = APPLICATION->settings();
    auto originalAppTheme = settings->get("ApplicationTheme").toString();
    auto newAppTheme = ui->widgetStyleComboBox->currentData().toString();
    if (originalAppTheme != newAppTheme) {
        settings->set("ApplicationTheme", newAppTheme);
        APPLICATION->themeManager()->applyCurrentlySelectedTheme();
    }

    emit currentWidgetThemeChanged(index);
}

void ThemeCustomizationWidget::applyCatTheme(int index)
{
    auto settings = APPLICATION->settings();
    auto originalCat = settings->get("BackgroundCat").toString();
    auto newCat = ui->backgroundCatComboBox->currentData().toString();
    if (originalCat != newCat) {
        settings->set("BackgroundCat", newCat);
    }

    emit currentCatChanged(index);
}

void ThemeCustomizationWidget::applySettings()
{
    applyIconTheme(ui->iconsComboBox->currentIndex());
    applyWidgetTheme(ui->widgetStyleComboBox->currentIndex());
    applyCatTheme(ui->backgroundCatComboBox->currentIndex());
}
void ThemeCustomizationWidget::loadSettings()
{
    auto settings = APPLICATION->settings();

    {
        auto currentIconTheme = settings->get("IconTheme").toString();
        auto iconThemes = APPLICATION->themeManager()->getValidIconThemes();
        int idx = 0;
        for (auto iconTheme : iconThemes) {
            QIcon iconForComboBox = QIcon(iconTheme->path() + "/scalable/settings");
            ui->iconsComboBox->addItem(iconForComboBox, iconTheme->name(), iconTheme->id());
            if (currentIconTheme == iconTheme->id()) {
                ui->iconsComboBox->setCurrentIndex(idx);
            }
            idx++;
        }
    }

    {
        auto currentTheme = settings->get("ApplicationTheme").toString();
        auto themes = APPLICATION->themeManager()->getValidApplicationThemes();
        int idx = 0;
        for (auto& theme : themes) {
            ui->widgetStyleComboBox->addItem(theme->name(), theme->id());
            if (currentTheme == theme->id()) {
                ui->widgetStyleComboBox->setCurrentIndex(idx);
            }
            idx++;
        }
    }

    auto cat = settings->get("BackgroundCat").toString();
    for (auto& catFromList : APPLICATION->themeManager()->getValidCatPacks()) {
        QIcon catIcon = QIcon(QString("%1").arg(catFromList->path()));
        ui->backgroundCatComboBox->addItem(catIcon, catFromList->name(), catFromList->id());
        if (cat == catFromList->id()) {
            ui->backgroundCatComboBox->setCurrentIndex(ui->backgroundCatComboBox->count() - 1);
        }
    }
}

void ThemeCustomizationWidget::retranslate()
{
    ui->retranslateUi(this);
}

void ThemeCustomizationWidget::refresh()
{
    applySettings();
    disconnect(ui->iconsComboBox, QOverload<int>::of(&QComboBox::currentIndexChanged), this, &ThemeCustomizationWidget::applyIconTheme);
    disconnect(ui->widgetStyleComboBox, QOverload<int>::of(&QComboBox::currentIndexChanged), this,
               &ThemeCustomizationWidget::applyWidgetTheme);
    disconnect(ui->backgroundCatComboBox, QOverload<int>::of(&QComboBox::currentIndexChanged), this,
               &ThemeCustomizationWidget::applyCatTheme);
    APPLICATION->themeManager()->refresh();
    ui->iconsComboBox->clear();
    ui->widgetStyleComboBox->clear();
    ui->backgroundCatComboBox->clear();
    loadSettings();
    connect(ui->iconsComboBox, QOverload<int>::of(&QComboBox::currentIndexChanged), this, &ThemeCustomizationWidget::applyIconTheme);
    connect(ui->widgetStyleComboBox, QOverload<int>::of(&QComboBox::currentIndexChanged), this,
            &ThemeCustomizationWidget::applyWidgetTheme);
    connect(ui->backgroundCatComboBox, QOverload<int>::of(&QComboBox::currentIndexChanged), this, &ThemeCustomizationWidget::applyCatTheme);
};<|MERGE_RESOLUTION|>--- conflicted
+++ resolved
@@ -39,13 +39,9 @@
     connect(ui->widgetStyleFolder, &QPushButton::clicked, this,
             [] { DesktopServices::openPath(APPLICATION->themeManager()->getApplicationThemesFolder().path()); });
     connect(ui->catPackFolder, &QPushButton::clicked, this,
-<<<<<<< HEAD
-            [] { DesktopServices::openDirectory(APPLICATION->themeManager()->getCatPacksFolder().path()); });
+            [] { DesktopServices::openPath(APPLICATION->themeManager()->getCatPacksFolder().path()); });
 
     connect(ui->refreshButton, &QPushButton::clicked, this, &ThemeCustomizationWidget::refresh);
-=======
-            [] { DesktopServices::openPath(APPLICATION->themeManager()->getCatPacksFolder().path()); });
->>>>>>> 4cda0427
 }
 
 ThemeCustomizationWidget::~ThemeCustomizationWidget()

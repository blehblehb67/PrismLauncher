// SPDX-License-Identifier: GPL-3.0-only
/*
 *  Prism Launcher - Minecraft Launcher
 *  Copyright (C) 2022 Sefa Eyeoglu <contact@scrumplex.net>
 *  Copyright (C) 2023 TheKodeToad <TheKodeToad@proton.me>
 *
 *  This program is free software: you can redistribute it and/or modify
 *  it under the terms of the GNU General Public License as published by
 *  the Free Software Foundation, version 3.
 *
 *  This program is distributed in the hope that it will be useful,
 *  but WITHOUT ANY WARRANTY; without even the implied warranty of
 *  MERCHANTABILITY or FITNESS FOR A PARTICULAR PURPOSE.  See the
 *  GNU General Public License for more details.
 *
 *  You should have received a copy of the GNU General Public License
 *  along with this program.  If not, see <https://www.gnu.org/licenses/>.
 */

#include "ResourceDownloadDialog.h"
#include <QEventLoop>
#include <QList>

#include <QPushButton>
#include <algorithm>

#include "Application.h"
#include "ResourceDownloadTask.h"

#include "minecraft/mod/ModFolderModel.h"
#include "minecraft/mod/ResourcePackFolderModel.h"
#include "minecraft/mod/ShaderPackFolderModel.h"
#include "minecraft/mod/TexturePackFolderModel.h"

#include "minecraft/mod/tasks/GetModDependenciesTask.h"
#include "modplatform/ModIndex.h"
#include "ui/dialogs/CustomMessageBox.h"
#include "ui/dialogs/ProgressDialog.h"
#include "ui/dialogs/ReviewMessageBox.h"

#include "ui/pages/modplatform/ResourcePage.h"

#include "ui/pages/modplatform/flame/FlameResourcePages.h"
#include "ui/pages/modplatform/modrinth/ModrinthResourcePages.h"

#include "modplatform/flame/FlameAPI.h"
#include "modplatform/modrinth/ModrinthAPI.h"
#include "ui/widgets/PageContainer.h"

namespace ResourceDownload {

ResourceDownloadDialog::ResourceDownloadDialog(QWidget* parent, const std::shared_ptr<ResourceFolderModel> base_model)
    : QDialog(parent)
    , m_base_model(base_model)
    , m_buttons(QDialogButtonBox::Help | QDialogButtonBox::Ok | QDialogButtonBox::Cancel)
    , m_vertical_layout(this)
{
    setObjectName(QStringLiteral("ResourceDownloadDialog"));

    resize(std::max(0.5 * parent->width(), 400.0), std::max(0.75 * parent->height(), 400.0));

    setWindowIcon(APPLICATION->getThemedIcon("new"));

    // Bonk Qt over its stupid head and make sure it understands which button is the default one...
    // See: https://stackoverflow.com/questions/24556831/qbuttonbox-set-default-button
    auto OkButton = m_buttons.button(QDialogButtonBox::Ok);
    OkButton->setEnabled(false);
    OkButton->setDefault(true);
    OkButton->setAutoDefault(true);
    OkButton->setText(tr("Review and confirm"));
    OkButton->setShortcut(tr("Ctrl+Return"));

    auto CancelButton = m_buttons.button(QDialogButtonBox::Cancel);
    CancelButton->setDefault(false);
    CancelButton->setAutoDefault(false);

    auto HelpButton = m_buttons.button(QDialogButtonBox::Help);
    HelpButton->setDefault(false);
    HelpButton->setAutoDefault(false);

    setWindowModality(Qt::WindowModal);
}

void ResourceDownloadDialog::accept()
{
    if (!geometrySaveKey().isEmpty())
        APPLICATION->settings()->set(geometrySaveKey(), saveGeometry().toBase64());

    QDialog::accept();
}

void ResourceDownloadDialog::reject()
{
    if (!geometrySaveKey().isEmpty())
        APPLICATION->settings()->set(geometrySaveKey(), saveGeometry().toBase64());

    QDialog::reject();
}

// NOTE: We can't have this in the ctor because PageContainer calls a virtual function, and so
// won't work with subclasses if we put it in this ctor.
void ResourceDownloadDialog::initializeContainer()
{
    m_container = new PageContainer(this, {}, this);
    m_container->setSizePolicy(QSizePolicy::Policy::Preferred, QSizePolicy::Policy::Expanding);
    m_container->layout()->setContentsMargins(0, 0, 0, 0);
    m_vertical_layout.addWidget(m_container);

    m_container->addButtons(&m_buttons);

    connect(m_container, &PageContainer::selectedPageChanged, this, &ResourceDownloadDialog::selectedPageChanged);
}

void ResourceDownloadDialog::connectButtons()
{
    auto OkButton = m_buttons.button(QDialogButtonBox::Ok);
    OkButton->setToolTip(
        tr("Opens a new popup to review your selected %1 and confirm your selection. Shortcut: Ctrl+Return").arg(resourcesString()));
    connect(OkButton, &QPushButton::clicked, this, &ResourceDownloadDialog::confirm);

    auto CancelButton = m_buttons.button(QDialogButtonBox::Cancel);
    connect(CancelButton, &QPushButton::clicked, this, &ResourceDownloadDialog::reject);

    auto HelpButton = m_buttons.button(QDialogButtonBox::Help);
    connect(HelpButton, &QPushButton::clicked, m_container, &PageContainer::help);
}

static ModPlatform::ProviderCapabilities ProviderCaps;

void ResourceDownloadDialog::confirm()
{
    auto confirm_dialog = ReviewMessageBox::create(this, tr("Confirm %1 to download").arg(resourcesString()));
    confirm_dialog->retranslateUi(resourcesString());

    QHash<QString, QStringList> getRequiredBy;
    if (auto task = getModDependenciesTask(); task) {
        connect(task.get(), &Task::failed, this,
                [&](QString reason) { CustomMessageBox::selectable(this, tr("Error"), reason, QMessageBox::Critical)->exec(); });

        connect(task.get(), &Task::succeeded, this, [&]() {
            QStringList warnings = task->warnings();
            if (warnings.count()) {
                CustomMessageBox::selectable(this, tr("Warnings"), warnings.join('\n'), QMessageBox::Warning)->exec();
            }
        });

        // Check for updates
        ProgressDialog progress_dialog(this);
        progress_dialog.setSkipButton(true, tr("Abort"));
        progress_dialog.setWindowTitle(tr("Checking for dependencies..."));
        auto ret = progress_dialog.execWithTask(task.get());

        // If the dialog was skipped / some download error happened
        if (ret == QDialog::DialogCode::Rejected) {
            QMetaObject::invokeMethod(this, "reject", Qt::QueuedConnection);
            return;
        } else {
            for (auto dep : task->getDependecies())
                addResource(dep->pack, dep->version);
            getRequiredBy = task->getRequiredBy();
        }
    }

    auto selected = getTasks();
    std::sort(selected.begin(), selected.end(), [](const DownloadTaskPtr& a, const DownloadTaskPtr& b) {
        return QString::compare(a->getName(), b->getName(), Qt::CaseInsensitive) < 0;
    });
    for (auto& task : selected) {
        confirm_dialog->appendResource({ task->getName(), task->getFilename(), task->getCustomPath(),
<<<<<<< HEAD
                                         ProviderCaps.name(task->getProvider()), getRequiredBy(selected, task),
                                         task->getVersion().version_type.toString() });
=======
                                         ProviderCaps.name(task->getProvider()),
                                         getRequiredBy.value(task->getPack()->addonId.toString()) });
>>>>>>> 531b5809
    }

    if (confirm_dialog->exec()) {
        auto deselected = confirm_dialog->deselectedResources();
        for (auto page : m_container->getPages()) {
            auto res = static_cast<ResourcePage*>(page);
            for (auto name : deselected)
                res->removeResourceFromPage(name);
        }

        this->accept();
    }
}

bool ResourceDownloadDialog::selectPage(QString pageId)
{
    return m_container->selectPage(pageId);
}

ResourcePage* ResourceDownloadDialog::selectedPage()
{
    ResourcePage* result = dynamic_cast<ResourcePage*>(m_container->selectedPage());
    Q_ASSERT(result != nullptr);
    return result;
}

void ResourceDownloadDialog::addResource(ModPlatform::IndexedPack::Ptr pack, ModPlatform::IndexedVersion& ver)
{
    removeResource(pack->name);
    selectedPage()->addResourceToPage(pack, ver, getBaseModel());
    setButtonStatus();
}

void ResourceDownloadDialog::removeResource(const QString& pack_name)
{
    for (auto page : m_container->getPages()) {
        static_cast<ResourcePage*>(page)->removeResourceFromPage(pack_name);
    }
    setButtonStatus();
}

void ResourceDownloadDialog::setButtonStatus()
{
    auto selected = false;
    for (auto page : m_container->getPages()) {
        auto res = static_cast<ResourcePage*>(page);
        selected = selected || res->hasSelectedPacks();
    }
    m_buttons.button(QDialogButtonBox::Ok)->setEnabled(selected);
}

const QList<ResourceDownloadDialog::DownloadTaskPtr> ResourceDownloadDialog::getTasks()
{
    QList<DownloadTaskPtr> selected;
    for (auto page : m_container->getPages()) {
        auto res = static_cast<ResourcePage*>(page);
        selected.append(res->selectedPacks());
    }
    return selected;
}

void ResourceDownloadDialog::selectedPageChanged(BasePage* previous, BasePage* selected)
{
    auto* prev_page = dynamic_cast<ResourcePage*>(previous);
    if (!prev_page) {
        qCritical() << "Page '" << previous->displayName() << "' in ResourceDownloadDialog is not a ResourcePage!";
        return;
    }

    // Same effect as having a global search bar
    selectedPage()->setSearchTerm(prev_page->getSearchTerm());
}

ModDownloadDialog::ModDownloadDialog(QWidget* parent, const std::shared_ptr<ModFolderModel>& mods, BaseInstance* instance)
    : ResourceDownloadDialog(parent, mods), m_instance(instance)
{
    setWindowTitle(dialogTitle());

    initializeContainer();
    connectButtons();

    if (!geometrySaveKey().isEmpty())
        restoreGeometry(QByteArray::fromBase64(APPLICATION->settings()->get(geometrySaveKey()).toByteArray()));
}

QList<BasePage*> ModDownloadDialog::getPages()
{
    QList<BasePage*> pages;

    auto loaders = static_cast<MinecraftInstance*>(m_instance)->getPackProfile()->getSupportedModLoaders().value();

    if (ModrinthAPI::validateModLoaders(loaders))
        pages.append(ModrinthModPage::create(this, *m_instance));
    if (APPLICATION->capabilities() & Application::SupportsFlame && FlameAPI::validateModLoaders(loaders))
        pages.append(FlameModPage::create(this, *m_instance));

    return pages;
}

GetModDependenciesTask::Ptr ModDownloadDialog::getModDependenciesTask()
{
    if (auto model = dynamic_cast<ModFolderModel*>(getBaseModel().get()); model) {
        QList<std::shared_ptr<GetModDependenciesTask::PackDependency>> selectedVers;
        for (auto& selected : getTasks()) {
            selectedVers.append(std::make_shared<GetModDependenciesTask::PackDependency>(selected->getPack(), selected->getVersion()));
        }

        return makeShared<GetModDependenciesTask>(this, m_instance, model, selectedVers);
    }
    return nullptr;
}

ResourcePackDownloadDialog::ResourcePackDownloadDialog(QWidget* parent,
                                                       const std::shared_ptr<ResourcePackFolderModel>& resource_packs,
                                                       BaseInstance* instance)
    : ResourceDownloadDialog(parent, resource_packs), m_instance(instance)
{
    setWindowTitle(dialogTitle());

    initializeContainer();
    connectButtons();

    if (!geometrySaveKey().isEmpty())
        restoreGeometry(QByteArray::fromBase64(APPLICATION->settings()->get(geometrySaveKey()).toByteArray()));
}

QList<BasePage*> ResourcePackDownloadDialog::getPages()
{
    QList<BasePage*> pages;

    pages.append(ModrinthResourcePackPage::create(this, *m_instance));
    if (APPLICATION->capabilities() & Application::SupportsFlame)
        pages.append(FlameResourcePackPage::create(this, *m_instance));

    return pages;
}

TexturePackDownloadDialog::TexturePackDownloadDialog(QWidget* parent,
                                                     const std::shared_ptr<TexturePackFolderModel>& resource_packs,
                                                     BaseInstance* instance)
    : ResourceDownloadDialog(parent, resource_packs), m_instance(instance)
{
    setWindowTitle(dialogTitle());

    initializeContainer();
    connectButtons();

    if (!geometrySaveKey().isEmpty())
        restoreGeometry(QByteArray::fromBase64(APPLICATION->settings()->get(geometrySaveKey()).toByteArray()));
}

QList<BasePage*> TexturePackDownloadDialog::getPages()
{
    QList<BasePage*> pages;

    pages.append(ModrinthTexturePackPage::create(this, *m_instance));
    if (APPLICATION->capabilities() & Application::SupportsFlame)
        pages.append(FlameTexturePackPage::create(this, *m_instance));

    return pages;
}

ShaderPackDownloadDialog::ShaderPackDownloadDialog(QWidget* parent,
                                                   const std::shared_ptr<ShaderPackFolderModel>& shaders,
                                                   BaseInstance* instance)
    : ResourceDownloadDialog(parent, shaders), m_instance(instance)
{
    setWindowTitle(dialogTitle());

    initializeContainer();
    connectButtons();

    if (!geometrySaveKey().isEmpty())
        restoreGeometry(QByteArray::fromBase64(APPLICATION->settings()->get(geometrySaveKey()).toByteArray()));
}

QList<BasePage*> ShaderPackDownloadDialog::getPages()
{
    QList<BasePage*> pages;
    pages.append(ModrinthShaderPackPage::create(this, *m_instance));
    if (APPLICATION->capabilities() & Application::SupportsFlame)
        pages.append(FlameShaderPackPage::create(this, *m_instance));
    return pages;
}

}  // namespace ResourceDownload<|MERGE_RESOLUTION|>--- conflicted
+++ resolved
@@ -167,13 +167,8 @@
     });
     for (auto& task : selected) {
         confirm_dialog->appendResource({ task->getName(), task->getFilename(), task->getCustomPath(),
-<<<<<<< HEAD
-                                         ProviderCaps.name(task->getProvider()), getRequiredBy(selected, task),
+                                         ProviderCaps.name(task->getProvider()), getRequiredBy.value(task->getPack()->addonId.toString()),
                                          task->getVersion().version_type.toString() });
-=======
-                                         ProviderCaps.name(task->getProvider()),
-                                         getRequiredBy.value(task->getPack()->addonId.toString()) });
->>>>>>> 531b5809
     }
 
     if (confirm_dialog->exec()) {

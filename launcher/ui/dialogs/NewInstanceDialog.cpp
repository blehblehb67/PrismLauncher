--- conflicted
+++ resolved
@@ -74,42 +74,19 @@
     InstIconKey = "default";
     ui->iconButton->setIcon(APPLICATION->icons()->getIcon(InstIconKey));
 
-<<<<<<< HEAD
     QStringList groups = APPLICATION->instances()->getGroups();
     groups.prepend("");
     int index = groups.indexOf(initialGroup);
     if (index == -1) {
         index = 1;
         groups.insert(index, initialGroup);
-=======
-#if QT_VERSION >= QT_VERSION_CHECK(5, 14, 0)
-    auto groupList = APPLICATION->instances()->getGroups();
-    auto groups = QSet<QString>(groupList.begin(), groupList.end());
-    groupList = groups.values();
-#else
-    auto groups = APPLICATION->instances()->getGroups().toSet();
-    auto groupList = QStringList(groups.toList());
-#endif
-    groupList.sort(Qt::CaseInsensitive);
-    groupList.removeOne("");
-    groupList.push_front(initialGroup);
-    groupList.push_front("");
-    ui->groupBox->addItems(groupList);
-    int index = groupList.indexOf(initialGroup);
-    if (index == -1) {
-        index = 0;
->>>>>>> 8f5bb982
     }
     ui->groupBox->addItems(groups);
     ui->groupBox->setCurrentIndex(index);
     ui->groupBox->lineEdit()->setPlaceholderText(tr("No group"));
 
-<<<<<<< HEAD
-    // NOTE: m_buttons must be initialized before PageContainer, because it indirectly accesses m_buttons through setSuggestedPack! Do not move this below.
-=======
     // NOTE: m_buttons must be initialized before PageContainer, because it indirectly accesses m_buttons through setSuggestedPack! Do not
     // move this below.
->>>>>>> 8f5bb982
     m_buttons = new QDialogButtonBox(QDialogButtonBox::Help | QDialogButtonBox::Ok | QDialogButtonBox::Cancel);
 
     m_container = new PageContainer(this, {}, this);

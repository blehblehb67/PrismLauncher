#include "ModUpdateDialog.h"
#include "ChooseProviderDialog.h"
#include "CustomMessageBox.h"
#include "ProgressDialog.h"
#include "ScrollMessageBox.h"
#include "minecraft/mod/tasks/GetModDependenciesTask.h"
#include "modplatform/ModIndex.h"
#include "modplatform/flame/FlameAPI.h"
#include "ui_ReviewMessageBox.h"

#include "Markdown.h"

#include "tasks/ConcurrentTask.h"

#include "minecraft/MinecraftInstance.h"
#include "minecraft/PackProfile.h"

#include "modplatform/EnsureMetadataTask.h"
#include "modplatform/flame/FlameCheckUpdate.h"
#include "modplatform/modrinth/ModrinthCheckUpdate.h"

#include <QTextBrowser>
#include <QTreeWidgetItem>

#include <optional>

static ModPlatform::ProviderCapabilities ProviderCaps;

static std::list<Version> mcVersions(BaseInstance* inst)
{
    return { static_cast<MinecraftInstance*>(inst)->getPackProfile()->getComponent("net.minecraft")->getVersion() };
}

static std::optional<ModPlatform::ModLoaderTypes> mcLoaders(BaseInstance* inst)
{
    return { static_cast<MinecraftInstance*>(inst)->getPackProfile()->getSupportedModLoaders() };
}

ModUpdateDialog::ModUpdateDialog(QWidget* parent,
                                 BaseInstance* instance,
                                 const std::shared_ptr<ModFolderModel> mods,
                                 QList<Mod*>& search_for,
                                 bool includeDeps)
    : ReviewMessageBox(parent, tr("Confirm mods to update"), "")
    , m_parent(parent)
    , m_mod_model(mods)
    , m_candidates(search_for)
    , m_second_try_metadata(
          new ConcurrentTask(nullptr, "Second Metadata Search", APPLICATION->settings()->get("NumberOfConcurrentTasks").toInt()))
    , m_instance(instance)
    , m_include_deps(includeDeps)
{
    ReviewMessageBox::setGeometry(0, 0, 800, 600);

    ui->explainLabel->setText(tr("You're about to update the following mods:"));
    ui->onlyCheckedLabel->setText(tr("Only mods with a check will be updated!"));
}

void ModUpdateDialog::checkCandidates()
{
    // Ensure mods have valid metadata
    auto went_well = ensureMetadata();
    if (!went_well) {
        m_aborted = true;
        return;
    }

    // Report failed metadata generation
    if (!m_failed_metadata.empty()) {
        QString text;
        for (const auto& failed : m_failed_metadata) {
            const auto& mod = std::get<0>(failed);
            const auto& reason = std::get<1>(failed);
            text += tr("Mod name: %1<br>File name: %2<br>Reason: %3<br><br>").arg(mod->name(), mod->fileinfo().fileName(), reason);
        }

        ScrollMessageBox message_dialog(m_parent, tr("Metadata generation failed"),
                                        tr("Could not generate metadata for the following mods:<br>"
                                           "Do you wish to proceed without those mods?"),
                                        text);
        message_dialog.setModal(true);
        if (message_dialog.exec() == QDialog::Rejected) {
            m_aborted = true;
            QMetaObject::invokeMethod(this, "reject", Qt::QueuedConnection);
            return;
        }
    }

    auto versions = mcVersions(m_instance);
    auto loaders = mcLoaders(m_instance);

    SequentialTask check_task(m_parent, tr("Checking for updates"));

    if (!m_modrinth_to_update.empty()) {
        m_modrinth_check_task.reset(new ModrinthCheckUpdate(m_modrinth_to_update, versions, loaders, m_mod_model));
        connect(m_modrinth_check_task.get(), &CheckUpdateTask::checkFailed, this, [this](Mod* mod, QString reason, QUrl recover_url) {
            m_failed_check_update.append({ mod, reason, recover_url });
        });
        check_task.addTask(m_modrinth_check_task);
    }

    if (!m_flame_to_update.empty()) {
        m_flame_check_task.reset(new FlameCheckUpdate(m_flame_to_update, versions, loaders, m_mod_model));
        connect(m_flame_check_task.get(), &CheckUpdateTask::checkFailed, this, [this](Mod* mod, QString reason, QUrl recover_url) {
            m_failed_check_update.append({ mod, reason, recover_url });
        });
        check_task.addTask(m_flame_check_task);
    }

    connect(&check_task, &Task::failed, this,
            [&](QString reason) { CustomMessageBox::selectable(this, tr("Error"), reason, QMessageBox::Critical)->exec(); });

    connect(&check_task, &Task::succeeded, this, [&]() {
        QStringList warnings = check_task.warnings();
        if (warnings.count()) {
            CustomMessageBox::selectable(this, tr("Warnings"), warnings.join('\n'), QMessageBox::Warning)->exec();
        }
    });

    // Check for updates
    ProgressDialog progress_dialog(m_parent);
    progress_dialog.setSkipButton(true, tr("Abort"));
    progress_dialog.setWindowTitle(tr("Checking for updates..."));
    auto ret = progress_dialog.execWithTask(&check_task);

    // If the dialog was skipped / some download error happened
    if (ret == QDialog::DialogCode::Rejected) {
        m_aborted = true;
        QMetaObject::invokeMethod(this, "reject", Qt::QueuedConnection);
        return;
    }

    QList<std::shared_ptr<GetModDependenciesTask::PackDependency>> selectedVers;

    // Add found updates for Modrinth
    if (m_modrinth_check_task) {
        auto modrinth_updates = m_modrinth_check_task->getUpdatable();
        for (auto& updatable : modrinth_updates) {
            qDebug() << QString("Mod %1 has an update available!").arg(updatable.name);

            appendMod(updatable);
            m_tasks.insert(updatable.name, updatable.download);
        }
        selectedVers.append(m_modrinth_check_task->getDependencies());
    }

    // Add found updated for Flame
    if (m_flame_check_task) {
        auto flame_updates = m_flame_check_task->getUpdatable();
        for (auto& updatable : flame_updates) {
            qDebug() << QString("Mod %1 has an update available!").arg(updatable.name);

            appendMod(updatable);
            m_tasks.insert(updatable.name, updatable.download);
        }
        selectedVers.append(m_flame_check_task->getDependencies());
    }

    // Report failed update checking
    if (!m_failed_check_update.empty()) {
        QString text;
        for (const auto& failed : m_failed_check_update) {
            const auto& mod = std::get<0>(failed);
            const auto& reason = std::get<1>(failed);
            const auto& recover_url = std::get<2>(failed);

            qDebug() << mod->name() << " failed to check for updates!";

            text += tr("Mod name: %1").arg(mod->name()) + "<br>";
            if (!reason.isEmpty())
                text += tr("Reason: %1").arg(reason) + "<br>";
            if (!recover_url.isEmpty())
                //: %1 is the link to download it manually
                text += tr("Possible solution: Getting the latest version manually:<br>%1<br>")
                            .arg(QString("<a href='%1'>%1</a>").arg(recover_url.toString()));
            text += "<br>";
        }

        ScrollMessageBox message_dialog(m_parent, tr("Failed to check for updates"),
                                        tr("Could not check or get the following mods for updates:<br>"
                                           "Do you wish to proceed without those mods?"),
                                        text);
        message_dialog.setModal(true);
        if (message_dialog.exec() == QDialog::Rejected) {
            m_aborted = true;
            QMetaObject::invokeMethod(this, "reject", Qt::QueuedConnection);
            return;
        }
    }

    if (m_include_deps && !APPLICATION->settings()->get("ModDependenciesDisabled").toBool()) {  // dependencies
        auto depTask = makeShared<GetModDependenciesTask>(this, m_instance, m_mod_model.get(), selectedVers);

        connect(depTask.get(), &Task::failed, this,
                [&](QString reason) { CustomMessageBox::selectable(this, tr("Error"), reason, QMessageBox::Critical)->exec(); });

        connect(depTask.get(), &Task::succeeded, this, [&]() {
            QStringList warnings = depTask->warnings();
            if (warnings.count()) {
                CustomMessageBox::selectable(this, tr("Warnings"), warnings.join('\n'), QMessageBox::Warning)->exec();
            }
        });

        ProgressDialog progress_dialog_deps(m_parent);
        progress_dialog_deps.setSkipButton(true, tr("Abort"));
        progress_dialog_deps.setWindowTitle(tr("Checking for dependencies..."));
        auto dret = progress_dialog_deps.execWithTask(depTask.get());

        // If the dialog was skipped / some download error happened
        if (dret == QDialog::DialogCode::Rejected) {
            m_aborted = true;
            QMetaObject::invokeMethod(this, "reject", Qt::QueuedConnection);
            return;
        }
        static FlameAPI api;

        auto dependencyExtraInfo = depTask->getExtraInfo();

        for (auto dep : depTask->getDependecies()) {
            auto changelog = dep->version.changelog;
            if (dep->pack->provider == ModPlatform::ResourceProvider::FLAME)
                changelog = api.getModFileChangelog(dep->version.addonId.toInt(), dep->version.fileId.toInt());
            auto download_task = makeShared<ResourceDownloadTask>(dep->pack, dep->version, m_mod_model);
<<<<<<< HEAD
            CheckUpdateTask::UpdatableMod updatable = {
                dep->pack->name,     dep->version.hash, "", dep->version.version, dep->version.version_type, changelog, true,
                dep->pack->provider, download_task
            };

            appendMod(updatable, getRequiredBy.value(dep->version.addonId.toString()));
=======
            auto extraInfo = dependencyExtraInfo.value(dep->version.addonId.toString());
            CheckUpdateTask::UpdatableMod updatable = { dep->pack->name,
                                                        dep->version.hash,
                                                        "",
                                                        dep->version.version,
                                                        dep->version.version_type,
                                                        changelog,
                                                        dep->pack->provider,
                                                        download_task,
                                                        !extraInfo.maybe_installed };

            appendMod(updatable, extraInfo.required_by);
>>>>>>> 2012b2c2
            m_tasks.insert(updatable.name, updatable.download);
        }
    }

    // If there's no mod to be updated
    if (ui->modTreeWidget->topLevelItemCount() == 0) {
        m_no_updates = true;
    } else {
        // FIXME: Find a more efficient way of doing this!

        // Sort major items in alphabetical order (also sorts the children unfortunately)
        ui->modTreeWidget->sortItems(0, Qt::SortOrder::AscendingOrder);

        // Re-sort the children
        auto* item = ui->modTreeWidget->topLevelItem(0);
        for (int i = 1; item != nullptr; ++i) {
            item->sortChildren(0, Qt::SortOrder::DescendingOrder);
            item = ui->modTreeWidget->topLevelItem(i);
        }
    }

    if (m_aborted || m_no_updates)
        QMetaObject::invokeMethod(this, "reject", Qt::QueuedConnection);
}

// Part 1: Ensure we have a valid metadata
auto ModUpdateDialog::ensureMetadata() -> bool
{
    auto index_dir = indexDir();

    SequentialTask seq(m_parent, tr("Looking for metadata"));

    // A better use of data structures here could remove the need for this QHash
    QHash<QString, bool> should_try_others;
    QList<Mod*> modrinth_tmp;
    QList<Mod*> flame_tmp;

    bool confirm_rest = false;
    bool try_others_rest = false;
    bool skip_rest = false;
    ModPlatform::ResourceProvider provider_rest = ModPlatform::ResourceProvider::MODRINTH;

    auto addToTmp = [&](Mod* m, ModPlatform::ResourceProvider p) {
        switch (p) {
            case ModPlatform::ResourceProvider::MODRINTH:
                modrinth_tmp.push_back(m);
                break;
            case ModPlatform::ResourceProvider::FLAME:
                flame_tmp.push_back(m);
                break;
        }
    };

    for (auto candidate : m_candidates) {
        if (candidate->status() != ModStatus::NoMetadata) {
            onMetadataEnsured(candidate);
            continue;
        }

        if (skip_rest)
            continue;

        if (candidate->type() == ResourceType::FOLDER) {
            continue;
        }

        if (confirm_rest) {
            addToTmp(candidate, provider_rest);
            should_try_others.insert(candidate->internal_id(), try_others_rest);
            continue;
        }

        ChooseProviderDialog chooser(this);
        chooser.setDescription(tr("The mod '%1' does not have a metadata yet. We need to generate it in order to track relevant "
                                  "information on how to update this mod. "
                                  "To do this, please select a mod provider which we can use to check for updates for this mod.")
                                   .arg(candidate->name()));
        auto confirmed = chooser.exec() == QDialog::DialogCode::Accepted;

        auto response = chooser.getResponse();

        if (response.skip_all)
            skip_rest = true;
        if (response.confirm_all) {
            confirm_rest = true;
            provider_rest = response.chosen;
            try_others_rest = response.try_others;
        }

        should_try_others.insert(candidate->internal_id(), response.try_others);

        if (confirmed)
            addToTmp(candidate, response.chosen);
    }

    if (!modrinth_tmp.empty()) {
        auto modrinth_task = makeShared<EnsureMetadataTask>(modrinth_tmp, index_dir, ModPlatform::ResourceProvider::MODRINTH);
        connect(modrinth_task.get(), &EnsureMetadataTask::metadataReady, [this](Mod* candidate) { onMetadataEnsured(candidate); });
        connect(modrinth_task.get(), &EnsureMetadataTask::metadataFailed, [this, &should_try_others](Mod* candidate) {
            onMetadataFailed(candidate, should_try_others.find(candidate->internal_id()).value(), ModPlatform::ResourceProvider::MODRINTH);
        });
        connect(modrinth_task.get(), &EnsureMetadataTask::failed,
                [this](QString reason) { CustomMessageBox::selectable(this, tr("Error"), reason, QMessageBox::Critical)->exec(); });

        if (modrinth_task->getHashingTask())
            seq.addTask(modrinth_task->getHashingTask());

        seq.addTask(modrinth_task);
    }

    if (!flame_tmp.empty()) {
        auto flame_task = makeShared<EnsureMetadataTask>(flame_tmp, index_dir, ModPlatform::ResourceProvider::FLAME);
        connect(flame_task.get(), &EnsureMetadataTask::metadataReady, [this](Mod* candidate) { onMetadataEnsured(candidate); });
        connect(flame_task.get(), &EnsureMetadataTask::metadataFailed, [this, &should_try_others](Mod* candidate) {
            onMetadataFailed(candidate, should_try_others.find(candidate->internal_id()).value(), ModPlatform::ResourceProvider::FLAME);
        });
        connect(flame_task.get(), &EnsureMetadataTask::failed,
                [this](QString reason) { CustomMessageBox::selectable(this, tr("Error"), reason, QMessageBox::Critical)->exec(); });

        if (flame_task->getHashingTask())
            seq.addTask(flame_task->getHashingTask());

        seq.addTask(flame_task);
    }

    seq.addTask(m_second_try_metadata);

    ProgressDialog checking_dialog(m_parent);
    checking_dialog.setSkipButton(true, tr("Abort"));
    checking_dialog.setWindowTitle(tr("Generating metadata..."));
    auto ret_metadata = checking_dialog.execWithTask(&seq);

    return (ret_metadata != QDialog::DialogCode::Rejected);
}

void ModUpdateDialog::onMetadataEnsured(Mod* mod)
{
    // When the mod is a folder, for instance
    if (!mod->metadata())
        return;

    switch (mod->metadata()->provider) {
        case ModPlatform::ResourceProvider::MODRINTH:
            m_modrinth_to_update.push_back(mod);
            break;
        case ModPlatform::ResourceProvider::FLAME:
            m_flame_to_update.push_back(mod);
            break;
    }
}

ModPlatform::ResourceProvider next(ModPlatform::ResourceProvider p)
{
    switch (p) {
        case ModPlatform::ResourceProvider::MODRINTH:
            return ModPlatform::ResourceProvider::FLAME;
        case ModPlatform::ResourceProvider::FLAME:
            return ModPlatform::ResourceProvider::MODRINTH;
    }

    return ModPlatform::ResourceProvider::FLAME;
}

void ModUpdateDialog::onMetadataFailed(Mod* mod, bool try_others, ModPlatform::ResourceProvider first_choice)
{
    if (try_others) {
        auto index_dir = indexDir();

        auto task = makeShared<EnsureMetadataTask>(mod, index_dir, next(first_choice));
        connect(task.get(), &EnsureMetadataTask::metadataReady, [this](Mod* candidate) { onMetadataEnsured(candidate); });
        connect(task.get(), &EnsureMetadataTask::metadataFailed, [this](Mod* candidate) { onMetadataFailed(candidate, false); });
        connect(task.get(), &EnsureMetadataTask::failed,
                [this](QString reason) { CustomMessageBox::selectable(this, tr("Error"), reason, QMessageBox::Critical)->exec(); });

        m_second_try_metadata->addTask(task);
    } else {
        QString reason{ tr("Couldn't find a valid version on the selected mod provider(s)") };

        m_failed_metadata.append({ mod, reason });
    }
}

void ModUpdateDialog::appendMod(CheckUpdateTask::UpdatableMod const& info, QStringList requiredBy)
{
    auto item_top = new QTreeWidgetItem(ui->modTreeWidget);
    item_top->setCheckState(0, info.enabled ? Qt::CheckState::Checked : Qt::CheckState::Unchecked);
<<<<<<< HEAD
=======
    if (!info.enabled) {
        item_top->setToolTip(0, tr("Mod was disabled as it may be already instaled."));
    }
>>>>>>> 2012b2c2
    item_top->setText(0, info.name);
    item_top->setExpanded(true);

    auto provider_item = new QTreeWidgetItem(item_top);
    provider_item->setText(0, tr("Provider: %1").arg(ProviderCaps.readableName(info.provider)));

    auto old_version_item = new QTreeWidgetItem(item_top);
    old_version_item->setText(0, tr("Old version: %1").arg(info.old_version.isEmpty() ? tr("Not installed") : info.old_version));

    auto new_version_item = new QTreeWidgetItem(item_top);
    new_version_item->setText(0, tr("New version: %1").arg(info.new_version));

    if (info.new_version_type.has_value()) {
        auto new_version_type_itme = new QTreeWidgetItem(item_top);
        new_version_type_itme->setText(0, tr("New Version Type: %1").arg(info.new_version_type.value().toString()));
    }

    if (!requiredBy.isEmpty()) {
        auto requiredByItem = new QTreeWidgetItem(item_top);
        if (requiredBy.length() == 1) {
            requiredByItem->setText(0, tr("Required by: %1").arg(requiredBy.back()));
        } else {
            requiredByItem->setText(0, tr("Required by:"));
            auto i = 0;
            for (auto req : requiredBy) {
                auto reqItem = new QTreeWidgetItem(requiredByItem);
                reqItem->setText(0, req);
                reqItem->insertChildren(i++, { reqItem });
            }
        }

        ui->toggleDepsButton->show();
        m_deps << item_top;
    }

    auto changelog_item = new QTreeWidgetItem(item_top);
    changelog_item->setText(0, tr("Changelog of the latest version"));

    auto changelog = new QTreeWidgetItem(changelog_item);
    auto changelog_area = new QTextBrowser();

    QString text = info.changelog;
    switch (info.provider) {
        case ModPlatform::ResourceProvider::MODRINTH: {
            text = markdownToHTML(info.changelog.toUtf8());
            break;
        }
        default:
            break;
    }

    changelog_area->setHtml(text);
    changelog_area->setOpenExternalLinks(true);
    changelog_area->setLineWrapMode(QTextBrowser::LineWrapMode::WidgetWidth);
    changelog_area->setVerticalScrollBarPolicy(Qt::ScrollBarPolicy::ScrollBarAsNeeded);

    ui->modTreeWidget->setItemWidget(changelog, 0, changelog_area);

    ui->modTreeWidget->addTopLevelItem(item_top);
}

auto ModUpdateDialog::getTasks() -> const QList<ResourceDownloadTask::Ptr>
{
    QList<ResourceDownloadTask::Ptr> list;

    auto* item = ui->modTreeWidget->topLevelItem(0);

    for (int i = 1; item != nullptr; ++i) {
        if (item->checkState(0) == Qt::CheckState::Checked) {
            list.push_back(m_tasks.find(item->text(0)).value());
        }

        item = ui->modTreeWidget->topLevelItem(i);
    }

    return list;
}<|MERGE_RESOLUTION|>--- conflicted
+++ resolved
@@ -221,14 +221,6 @@
             if (dep->pack->provider == ModPlatform::ResourceProvider::FLAME)
                 changelog = api.getModFileChangelog(dep->version.addonId.toInt(), dep->version.fileId.toInt());
             auto download_task = makeShared<ResourceDownloadTask>(dep->pack, dep->version, m_mod_model);
-<<<<<<< HEAD
-            CheckUpdateTask::UpdatableMod updatable = {
-                dep->pack->name,     dep->version.hash, "", dep->version.version, dep->version.version_type, changelog, true,
-                dep->pack->provider, download_task
-            };
-
-            appendMod(updatable, getRequiredBy.value(dep->version.addonId.toString()));
-=======
             auto extraInfo = dependencyExtraInfo.value(dep->version.addonId.toString());
             CheckUpdateTask::UpdatableMod updatable = { dep->pack->name,
                                                         dep->version.hash,
@@ -241,7 +233,6 @@
                                                         !extraInfo.maybe_installed };
 
             appendMod(updatable, extraInfo.required_by);
->>>>>>> 2012b2c2
             m_tasks.insert(updatable.name, updatable.download);
         }
     }
@@ -428,12 +419,9 @@
 {
     auto item_top = new QTreeWidgetItem(ui->modTreeWidget);
     item_top->setCheckState(0, info.enabled ? Qt::CheckState::Checked : Qt::CheckState::Unchecked);
-<<<<<<< HEAD
-=======
     if (!info.enabled) {
         item_top->setToolTip(0, tr("Mod was disabled as it may be already instaled."));
     }
->>>>>>> 2012b2c2
     item_top->setText(0, info.name);
     item_top->setExpanded(true);
 

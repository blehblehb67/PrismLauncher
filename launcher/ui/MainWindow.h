// SPDX-License-Identifier: GPL-3.0-only
/*
 *  Prism Launcher - Minecraft Launcher
 *  Copyright (C) 2022 Sefa Eyeoglu <contact@scrumplex.net>
 *  Copyright (C) 2023 TheKodeToad <TheKodeToad@proton.me>
 *
 *  This program is free software: you can redistribute it and/or modify
 *  it under the terms of the GNU General Public License as published by
 *  the Free Software Foundation, version 3.
 *
 *  This program is distributed in the hope that it will be useful,
 *  but WITHOUT ANY WARRANTY; without even the implied warranty of
 *  MERCHANTABILITY or FITNESS FOR A PARTICULAR PURPOSE.  See the
 *  GNU General Public License for more details.
 *
 *  You should have received a copy of the GNU General Public License
 *  along with this program.  If not, see <https://www.gnu.org/licenses/>.
 *
 * This file incorporates work covered by the following copyright and
 * permission notice:
 *
 *      Copyright 2013-2021 MultiMC Contributors
 *
 *      Authors: Andrew Okin
 *               Peterix
 *               Orochimarufan <orochimarufan.x3@gmail.com>
 *
 *      Licensed under the Apache License, Version 2.0 (the "License");
 *      you may not use this file except in compliance with the License.
 *      You may obtain a copy of the License at
 *
 *          http://www.apache.org/licenses/LICENSE-2.0
 *
 *      Unless required by applicable law or agreed to in writing, software
 *      distributed under the License is distributed on an "AS IS" BASIS,
 *      WITHOUT WARRANTIES OR CONDITIONS OF ANY KIND, either express or implied.
 *      See the License for the specific language governing permissions and
 *      limitations under the License.
 */

#pragma once

#include <memory>

#include <QMainWindow>
#include <QProcess>
#include <QTimer>

#include "BaseInstance.h"
#include "minecraft/auth/MinecraftAccount.h"
#include "net/NetJob.h"

class LaunchController;
class NewsChecker;
class QToolButton;
class InstanceProxyModel;
class LabeledToolButton;
class QLabel;
class MinecraftLauncher;
class BaseProfilerFactory;
class InstanceView;
class KonamiCode;
class InstanceTask;
class LabeledToolButton;

namespace Ui
{
class MainWindow;
}
class MainWindow : public QMainWindow
{
    Q_OBJECT

public:
    explicit MainWindow(QWidget *parent = 0);
    ~MainWindow();

    bool eventFilter(QObject *obj, QEvent *ev) override;
    void closeEvent(QCloseEvent *event) override;
    void changeEvent(QEvent * event) override;

    void checkInstancePathForProblems();

    void updatesAllowedChanged(bool allowed);

    void processURLs(QList<QUrl> urls);
signals:
    void isClosing();

protected:
    QMenu * createPopupMenu() override;

private slots:
    void onCatToggled(bool);

    void onCatChanged(int);

    void on_actionAbout_triggered();

    void on_actionAddInstance_triggered();

    void on_actionREDDIT_triggered();

    void on_actionMATRIX_triggered();

    void on_actionDISCORD_triggered();

    void on_actionCopyInstance_triggered();

    void on_actionChangeInstGroup_triggered();

    void on_actionChangeInstIcon_triggered();

    void on_actionViewInstanceFolder_triggered();

    void on_actionViewLauncherRootFolder_triggered();

    void on_actionViewSelectedInstFolder_triggered();

    void refreshInstances();

    void on_actionViewCentralModsFolder_triggered();

    void checkForUpdates();

    void on_actionSettings_triggered();

    void on_actionManageAccounts_triggered();

    void on_actionReportBug_triggered();

    void on_actionClearMetadata_triggered();

    #ifdef Q_OS_MAC
    void on_actionAddToPATH_triggered();
    #endif

    void on_actionOpenWiki_triggered();

    void on_actionMoreNews_triggered();

    void newsButtonClicked();

    void on_actionLaunchInstance_triggered();

    void on_actionLaunchInstanceOffline_triggered();

    void on_actionLaunchInstanceDemo_triggered();

    void on_actionKillInstance_triggered();

    void on_actionDeleteInstance_triggered();

    void deleteGroup();
    void undoTrashInstance();

    inline void on_actionExportInstance_triggered() { on_actionExportInstanceZip_triggered(); }
    void on_actionExportInstanceZip_triggered();
    void on_actionExportInstanceMrPack_triggered();
    void on_actionExportInstanceFlamePack_triggered();
<<<<<<< HEAD
=======
    void on_actionExportInstanceToModList_triggered();
>>>>>>> a0944dab

    void on_actionRenameInstance_triggered();

    void on_actionEditInstance_triggered();

    void on_actionCreateInstanceShortcut_triggered();

    void taskEnd();

    /**
     * called when an icon is changed in the icon model.
     */
    void iconUpdated(QString);

    void showInstanceContextMenu(const QPoint &);

    void updateMainToolBar();

    void updateToolsMenu();

    void updateThemeMenu();

    void instanceActivated(QModelIndex);

    void instanceChanged(const QModelIndex &current, const QModelIndex &previous);

    void instanceSelectRequest(QString id);

    void instanceDataChanged(const QModelIndex &topLeft, const QModelIndex &bottomRight);

    void selectionBad();

    void startTask(Task *task);

    void defaultAccountChanged();

    void changeActiveAccount();

    void repopulateAccountsMenu();

    void updateNewsLabel();


    void konamiTriggered();

    void globalSettingsClosed();

    void lockToolbars(bool);

#ifndef Q_OS_MAC
    void keyReleaseEvent(QKeyEvent *event) override;
#endif

    void refreshCurrentInstance(bool running);

private:
    void retranslateUi();

    void addInstance(QString url = QString());
    void activateInstance(InstancePtr instance);
    void setCatBackground(bool enabled);
    void updateInstanceToolIcon(QString new_icon);
    void setSelectedInstanceById(const QString &id);
    void updateStatusCenter();
    void setInstanceActionsEnabled(bool enabled);

    void runModalTask(Task *task);
    void instanceFromInstanceTask(InstanceTask *task);
    void finalizeInstance(InstancePtr inst);

private:
    Ui::MainWindow *ui;
    // these are managed by Qt's memory management model!
    InstanceView *view = nullptr;
    InstanceProxyModel *proxymodel = nullptr;
    QToolButton *newsLabel = nullptr;
    QLabel *m_statusLeft = nullptr;
    QLabel *m_statusCenter = nullptr;
    LabeledToolButton *changeIconButton = nullptr;
    LabeledToolButton *renameButton = nullptr;
    QToolButton *helpMenuButton = nullptr;
    KonamiCode * secretEventFilter = nullptr;

    std::shared_ptr<Setting> instanceToolbarSetting = nullptr;

    unique_qobject_ptr<NewsChecker> m_newsChecker;

    InstancePtr m_selectedInstance;
    QString m_currentInstIcon;

    // managed by the application object
    Task *m_versionLoadTask = nullptr;
};<|MERGE_RESOLUTION|>--- conflicted
+++ resolved
@@ -158,10 +158,7 @@
     void on_actionExportInstanceZip_triggered();
     void on_actionExportInstanceMrPack_triggered();
     void on_actionExportInstanceFlamePack_triggered();
-<<<<<<< HEAD
-=======
     void on_actionExportInstanceToModList_triggered();
->>>>>>> a0944dab
 
     void on_actionRenameInstance_triggered();
 

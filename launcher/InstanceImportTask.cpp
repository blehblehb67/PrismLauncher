--- conflicted
+++ resolved
@@ -90,23 +90,13 @@
         auto filesNetJob = makeShared<NetJob>(tr("Modpack download"), APPLICATION->network());
         filesNetJob->addNetAction(Net::Download::makeCached(m_sourceUrl, entry));
 
-<<<<<<< HEAD
         connect(filesNetJob.get(), &NetJob::succeeded, this, &InstanceImportTask::processZipPack);
         connect(filesNetJob.get(), &NetJob::progress, this, &InstanceImportTask::setProgress);
-        connect(filesNetJob.get(), &NetJob::stepProgress, this, &InstanceImportTask::propogateStepProgress);
+        connect(filesNetJob.get(), &NetJob::stepProgress, this, &InstanceImportTask::propagateStepProgress);
         connect(filesNetJob.get(), &NetJob::failed, this, &InstanceImportTask::emitFailed);
         connect(filesNetJob.get(), &NetJob::aborted, this, &InstanceImportTask::emitAborted);
         task.reset(filesNetJob);
         filesNetJob->start();
-=======
-        connect(m_filesNetJob.get(), &NetJob::succeeded, this, &InstanceImportTask::downloadSucceeded);
-        connect(m_filesNetJob.get(), &NetJob::progress, this, &InstanceImportTask::downloadProgressChanged);
-        connect(m_filesNetJob.get(), &NetJob::stepProgress, this, &InstanceImportTask::propagateStepProgress);
-        connect(m_filesNetJob.get(), &NetJob::failed, this, &InstanceImportTask::downloadFailed);
-        connect(m_filesNetJob.get(), &NetJob::aborted, this, &InstanceImportTask::downloadAborted);
-
-        m_filesNetJob->start();
->>>>>>> d960effb
     }
 }
 
@@ -202,7 +192,7 @@
         stepProgress(*progressStep);
         emitFailed(reason);
     });
-    connect(zipTask.get(), &Task::stepProgress, this, &InstanceImportTask::propogateStepProgress);
+    connect(zipTask.get(), &Task::stepProgress, this, &InstanceImportTask::propagateStepProgress);
 
     connect(zipTask.get(), &Task::progress, this, [this, progressStep](qint64 current, qint64 total) {
         progressStep->update(current, total);

<!DOCTYPE RCC>
<RCC version="1.0">
    <qresource prefix="/icons/multimc">
        <file>index.theme</file>

        <!-- REDDIT logo icon, needs reddit license! -->
        <file>scalable/reddit-alien.svg</file>

        <!-- launcher settings page -->
        <file>scalable/launcher.svg</file>

        <!-- technic logo icon -->
        <file>scalable/technic.svg</file>

        <!-- ATLauncher logo icon (and related bits) -->
        <file>scalable/atlauncher.svg</file>
        <file>scalable/atlauncher-placeholder.png</file>

        <!-- Modrinth logo icon -->
        <file>scalable/instances/modrinth.svg</file>

        <!-- A proxy icon. Our own. SSSsss -->
        <file>scalable/proxy.svg</file>

        <!-- A free language icon. http://www.languageicon.org/ -->
        <file>scalable/language.svg</file>

        <!-- Java icon. From Oracle, fixed because it was derpy. -->
        <file>scalable/java.svg</file>

        <!-- Star, CC-BY-SA 3.0, Oxygen icons.-->
        <file>16x16/star.png</file>
        <file>24x24/star.png</file>
        <file>32x32/star.png</file>
        <file>48x48/star.png</file>
        <file>64x64/star.png</file>

        <!-- "folder-remote", CC-BY-SA 3.0, Oxygen icons. Used for the worlds folder-->
        <file>16x16/worlds.png</file>
        <file>22x22/worlds.png</file>
        <file>32x32/worlds.png</file>
        <file>48x48/worlds.png</file>
        <file>64x64/worlds.png</file>

        <!-- Minecraft icon. Source: http://www.minecraftforum.net/forums/show-your-creation/fan-art/1574882-icon-better-minecraft-icon -->
        <file>16x16/minecraft.png</file>
        <file>24x24/minecraft.png</file>
        <file>32x32/minecraft.png</file>
        <file>48x48/minecraft.png</file>
        <file>256x256/minecraft.png</file>

        <!-- About dialog. GPLv2, http://openiconlibrary.sourceforge.net/gallery2/?./Icons/actions/help-contents.png -->
        <file>16x16/about.png</file>
        <file>22x22/about.png</file>
        <file>32x32/about.png</file>
        <file>48x48/about.png</file>
        <file>64x64/about.png</file>

        <!-- Report bug. Our own. -->
        <file>scalable/bug.svg</file>
        <file>16x16/bug.png</file>
        <file>22x22/bug.png</file>
        <file>32x32/bug.png</file>
        <file>48x48/bug.png</file>
        <file>64x64/bug.png</file>

        <!-- Screenshots. Our own. -->
        <!-- frame is adapted and simplified from http://www.wpclipart.com/page_frames/picture_frames/golden_picture_frame.png.html -->
        <file>16x16/screenshots.png</file>
        <file>22x22/screenshots.png</file>
        <file>32x32/screenshots.png</file>
        <file>48x48/screenshots.png</file>
        <file>64x64/screenshots.png</file>
        <file>scalable/screenshots.svg</file>

        <!-- Custom commands. -->
        <file>scalable/custom-commands.svg</file>

        <!-- The cat button. Freeware, http://findicons.com/icon/73096/black_cat -->
        <file>16x16/cat.png</file>
        <file>22x22/cat.png</file>
        <file>24x24/cat.png</file>
        <file>32x32/cat.png</file>
        <file>48x48/cat.png</file>
        <file>64x64/cat.png</file>

        <!-- Show mods folder. CC-BY-SA 3.0 http://openiconlibrary.sourceforge.net/gallery2/?./Icons/places/oxygen-style/folder-favorites.png -->
        <file>scalable/centralmods.svg</file>
        <file>16x16/centralmods.png</file>
        <file>22x22/centralmods.png</file>
        <file>32x32/centralmods.png</file>
        <file>48x48/centralmods.png</file>
        <file>64x64/centralmods.png</file>

        <!-- Update. GPLv2, https://code.google.com/p/gnome-colors/ -->
        <file>scalable/checkupdate.svg</file>
        <file>16x16/checkupdate.png</file>
        <file>22x22/checkupdate.png</file>
        <file>32x32/checkupdate.png</file>
        <file>48x48/checkupdate.png</file>
        <file>64x64/checkupdate.png</file>

        <!-- copy instance. CC-BY-SA 3.0, http://openiconlibrary.sourceforge.net/gallery2/?./Icons/actions/edit-copy-6.png -->
        <file>16x16/copy.png</file>
        <file>22x22/copy.png</file>
        <file>32x32/copy.png</file>
        <file>48x48/copy.png</file>
        <file>64x64/copy.png</file>

        <!-- Help. CC-BY-SA 3.0, http://openiconlibrary.sourceforge.net/gallery2/?./Icons/actions/help.png -->
        <file>16x16/help.png</file>
        <file>22x22/help.png</file>
        <file>32x32/help.png</file>
        <file>48x48/help.png</file>
        <file>64x64/help.png</file>

        <!-- New instance. GPLv2, http://openiconlibrary.sourceforge.net/gallery2/?./Icons/actions/document-new-3.png -->
        <file>16x16/new.png</file>
        <file>22x22/new.png</file>
        <file>32x32/new.png</file>
        <file>48x48/new.png</file>
        <file>64x64/new.png</file>

        <!-- Open news. Our own. -->
        <file>scalable/news.svg</file>
        <file>16x16/news.png</file>
        <file>22x22/news.png</file>
        <file>32x32/news.png</file>
        <file>48x48/news.png</file>
        <file>64x64/news.png</file>

        <!-- Bad status. Our own. -->
        <file>16x16/status-bad.png</file>
        <file>24x24/status-bad.png</file>
        <file>22x22/status-bad.png</file>
        <file>32x32/status-bad.png</file>
        <file>48x48/status-bad.png</file>
        <file>64x64/status-bad.png</file>

        <!-- Good status. Our own. -->
        <file>16x16/status-good.png</file>
        <file>24x24/status-good.png</file>
        <file>22x22/status-good.png</file>
        <file>32x32/status-good.png</file>
        <file>48x48/status-good.png</file>
        <file>64x64/status-good.png</file>

        <!-- Yellow status. Whatever that means... Our own. -->
        <file>16x16/status-yellow.png</file>
        <file>24x24/status-yellow.png</file>
        <file>22x22/status-yellow.png</file>
        <file>32x32/status-yellow.png</file>
        <file>48x48/status-yellow.png</file>
        <file>64x64/status-yellow.png</file>

        <!-- A status icon for things that are in progress/running... Our own. -->
        <file>16x16/status-running.png</file>
        <file>24x24/status-running.png</file>
        <file>22x22/status-running.png</file>
        <file>32x32/status-running.png</file>
        <file>48x48/status-running.png</file>
        <file>64x64/status-running.png</file>
        <file>scalable/status-running.svg</file>

        <!-- Plugin (blue recolor), CC-BY-SA 3.0, Oxygen icons. -->
        <file>16x16/loadermods.png</file>
        <file>24x24/loadermods.png</file>
        <file>32x32/loadermods.png</file>
        <file>64x64/loadermods.png</file>

        <!-- Plugin (red recolor), CC-BY-SA 3.0, Oxygen icons. -->
        <file>16x16/jarmods.png</file>
        <file>24x24/jarmods.png</file>
        <file>32x32/jarmods.png</file>
        <file>64x64/jarmods.png</file>

        <!-- Plugin (green original), CC-BY-SA 3.0, Oxygen icons. -->
        <file>16x16/coremods.png</file>
        <file>24x24/coremods.png</file>
        <file>32x32/coremods.png</file>
        <file>64x64/coremods.png</file>

        <!-- Resource packs, CC-BY-SA 3.0, Oxygen icons. -->
        <file>16x16/resourcepacks.png</file>
        <file>24x24/resourcepacks.png</file>
        <file>32x32/resourcepacks.png</file>
        <file>64x64/resourcepacks.png</file>

        <!-- Resource packs, CC-BY-SA 3.0, Oxygen icons. -->
        <file>128x128/shaderpacks.png</file>

        <!-- Refresh, CC-BY-SA 3.0, Oxygen icons. -->
        <file>16x16/refresh.png</file>
        <file>22x22/refresh.png</file>
        <file>32x32/refresh.png</file>
        <file>48x48/refresh.png</file>
        <file>64x64/refresh.png</file>

        <!-- Settings, LGPL-2.1, http://openiconlibrary.sourceforge.net/gallery2/?./Icons/apps/system-settings-3.png -->
        <file>16x16/settings.png</file>
        <file>22x22/settings.png</file>
        <file>32x32/settings.png</file>
        <file>48x48/settings.png</file>
        <file>64x64/settings.png</file>

        <!-- Same, used for instance settings -->
        <file>16x16/instance-settings.png</file>
        <file>22x22/instance-settings.png</file>
        <file>32x32/instance-settings.png</file>
        <file>48x48/instance-settings.png</file>
        <file>64x64/instance-settings.png</file>

        <!-- View folder. CC-BY-SA 3.0, http://openiconlibrary.sourceforge.net/gallery2/?./Icons/actions/document-open-folder.png -->
        <file>scalable/viewfolder.svg</file>
        <file>16x16/viewfolder.png</file>
        <file>22x22/viewfolder.png</file>
        <file>32x32/viewfolder.png</file>
        <file>48x48/viewfolder.png</file>
        <file>64x64/viewfolder.png</file>

        <!-- Default minecraft skin, desaturated, cutout of head, Mojang -->
        <file>8x8/noaccount.png</file>
        <file>16x16/noaccount.png</file>
        <file>24x24/noaccount.png</file>
        <file>32x32/noaccount.png</file>
        <file>48x48/noaccount.png</file>

        <!-- and the same again. TODO: make a nice accounts icon -->
        <file alias="8x8/accounts.png">8x8/noaccount.png</file>
        <file alias="16x16/accounts.png">16x16/noaccount.png</file>
        <file alias="24x24/accounts.png">24x24/noaccount.png</file>
        <file alias="32x32/accounts.png">32x32/noaccount.png</file>
        <file alias="48x48/accounts.png">48x48/noaccount.png</file>

        <!-- Log file, LGPL, http://www.iconarchive.com/show/crystal-clear-icons-by-everaldo/Mimetype-text-icon.html -->
        <file>16x16/log.png</file>
        <file>24x24/log.png</file>
        <file>32x32/log.png</file>
        <file>48x48/log.png</file>
        <file>64x64/log.png</file>

        <!-- placeholder for minecraft servers -->
        <file>128x128/unknown_server.png</file>

        <!-- placeholder when loading screenshot images -->
        <file>scalable/screenshot-placeholder.svg</file>

        <!-- matrix logo -->
        <file>scalable/matrix.svg</file>
        
        <!-- discord logo icon thing. from discord. traced from bitmap -->
        <file>scalable/discord.svg</file>

        <!-- flat instance icons CC BY-SA 4.0, Santiago Cézar -->
        <file alias="128x128/flame.png">scalable/instances/flame.svg</file>
        <file>scalable/instances/chicken.svg</file>
        <file>scalable/instances/creeper.svg</file>
        <file>scalable/instances/enderpearl.svg</file>
        <file>scalable/instances/ftb_logo.svg</file>
        <file>scalable/instances/flame.svg</file>
        <file>scalable/instances/gear.svg</file>
        <file>scalable/instances/herobrine.svg</file>
        <file>scalable/instances/magitech.svg</file>
        <file>scalable/instances/meat.svg</file>
        <file>scalable/instances/netherstar.svg</file>
        <file>scalable/instances/skeleton.svg</file>
        <file>scalable/instances/squarecreeper.svg</file>
        <file>scalable/instances/steve.svg</file>
        <file>scalable/instances/diamond.svg</file>
        <file>scalable/instances/dirt.svg</file>
        <file>scalable/instances/grass.svg</file>
        <file>scalable/instances/brick.svg</file>
        <file>scalable/instances/gold.svg</file>
        <file>scalable/instances/iron.svg</file>
        <file>scalable/instances/planks.svg</file>
        <file>scalable/instances/stone.svg</file>
        <file>scalable/instances/tnt.svg</file>
        <file>scalable/instances/enderman.svg</file>
        <file>scalable/instances/fox.svg</file>
        <file>scalable/instances/bee.svg</file>

		
        <!-- instance icons -->
        <file>32x32/instances/chicken_legacy.png</file>
        <file>128x128/instances/chicken_legacy.png</file>

        <file>32x32/instances/creeper_legacy.png</file>
        <file>128x128/instances/creeper_legacy.png</file>

        <file>32x32/instances/enderpearl_legacy.png</file>
        <file>128x128/instances/enderpearl_legacy.png</file>

        <file>32x32/instances/ftb_glow.png</file>
        <file>128x128/instances/ftb_glow.png</file>

        <file>32x32/instances/ftb_logo_legacy.png</file>
        <file>128x128/instances/ftb_logo_legacy.png</file>

        <file>128x128/instances/flame_legacy.png</file>

        <file>32x32/instances/gear_legacy.png</file>
        <file>128x128/instances/gear_legacy.png</file>

        <file>32x32/instances/herobrine_legacy.png</file>
        <file>128x128/instances/herobrine_legacy.png</file>

        <file>32x32/instances/magitech_legacy.png</file>
        <file>128x128/instances/magitech_legacy.png</file>

        <file>32x32/instances/meat_legacy.png</file>
        <file>128x128/instances/meat_legacy.png</file>

        <file>32x32/instances/netherstar_legacy.png</file>
        <file>128x128/instances/netherstar_legacy.png</file>

        <file>32x32/instances/skeleton_legacy.png</file>
        <file>128x128/instances/skeleton_legacy.png</file>

        <file>32x32/instances/squarecreeper_legacy.png</file>
        <file>128x128/instances/squarecreeper_legacy.png</file>

        <file>32x32/instances/steve_legacy.png</file>
        <file>128x128/instances/steve_legacy.png</file>

        <file>32x32/instances/brick_legacy.png</file>
        <file>32x32/instances/diamond_legacy.png</file>
        <file>32x32/instances/dirt_legacy.png</file>
        <file>32x32/instances/gold_legacy.png</file>
        <file>32x32/instances/grass_legacy.png</file>
        <file>32x32/instances/iron_legacy.png</file>
        <file>32x32/instances/planks_legacy.png</file>
        <file>32x32/instances/stone_legacy.png</file>
        <file>32x32/instances/tnt_legacy.png</file>

        <file>50x50/instances/enderman_legacy.png</file>

        <file>scalable/instances/prismlauncher.svg</file>
<<<<<<< HEAD
        <file>scalable/instances/fox_legacy.svg</file>
        <file>scalable/instances/bee_legacy.svg</file>
        
        <!-- delete, tag, rename CC-BY-SA 3.0, Oxygen icons.-->
=======

        <!-- delete, tag, rename, shortcut CC-BY-SA 3.0, Oxygen icons.-->
>>>>>>> cc92e1b0
        <file>scalable/delete.svg</file>
        <file>scalable/tag.svg</file>
        <file>scalable/rename.svg</file>
        <file>scalable/shortcut.svg</file>

        <file>scalable/export.svg</file>
        <file>scalable/launch.svg</file>
    </qresource>
</RCC><|MERGE_RESOLUTION|>--- conflicted
+++ resolved
@@ -335,15 +335,10 @@
         <file>50x50/instances/enderman_legacy.png</file>
 
         <file>scalable/instances/prismlauncher.svg</file>
-<<<<<<< HEAD
         <file>scalable/instances/fox_legacy.svg</file>
         <file>scalable/instances/bee_legacy.svg</file>
-        
-        <!-- delete, tag, rename CC-BY-SA 3.0, Oxygen icons.-->
-=======
 
         <!-- delete, tag, rename, shortcut CC-BY-SA 3.0, Oxygen icons.-->
->>>>>>> cc92e1b0
         <file>scalable/delete.svg</file>
         <file>scalable/tag.svg</file>
         <file>scalable/rename.svg</file>

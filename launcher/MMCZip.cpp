// SPDX-License-Identifier: GPL-3.0-only
/*
 *  Prism Launcher - Minecraft Launcher
 *  Copyright (C) 2022 Sefa Eyeoglu <contact@scrumplex.net>
 *  Copyright (c) 2023-2024 Trial97 <alexandru.tripon97@gmail.com>
 *
 *  This program is free software: you can redistribute it and/or modify
 *  it under the terms of the GNU General Public License as published by
 *  the Free Software Foundation, version 3.
 *
 *  This program is distributed in the hope that it will be useful,
 *  but WITHOUT ANY WARRANTY; without even the implied warranty of
 *  MERCHANTABILITY or FITNESS FOR A PARTICULAR PURPOSE.  See the
 *  GNU General Public License for more details.
 *
 *  You should have received a copy of the GNU General Public License
 *  along with this program.  If not, see <https://www.gnu.org/licenses/>.
 *
 * This file incorporates work covered by the following copyright and
 * permission notice:
 *
 *      Copyright 2013-2021 MultiMC Contributors
 *
 *      Licensed under the Apache License, Version 2.0 (the "License");
 *      you may not use this file except in compliance with the License.
 *      You may obtain a copy of the License at
 *
 *          http://www.apache.org/licenses/LICENSE-2.0
 *
 *      Unless required by applicable law or agreed to in writing, software
 *      distributed under the License is distributed on an "AS IS" BASIS,
 *      WITHOUT WARRANTIES OR CONDITIONS OF ANY KIND, either express or implied.
 *      See the License for the specific language governing permissions and
 *      limitations under the License.
 */

#include "MMCZip.h"
#include <quazip/quazip.h>
#include <quazip/quazipdir.h>
#include <quazip/quazipfile.h>
#include "FileSystem.h"

#include <QCoreApplication>
#include <QDebug>
#include <QFileInfo>
#include <QUrl>

#if defined(LAUNCHER_APPLICATION)
#include <QtConcurrentRun>
#endif

namespace MMCZip {
// ours
bool mergeZipFiles(QuaZip* into, QFileInfo from, QSet<QString>& contained, const FilterFunction& filter)
{
    QuaZip modZip(from.filePath());
    modZip.open(QuaZip::mdUnzip);

    QuaZipFile fileInsideMod(&modZip);
    QuaZipFile zipOutFile(into);
    for (bool more = modZip.goToFirstFile(); more; more = modZip.goToNextFile()) {
        QString filename = modZip.getCurrentFileName();
        if (filter && !filter(filename)) {
            qDebug() << "Skipping file " << filename << " from " << from.fileName() << " - filtered";
            continue;
        }
        if (contained.contains(filename)) {
            qDebug() << "Skipping already contained file " << filename << " from " << from.fileName();
            continue;
        }
        contained.insert(filename);

        if (!fileInsideMod.open(QIODevice::ReadOnly)) {
            qCritical() << "Failed to open " << filename << " from " << from.fileName();
            return false;
        }

        QuaZipNewInfo info_out(fileInsideMod.getActualFileName());

        if (!zipOutFile.open(QIODevice::WriteOnly, info_out)) {
            qCritical() << "Failed to open " << filename << " in the jar";
            fileInsideMod.close();
            return false;
        }
        if (!JlCompress::copyData(fileInsideMod, zipOutFile)) {
            zipOutFile.close();
            fileInsideMod.close();
            qCritical() << "Failed to copy data of " << filename << " into the jar";
            return false;
        }
        zipOutFile.close();
        fileInsideMod.close();
    }
    return true;
}

bool compressDirFiles(QuaZip* zip, QString dir, QFileInfoList files, bool followSymlinks)
{
    QDir directory(dir);
    if (!directory.exists())
        return false;

    for (auto e : files) {
        auto filePath = directory.relativeFilePath(e.absoluteFilePath());
        auto srcPath = e.absoluteFilePath();
        if (followSymlinks) {
            if (e.isSymLink()) {
                srcPath = e.symLinkTarget();
            } else {
                srcPath = e.canonicalFilePath();
            }
        }
        if (!JlCompress::compressFile(zip, srcPath, filePath))
            return false;
    }

    return true;
}

bool compressDirFiles(QString fileCompressed, QString dir, QFileInfoList files, bool followSymlinks)
{
    QuaZip zip(fileCompressed);
    zip.setUtf8Enabled(true);
    QDir().mkpath(QFileInfo(fileCompressed).absolutePath());
    if (!zip.open(QuaZip::mdCreate)) {
        FS::deletePath(fileCompressed);
        return false;
    }

    auto result = compressDirFiles(&zip, dir, files, followSymlinks);

    zip.close();
    if (zip.getZipError() != 0) {
        FS::deletePath(fileCompressed);
        return false;
    }

    return result;
}

#if defined(LAUNCHER_APPLICATION)
// ours
bool createModdedJar(QString sourceJarPath, QString targetJarPath, const QList<Mod*>& mods)
{
    QuaZip zipOut(targetJarPath);
    zipOut.setUtf8Enabled(true);
    if (!zipOut.open(QuaZip::mdCreate)) {
        FS::deletePath(targetJarPath);
        qCritical() << "Failed to open the minecraft.jar for modding";
        return false;
    }
    // Files already added to the jar.
    // These files will be skipped.
    QSet<QString> addedFiles;

    // Modify the jar
    // This needs to be done in reverse-order to ensure we respect the loading order of components
    for (auto i = mods.crbegin(); i != mods.crend(); i++) {
        const auto* mod = *i;
        // do not merge disabled mods.
        if (!mod->enabled())
            continue;
        if (mod->type() == ResourceType::ZIPFILE) {
            if (!mergeZipFiles(&zipOut, mod->fileinfo(), addedFiles)) {
                zipOut.close();
                FS::deletePath(targetJarPath);
                qCritical() << "Failed to add" << mod->fileinfo().fileName() << "to the jar.";
                return false;
            }
        } else if (mod->type() == ResourceType::SINGLEFILE) {
            // FIXME: buggy - does not work with addedFiles
            auto filename = mod->fileinfo();
            if (!JlCompress::compressFile(&zipOut, filename.absoluteFilePath(), filename.fileName())) {
                zipOut.close();
                FS::deletePath(targetJarPath);
                qCritical() << "Failed to add" << mod->fileinfo().fileName() << "to the jar.";
                return false;
            }
            addedFiles.insert(filename.fileName());
        } else if (mod->type() == ResourceType::FOLDER) {
            // untested, but seems to be unused / not possible to reach
            // FIXME: buggy - does not work with addedFiles
            auto filename = mod->fileinfo();
            QString what_to_zip = filename.absoluteFilePath();
            QDir dir(what_to_zip);
            dir.cdUp();
            QString parent_dir = dir.absolutePath();
            auto files = QFileInfoList();
            collectFileListRecursively(what_to_zip, nullptr, &files, nullptr);

            for (auto e : files) {
                if (addedFiles.contains(e.filePath()))
                    files.removeAll(e);
            }

            if (!compressDirFiles(&zipOut, parent_dir, files)) {
                zipOut.close();
                FS::deletePath(targetJarPath);
                qCritical() << "Failed to add" << mod->fileinfo().fileName() << "to the jar.";
                return false;
            }
            qDebug() << "Adding folder " << filename.fileName() << " from " << filename.absoluteFilePath();
        } else {
            // Make sure we do not continue launching when something is missing or undefined...
            zipOut.close();
            FS::deletePath(targetJarPath);
            qCritical() << "Failed to add unknown mod type" << mod->fileinfo().fileName() << "to the jar.";
            return false;
        }
    }

    if (!mergeZipFiles(&zipOut, QFileInfo(sourceJarPath), addedFiles, [](const QString key) { return !key.contains("META-INF"); })) {
        zipOut.close();
        FS::deletePath(targetJarPath);
        qCritical() << "Failed to insert minecraft.jar contents.";
        return false;
    }

    // Recompress the jar
    zipOut.close();
    if (zipOut.getZipError() != 0) {
        FS::deletePath(targetJarPath);
        qCritical() << "Failed to finalize minecraft.jar!";
        return false;
    }
    return true;
}
#endif

// ours
QString findFolderOfFileInZip(QuaZip* zip, const QString& what, const QStringList& ignore_paths, const QString& root)
{
    QuaZipDir rootDir(zip, root);
    for (auto&& fileName : rootDir.entryList(QDir::Files)) {
        if (fileName == what)
            return root;

        QCoreApplication::processEvents();
    }

    // Recurse the search to non-ignored subfolders
    for (auto&& fileName : rootDir.entryList(QDir::Dirs)) {
        if (ignore_paths.contains(fileName))
            continue;

        QString result = findFolderOfFileInZip(zip, what, ignore_paths, root + fileName);
        if (!result.isEmpty())
            return result;
    }

    return {};
}

// ours
bool findFilesInZip(QuaZip* zip, const QString& what, QStringList& result, const QString& root)
{
    QuaZipDir rootDir(zip, root);
    for (auto fileName : rootDir.entryList(QDir::Files)) {
        if (fileName == what) {
            result.append(root);
            return true;
        }
    }
    for (auto fileName : rootDir.entryList(QDir::Dirs)) {
        findFilesInZip(zip, what, result, root + fileName);
    }
    return !result.isEmpty();
}

// ours
std::optional<QStringList> extractSubDir(QuaZip* zip, const QString& subdir, const QString& target)
{
    auto target_top_dir = QUrl::fromLocalFile(target);

    QStringList extracted;

    qDebug() << "Extracting subdir" << subdir << "from" << zip->getZipName() << "to" << target;
    auto numEntries = zip->getEntriesCount();
    if (numEntries < 0) {
        qWarning() << "Failed to enumerate files in archive";
        return std::nullopt;
    } else if (numEntries == 0) {
        qDebug() << "Extracting empty archives seems odd...";
        return extracted;
    } else if (!zip->goToFirstFile()) {
        qWarning() << "Failed to seek to first file in zip";
        return std::nullopt;
    }

    do {
        QString file_name = zip->getCurrentFileName();
#ifdef Q_OS_WIN
        file_name = FS::RemoveInvalidPathChars(file_name);
#endif
        if (!file_name.startsWith(subdir))
            continue;

        auto relative_file_name = QDir::fromNativeSeparators(file_name.mid(subdir.size()));
        auto original_name = relative_file_name;

        // Fix subdirs/files ending with a / getting transformed into absolute paths
        if (relative_file_name.startsWith('/'))
            relative_file_name = relative_file_name.mid(1);

        // Fix weird "folders with a single file get squashed" thing
        QString sub_path;
        if (relative_file_name.contains('/') && !relative_file_name.endsWith('/')) {
            sub_path = relative_file_name.section('/', 0, -2) + '/';
            FS::ensureFolderPathExists(FS::PathCombine(target, sub_path));

            relative_file_name = relative_file_name.split('/').last();
        }

        QString target_file_path;
        if (relative_file_name.isEmpty()) {
            target_file_path = target + '/';
        } else {
            target_file_path = FS::PathCombine(target_top_dir.toLocalFile(), sub_path, relative_file_name);
            if (relative_file_name.endsWith('/') && !target_file_path.endsWith('/'))
                target_file_path += '/';
        }

        if (!target_top_dir.isParentOf(QUrl::fromLocalFile(target_file_path))) {
            qWarning() << "Extracting" << relative_file_name << "was cancelled, because it was effectively outside of the target path"
                       << target;
            return std::nullopt;
        }

        if (!JlCompress::extractFile(zip, "", target_file_path)) {
            qWarning() << "Failed to extract file" << original_name << "to" << target_file_path;
            JlCompress::removeFile(extracted);
            return std::nullopt;
        }

        extracted.append(target_file_path);
        auto fileInfo = QFileInfo(target_file_path);
        if (fileInfo.isFile()) {
            auto permissions = fileInfo.permissions();
            auto maxPermisions = QFileDevice::Permission::ReadUser | QFileDevice::Permission::WriteUser | QFileDevice::Permission::ExeUser |
                                 QFileDevice::Permission::ReadGroup | QFileDevice::Permission::ReadOther;
            auto minPermisions = QFileDevice::Permission::ReadUser | QFileDevice::Permission::WriteUser;

            auto newPermisions = (permissions & maxPermisions) | minPermisions;
            if (newPermisions != permissions) {
                if (!QFile::setPermissions(target_file_path, newPermisions)) {
                    qWarning() << (QObject::tr("Could not fix permissions for %1").arg(target_file_path));
                }
            }
        }
        qDebug() << "Extracted file" << relative_file_name << "to" << target_file_path;
    } while (zip->goToNextFile());

    return extracted;
}

// ours
bool extractRelFile(QuaZip* zip, const QString& file, const QString& target)
{
    return JlCompress::extractFile(zip, file, target);
}

// ours
std::optional<QStringList> extractDir(QString fileCompressed, QString dir)
{
    QuaZip zip(fileCompressed);
    if (!zip.open(QuaZip::mdUnzip)) {
        // check if this is a minimum size empty zip file...
        QFileInfo fileInfo(fileCompressed);
        if (fileInfo.size() == 22) {
            return QStringList();
        }
        qWarning() << "Could not open archive for unzipping:" << fileCompressed << "Error:" << zip.getZipError();
        ;
        return std::nullopt;
    }
    return extractSubDir(&zip, "", dir);
}

// ours
std::optional<QStringList> extractDir(QString fileCompressed, QString subdir, QString dir)
{
    QuaZip zip(fileCompressed);
    if (!zip.open(QuaZip::mdUnzip)) {
        // check if this is a minimum size empty zip file...
        QFileInfo fileInfo(fileCompressed);
        if (fileInfo.size() == 22) {
            return QStringList();
        }
        qWarning() << "Could not open archive for unzipping:" << fileCompressed << "Error:" << zip.getZipError();
        ;
        return std::nullopt;
    }
    return extractSubDir(&zip, subdir, dir);
}

// ours
bool extractFile(QString fileCompressed, QString file, QString target)
{
    QuaZip zip(fileCompressed);
    if (!zip.open(QuaZip::mdUnzip)) {
        // check if this is a minimum size empty zip file...
        QFileInfo fileInfo(fileCompressed);
        if (fileInfo.size() == 22) {
            return true;
        }
        qWarning() << "Could not open archive for unzipping:" << fileCompressed << "Error:" << zip.getZipError();
        return false;
    }
    return extractRelFile(&zip, file, target);
}

bool collectFileListRecursively(const QString& rootDir, const QString& subDir, QFileInfoList* files, FilterFunction excludeFilter)
{
    QDir rootDirectory(rootDir);
    if (!rootDirectory.exists())
        return false;

    QDir directory;
    if (subDir == nullptr)
        directory = rootDirectory;
    else
        directory = QDir(subDir);

    if (!directory.exists())
        return false;  // shouldn't ever happen

    // recurse directories
    QFileInfoList entries = directory.entryInfoList(QDir::AllDirs | QDir::NoDotAndDotDot | QDir::Hidden);
    for (const auto& e : entries) {
        if (!collectFileListRecursively(rootDir, e.filePath(), files, excludeFilter))
            return false;
    }

    // collect files
    entries = directory.entryInfoList(QDir::Files);
    for (const auto& e : entries) {
        QString relativeFilePath = rootDirectory.relativeFilePath(e.absoluteFilePath());
        if (excludeFilter && excludeFilter(relativeFilePath)) {
            qDebug() << "Skipping file " << relativeFilePath;
            continue;
        }

        files->append(e);  // we want the original paths for compressDirFiles
    }
    return true;
}

#if defined(LAUNCHER_APPLICATION)
void ExportToZipTask::executeTask()
{
    setStatus("Adding files...");
    setProgress(0, m_files.length());
    m_build_zip_future = QtConcurrent::run(QThreadPool::globalInstance(), [this]() { return exportZip(); });
    connect(&m_build_zip_watcher, &QFutureWatcher<ZipResult>::finished, this, &ExportToZipTask::finish);
    m_build_zip_watcher.setFuture(m_build_zip_future);
}

auto ExportToZipTask::exportZip() -> ZipResult
{
    if (!m_dir.exists()) {
        return ZipResult(tr("Folder doesn't exist"));
    }
    if (!m_output.isOpen() && !m_output.open(QuaZip::mdCreate)) {
        return ZipResult(tr("Could not create file"));
    }

    for (auto fileName : m_extra_files.keys()) {
        if (m_build_zip_future.isCanceled())
            return ZipResult();
        QuaZipFile indexFile(&m_output);
        if (!indexFile.open(QIODevice::WriteOnly, QuaZipNewInfo(fileName))) {
            return ZipResult(tr("Could not create:") + fileName);
        }
        indexFile.write(m_extra_files[fileName]);
    }

    for (const QFileInfo& file : m_files) {
        if (m_build_zip_future.isCanceled())
            return ZipResult();

        auto absolute = file.absoluteFilePath();
        auto relative = m_dir.relativeFilePath(absolute);
        setStatus("Compressing: " + relative);
        setProgress(m_progress + 1, m_progressTotal);
        if (m_follow_symlinks) {
            if (file.isSymLink())
                absolute = file.symLinkTarget();
            else
                absolute = file.canonicalFilePath();
        }

        if (!m_exclude_files.contains(relative) && !JlCompress::compressFile(&m_output, absolute, m_destination_prefix + relative)) {
            return ZipResult(tr("Could not read and compress %1").arg(relative));
        }
    }

    m_output.close();
    if (m_output.getZipError() != 0) {
        return ZipResult(tr("A zip error occurred"));
    }
    return ZipResult();
}

void ExportToZipTask::finish()
{
    if (m_build_zip_future.isCanceled()) {
        FS::deletePath(m_output_path);
        emitAborted();
    } else if (auto result = m_build_zip_future.result(); result.has_value()) {
        FS::deletePath(m_output_path);
        emitFailed(result.value());
    } else {
        emitSucceeded();
    }
}

bool ExportToZipTask::abort()
{
    if (m_build_zip_future.isRunning()) {
        m_build_zip_future.cancel();
        // NOTE: Here we don't do `emitAborted()` because it will be done when `m_build_zip_future` actually cancels, which may not occur
        // immediately.
        return true;
    }
    return false;
}
<<<<<<< HEAD

void ExtractZipTask::executeTask()
{
    if (!m_input->isOpen() && !m_input->open(QuaZip::mdUnzip)) {
        emitFailed(tr("Unable to open supplied zip file."));
        return;
    }
    m_zip_future = QtConcurrent::run(QThreadPool::globalInstance(), [this]() { return extractZip(); });
    connect(&m_zip_watcher, &QFutureWatcher<ZipResult>::finished, this, &ExtractZipTask::finish);
    m_zip_watcher.setFuture(m_zip_future);
}

auto ExtractZipTask::extractZip() -> ZipResult
{
    auto target = m_output_dir.absolutePath();
    auto target_top_dir = QUrl::fromLocalFile(target);

    QStringList extracted;

    qDebug() << "Extracting subdir" << m_subdirectory << "from" << m_input->getZipName() << "to" << target;
    auto numEntries = m_input->getEntriesCount();
    if (numEntries < 0) {
        return ZipResult(tr("Failed to enumerate files in archive"));
    }
    if (numEntries == 0) {
        logWarning(tr("Extracting empty archives seems odd..."));
        return ZipResult();
    }
    if (!m_input->goToFirstFile()) {
        return ZipResult(tr("Failed to seek to first file in zip"));
    }

    setStatus("Extracting files...");
    setProgress(0, numEntries);
    do {
        if (m_zip_future.isCanceled())
            return ZipResult();
        setProgress(m_progress + 1, m_progressTotal);
        QString file_name = m_input->getCurrentFileName();
        if (!file_name.startsWith(m_subdirectory))
            continue;

        auto relative_file_name = QDir::fromNativeSeparators(file_name.remove(0, m_subdirectory.size()));
        auto original_name = relative_file_name;
        setStatus("Unziping: " + relative_file_name);

        // Fix subdirs/files ending with a / getting transformed into absolute paths
        if (relative_file_name.startsWith('/'))
            relative_file_name = relative_file_name.mid(1);

        // Fix weird "folders with a single file get squashed" thing
        QString sub_path;
        if (relative_file_name.contains('/') && !relative_file_name.endsWith('/')) {
            sub_path = relative_file_name.section('/', 0, -2) + '/';
            FS::ensureFolderPathExists(FS::PathCombine(target, sub_path));

            relative_file_name = relative_file_name.split('/').last();
        }

        QString target_file_path;
        if (relative_file_name.isEmpty()) {
            target_file_path = target + '/';
        } else {
            target_file_path = FS::PathCombine(target_top_dir.toLocalFile(), sub_path, relative_file_name);
            if (relative_file_name.endsWith('/') && !target_file_path.endsWith('/'))
                target_file_path += '/';
        }

        if (!target_top_dir.isParentOf(QUrl::fromLocalFile(target_file_path))) {
            return ZipResult(tr("Extracting %1 was cancelled, because it was effectively outside of the target path %2")
                                 .arg(relative_file_name, target));
        }

        if (!JlCompress::extractFile(m_input.get(), "", target_file_path)) {
            JlCompress::removeFile(extracted);
            return ZipResult(tr("Failed to extract file %1 to %2").arg(original_name, target_file_path));
        }

        extracted.append(target_file_path);
        QFile::setPermissions(target_file_path,
                              QFileDevice::Permission::ReadUser | QFileDevice::Permission::WriteUser | QFileDevice::Permission::ExeUser);

        qDebug() << "Extracted file" << relative_file_name << "to" << target_file_path;
    } while (m_input->goToNextFile());

    return ZipResult();
}

void ExtractZipTask::finish()
{
    if (m_zip_future.isCanceled()) {
        emitAborted();
    } else if (auto result = m_zip_future.result(); result.has_value()) {
        emitFailed(result.value());
    } else {
        emitSucceeded();
    }
}

bool ExtractZipTask::abort()
{
    if (m_zip_future.isRunning()) {
        m_zip_future.cancel();
        // NOTE: Here we don't do `emitAborted()` because it will be done when `m_build_zip_future` actually cancels, which may not occur
        // immediately.
        return true;
    }
    return false;
}

#endif
=======
>>>>>>> 9560f9ed

void ExtractZipTask::executeTask()
{
    m_zip_future = QtConcurrent::run(QThreadPool::globalInstance(), [this]() { return extractZip(); });
    connect(&m_zip_watcher, &QFutureWatcher<ZipResult>::finished, this, &ExtractZipTask::finish);
    m_zip_watcher.setFuture(m_zip_future);
}

auto ExtractZipTask::extractZip() -> ZipResult
{
    auto target = m_output_dir.absolutePath();
    auto target_top_dir = QUrl::fromLocalFile(target);

    QStringList extracted;

    qDebug() << "Extracting subdir" << m_subdirectory << "from" << m_input->getZipName() << "to" << target;
    auto numEntries = m_input->getEntriesCount();
    if (numEntries < 0) {
        return ZipResult(tr("Failed to enumerate files in archive"));
    }
    if (numEntries == 0) {
        logWarning(tr("Extracting empty archives seems odd..."));
        return ZipResult();
    }
    if (!m_input->goToFirstFile()) {
        return ZipResult(tr("Failed to seek to first file in zip"));
    }

    setStatus("Extracting files...");
    setProgress(0, numEntries);
    do {
        if (m_zip_future.isCanceled())
            return ZipResult();
        setProgress(m_progress + 1, m_progressTotal);
        QString file_name = m_input->getCurrentFileName();
        if (!file_name.startsWith(m_subdirectory))
            continue;

        auto relative_file_name = QDir::fromNativeSeparators(file_name.remove(0, m_subdirectory.size()));
        auto original_name = relative_file_name;
        setStatus("Unziping: " + relative_file_name);

        // Fix subdirs/files ending with a / getting transformed into absolute paths
        if (relative_file_name.startsWith('/'))
            relative_file_name = relative_file_name.mid(1);

        // Fix weird "folders with a single file get squashed" thing
        QString sub_path;
        if (relative_file_name.contains('/') && !relative_file_name.endsWith('/')) {
            sub_path = relative_file_name.section('/', 0, -2) + '/';
            FS::ensureFolderPathExists(FS::PathCombine(target, sub_path));

            relative_file_name = relative_file_name.split('/').last();
        }

        QString target_file_path;
        if (relative_file_name.isEmpty()) {
            target_file_path = target + '/';
        } else {
            target_file_path = FS::PathCombine(target_top_dir.toLocalFile(), sub_path, relative_file_name);
            if (relative_file_name.endsWith('/') && !target_file_path.endsWith('/'))
                target_file_path += '/';
        }

        if (!target_top_dir.isParentOf(QUrl::fromLocalFile(target_file_path))) {
            return ZipResult(tr("Extracting %1 was cancelled, because it was effectively outside of the target path %2")
                                 .arg(relative_file_name, target));
        }

        if (!JlCompress::extractFile(m_input.get(), "", target_file_path)) {
            JlCompress::removeFile(extracted);
            return ZipResult(tr("Failed to extract file %1 to %2").arg(original_name, target_file_path));
        }

        extracted.append(target_file_path);
        auto fileInfo = QFileInfo(target_file_path);
        if (fileInfo.isFile()) {
            auto permissions = fileInfo.permissions();
            auto maxPermisions = QFileDevice::Permission::ReadUser | QFileDevice::Permission::WriteUser | QFileDevice::Permission::ExeUser |
                                 QFileDevice::Permission::ReadGroup | QFileDevice::Permission::ReadOther;
            auto minPermisions = QFileDevice::Permission::ReadUser | QFileDevice::Permission::WriteUser;

            auto newPermisions = (permissions & maxPermisions) | minPermisions;
            if (newPermisions != permissions) {
                if (!QFile::setPermissions(target_file_path, newPermisions)) {
                    logWarning(tr("Could not fix permissions for %1").arg(target_file_path));
                }
            }
        }

        qDebug() << "Extracted file" << relative_file_name << "to" << target_file_path;
    } while (m_input->goToNextFile());

    return ZipResult();
}

void ExtractZipTask::finish()
{
    if (m_zip_future.isCanceled()) {
        emitAborted();
    } else if (auto result = m_zip_future.result(); result.has_value()) {
        emitFailed(result.value());
    } else {
        emitSucceeded();
    }
}

bool ExtractZipTask::abort()
{
    if (m_zip_future.isRunning()) {
        m_zip_future.cancel();
        // NOTE: Here we don't do `emitAborted()` because it will be done when `m_build_zip_future` actually cancels, which may not occur
        // immediately.
        return true;
    }
    return false;
}

#endif
}  // namespace MMCZip<|MERGE_RESOLUTION|>--- conflicted
+++ resolved
@@ -524,7 +524,6 @@
     }
     return false;
 }
-<<<<<<< HEAD
 
 void ExtractZipTask::executeTask()
 {
@@ -604,8 +603,20 @@
         }
 
         extracted.append(target_file_path);
-        QFile::setPermissions(target_file_path,
-                              QFileDevice::Permission::ReadUser | QFileDevice::Permission::WriteUser | QFileDevice::Permission::ExeUser);
+        auto fileInfo = QFileInfo(target_file_path);
+        if (fileInfo.isFile()) {
+            auto permissions = fileInfo.permissions();
+            auto maxPermisions = QFileDevice::Permission::ReadUser | QFileDevice::Permission::WriteUser | QFileDevice::Permission::ExeUser |
+                                 QFileDevice::Permission::ReadGroup | QFileDevice::Permission::ReadOther;
+            auto minPermisions = QFileDevice::Permission::ReadUser | QFileDevice::Permission::WriteUser;
+
+            auto newPermisions = (permissions & maxPermisions) | minPermisions;
+            if (newPermisions != permissions) {
+                if (!QFile::setPermissions(target_file_path, newPermisions)) {
+                    logWarning(tr("Could not fix permissions for %1").arg(target_file_path));
+                }
+            }
+        }
 
         qDebug() << "Extracted file" << relative_file_name << "to" << target_file_path;
     } while (m_input->goToNextFile());
@@ -636,125 +647,4 @@
 }
 
 #endif
-=======
->>>>>>> 9560f9ed
-
-void ExtractZipTask::executeTask()
-{
-    m_zip_future = QtConcurrent::run(QThreadPool::globalInstance(), [this]() { return extractZip(); });
-    connect(&m_zip_watcher, &QFutureWatcher<ZipResult>::finished, this, &ExtractZipTask::finish);
-    m_zip_watcher.setFuture(m_zip_future);
-}
-
-auto ExtractZipTask::extractZip() -> ZipResult
-{
-    auto target = m_output_dir.absolutePath();
-    auto target_top_dir = QUrl::fromLocalFile(target);
-
-    QStringList extracted;
-
-    qDebug() << "Extracting subdir" << m_subdirectory << "from" << m_input->getZipName() << "to" << target;
-    auto numEntries = m_input->getEntriesCount();
-    if (numEntries < 0) {
-        return ZipResult(tr("Failed to enumerate files in archive"));
-    }
-    if (numEntries == 0) {
-        logWarning(tr("Extracting empty archives seems odd..."));
-        return ZipResult();
-    }
-    if (!m_input->goToFirstFile()) {
-        return ZipResult(tr("Failed to seek to first file in zip"));
-    }
-
-    setStatus("Extracting files...");
-    setProgress(0, numEntries);
-    do {
-        if (m_zip_future.isCanceled())
-            return ZipResult();
-        setProgress(m_progress + 1, m_progressTotal);
-        QString file_name = m_input->getCurrentFileName();
-        if (!file_name.startsWith(m_subdirectory))
-            continue;
-
-        auto relative_file_name = QDir::fromNativeSeparators(file_name.remove(0, m_subdirectory.size()));
-        auto original_name = relative_file_name;
-        setStatus("Unziping: " + relative_file_name);
-
-        // Fix subdirs/files ending with a / getting transformed into absolute paths
-        if (relative_file_name.startsWith('/'))
-            relative_file_name = relative_file_name.mid(1);
-
-        // Fix weird "folders with a single file get squashed" thing
-        QString sub_path;
-        if (relative_file_name.contains('/') && !relative_file_name.endsWith('/')) {
-            sub_path = relative_file_name.section('/', 0, -2) + '/';
-            FS::ensureFolderPathExists(FS::PathCombine(target, sub_path));
-
-            relative_file_name = relative_file_name.split('/').last();
-        }
-
-        QString target_file_path;
-        if (relative_file_name.isEmpty()) {
-            target_file_path = target + '/';
-        } else {
-            target_file_path = FS::PathCombine(target_top_dir.toLocalFile(), sub_path, relative_file_name);
-            if (relative_file_name.endsWith('/') && !target_file_path.endsWith('/'))
-                target_file_path += '/';
-        }
-
-        if (!target_top_dir.isParentOf(QUrl::fromLocalFile(target_file_path))) {
-            return ZipResult(tr("Extracting %1 was cancelled, because it was effectively outside of the target path %2")
-                                 .arg(relative_file_name, target));
-        }
-
-        if (!JlCompress::extractFile(m_input.get(), "", target_file_path)) {
-            JlCompress::removeFile(extracted);
-            return ZipResult(tr("Failed to extract file %1 to %2").arg(original_name, target_file_path));
-        }
-
-        extracted.append(target_file_path);
-        auto fileInfo = QFileInfo(target_file_path);
-        if (fileInfo.isFile()) {
-            auto permissions = fileInfo.permissions();
-            auto maxPermisions = QFileDevice::Permission::ReadUser | QFileDevice::Permission::WriteUser | QFileDevice::Permission::ExeUser |
-                                 QFileDevice::Permission::ReadGroup | QFileDevice::Permission::ReadOther;
-            auto minPermisions = QFileDevice::Permission::ReadUser | QFileDevice::Permission::WriteUser;
-
-            auto newPermisions = (permissions & maxPermisions) | minPermisions;
-            if (newPermisions != permissions) {
-                if (!QFile::setPermissions(target_file_path, newPermisions)) {
-                    logWarning(tr("Could not fix permissions for %1").arg(target_file_path));
-                }
-            }
-        }
-
-        qDebug() << "Extracted file" << relative_file_name << "to" << target_file_path;
-    } while (m_input->goToNextFile());
-
-    return ZipResult();
-}
-
-void ExtractZipTask::finish()
-{
-    if (m_zip_future.isCanceled()) {
-        emitAborted();
-    } else if (auto result = m_zip_future.result(); result.has_value()) {
-        emitFailed(result.value());
-    } else {
-        emitSucceeded();
-    }
-}
-
-bool ExtractZipTask::abort()
-{
-    if (m_zip_future.isRunning()) {
-        m_zip_future.cancel();
-        // NOTE: Here we don't do `emitAborted()` because it will be done when `m_build_zip_future` actually cancels, which may not occur
-        // immediately.
-        return true;
-    }
-    return false;
-}
-
-#endif
 }  // namespace MMCZip
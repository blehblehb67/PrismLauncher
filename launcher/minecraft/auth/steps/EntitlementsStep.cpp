--- conflicted
+++ resolved
@@ -10,12 +10,8 @@
 #include "Logging.h"
 #include "minecraft/auth/Parsers.h"
 #include "net/Download.h"
-<<<<<<< HEAD
+#include "net/NetJob.h"
 #include "net/RawHeaderProxy.h"
-=======
-#include "net/NetJob.h"
-#include "net/StaticHeaderProxy.h"
->>>>>>> 5f345ced
 #include "tasks/Task.h"
 
 EntitlementsStep::EntitlementsStep(AccountData* data) : AuthStep(data) {}
@@ -36,17 +32,12 @@
                                            { "Authorization", QString("Bearer %1").arg(m_data->yggdrasilToken.token).toUtf8() } };
 
     m_response.reset(new QByteArray());
-<<<<<<< HEAD
-    m_task = Net::Download::makeByteArray(url, m_response);
-    m_task->addHeaderProxy(new Net::RawHeaderProxy(headers));
-=======
     m_request = Net::Download::makeByteArray(url, m_response);
-    m_request->addHeaderProxy(new Net::StaticHeaderProxy(headers));
+    m_request->addHeaderProxy(new Net::RawHeaderProxy(headers));
 
     m_task.reset(new NetJob("EntitlementsStep", APPLICATION->network()));
     m_task->setAskRetry(false);
     m_task->addNetAction(m_request);
->>>>>>> 5f345ced
 
     connect(m_task.get(), &Task::finished, this, &EntitlementsStep::onRequestDone);
 

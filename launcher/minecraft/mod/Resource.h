--- conflicted
+++ resolved
@@ -50,11 +50,7 @@
     LITEMOD,     //!< The resource is a litemod
 };
 
-<<<<<<< HEAD
-enum class SortType { NAME, DATE, VERSION, ENABLED, PACK_FORMAT, PROVIDER, SIDE, LOADERS, MC_VERSIONS, RELEASE_TYPE };
-=======
-enum class SortType { NAME, DATE, VERSION, ENABLED, PACK_FORMAT, PROVIDER, SIZE };
->>>>>>> 95e7f367
+enum class SortType { NAME, DATE, VERSION, ENABLED, PACK_FORMAT, PROVIDER, SIZE, SIDE, LOADERS, MC_VERSIONS, RELEASE_TYPE };
 
 enum class EnableAction { ENABLE, DISABLE, TOGGLE };
 

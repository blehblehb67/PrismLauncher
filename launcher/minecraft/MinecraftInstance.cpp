// SPDX-License-Identifier: GPL-3.0-only
/*
 *  Prism Launcher - Minecraft Launcher
 *  Copyright (C) 2022 Sefa Eyeoglu <contact@scrumplex.net>
 *  Copyright (C) 2022 Jamie Mansfield <jmansfield@cadixdev.org>
 *  Copyright (C) 2023 TheKodeToad <TheKodeToad@proton.me>
 *
 *  This program is free software: you can redistribute it and/or modify
 *  it under the terms of the GNU General Public License as published by
 *  the Free Software Foundation, version 3.
 *
 *  This program is distributed in the hope that it will be useful,
 *  but WITHOUT ANY WARRANTY; without even the implied warranty of
 *  MERCHANTABILITY or FITNESS FOR A PARTICULAR PURPOSE.  See the
 *  GNU General Public License for more details.
 *
 *  You should have received a copy of the GNU General Public License
 *  along with this program.  If not, see <https://www.gnu.org/licenses/>.
 *
 * This file incorporates work covered by the following copyright and
 * permission notice:
 *
 *      Copyright 2013-2021 MultiMC Contributors
 *
 *      Licensed under the Apache License, Version 2.0 (the "License");
 *      you may not use this file except in compliance with the License.
 *      You may obtain a copy of the License at
 *
 *          http://www.apache.org/licenses/LICENSE-2.0
 *
 *      Unless required by applicable law or agreed to in writing, software
 *      distributed under the License is distributed on an "AS IS" BASIS,
 *      WITHOUT WARRANTIES OR CONDITIONS OF ANY KIND, either express or implied.
 *      See the License for the specific language governing permissions and
 *      limitations under the License.
 */

#include "MinecraftInstance.h"
#include "Application.h"
#include "BuildConfig.h"
#include "minecraft/launch/CreateGameFolders.h"
#include "minecraft/launch/ExtractNatives.h"
#include "minecraft/launch/PrintInstanceInfo.h"
#include "settings/Setting.h"
#include "settings/SettingsObject.h"

#include "FileSystem.h"
#include "MMCTime.h"
#include "java/JavaVersion.h"
#include "pathmatcher/MultiMatcher.h"
#include "pathmatcher/RegexpMatcher.h"

#include "launch/LaunchTask.h"
#include "launch/steps/CheckJava.h"
#include "launch/steps/LookupServerAddress.h"
#include "launch/steps/PostLaunchCommand.h"
#include "launch/steps/PreLaunchCommand.h"
#include "launch/steps/QuitAfterGameStop.h"
#include "launch/steps/TextPrint.h"
#include "launch/steps/Update.h"

#include "minecraft/launch/ClaimAccount.h"
#include "minecraft/launch/LauncherPartLaunch.h"
#include "minecraft/launch/ModMinecraftJar.h"
#include "minecraft/launch/ReconstructAssets.h"
#include "minecraft/launch/ScanModFolders.h"
#include "minecraft/launch/VerifyJavaInstall.h"

#include "java/JavaUtils.h"

#include "meta/Index.h"
#include "meta/VersionList.h"

#include "icons/IconList.h"

#include "mod/ModFolderModel.h"
#include "mod/ResourcePackFolderModel.h"
#include "mod/ShaderPackFolderModel.h"
#include "mod/TexturePackFolderModel.h"

#include "WorldList.h"

#include "AssetsUtils.h"
#include "MinecraftLoadAndCheck.h"
#include "MinecraftUpdate.h"
#include "PackProfile.h"
#include "minecraft/gameoptions/GameOptions.h"
#include "minecraft/update/FoldersTask.h"

#include "tools/BaseProfiler.h"

#include <QActionGroup>

#ifdef Q_OS_LINUX
#include "MangoHud.h"
#endif

#define IBUS "@im=ibus"

// all of this because keeping things compatible with deprecated old settings
// if either of the settings {a, b} is true, this also resolves to true
class OrSetting : public Setting {
    Q_OBJECT
   public:
    OrSetting(QString id, std::shared_ptr<Setting> a, std::shared_ptr<Setting> b) : Setting({ id }, false), m_a(a), m_b(b) {}
    virtual QVariant get() const
    {
        bool a = m_a->get().toBool();
        bool b = m_b->get().toBool();
        return a || b;
    }
    virtual void reset() {}
    virtual void set(QVariant value) {}

   private:
    std::shared_ptr<Setting> m_a;
    std::shared_ptr<Setting> m_b;
};

MinecraftInstance::MinecraftInstance(SettingsObjectPtr globalSettings, SettingsObjectPtr settings, const QString& rootDir)
    : BaseInstance(globalSettings, settings, rootDir)
{
    m_components.reset(new PackProfile(this));
}

void MinecraftInstance::saveNow()
{
    m_components->saveNow();
}

void MinecraftInstance::loadSpecificSettings()
{
    if (isSpecificSettingsLoaded())
        return;

    // Java Settings
    auto javaOverride = m_settings->registerSetting("OverrideJava", false);
    auto locationOverride = m_settings->registerSetting("OverrideJavaLocation", false);
    auto argsOverride = m_settings->registerSetting("OverrideJavaArgs", false);

    // combinations
    auto javaOrLocation = std::make_shared<OrSetting>("JavaOrLocationOverride", javaOverride, locationOverride);
    auto javaOrArgs = std::make_shared<OrSetting>("JavaOrArgsOverride", javaOverride, argsOverride);

    if (auto global_settings = globalSettings()) {
        m_settings->registerOverride(global_settings->getSetting("JavaPath"), javaOrLocation);
        m_settings->registerOverride(global_settings->getSetting("JvmArgs"), javaOrArgs);
        m_settings->registerOverride(global_settings->getSetting("IgnoreJavaCompatibility"), javaOrLocation);

        // special!
        m_settings->registerPassthrough(global_settings->getSetting("JavaSignature"), javaOrLocation);
        m_settings->registerPassthrough(global_settings->getSetting("JavaArchitecture"), javaOrLocation);
        m_settings->registerPassthrough(global_settings->getSetting("JavaRealArchitecture"), javaOrLocation);
        m_settings->registerPassthrough(global_settings->getSetting("JavaVersion"), javaOrLocation);
        m_settings->registerPassthrough(global_settings->getSetting("JavaVendor"), javaOrLocation);

        // Window Size
        auto windowSetting = m_settings->registerSetting("OverrideWindow", false);
        m_settings->registerOverride(global_settings->getSetting("LaunchMaximized"), windowSetting);
        m_settings->registerOverride(global_settings->getSetting("MinecraftWinWidth"), windowSetting);
        m_settings->registerOverride(global_settings->getSetting("MinecraftWinHeight"), windowSetting);

        // Memory
        auto memorySetting = m_settings->registerSetting("OverrideMemory", false);
        m_settings->registerOverride(global_settings->getSetting("MinMemAlloc"), memorySetting);
        m_settings->registerOverride(global_settings->getSetting("MaxMemAlloc"), memorySetting);
        m_settings->registerOverride(global_settings->getSetting("PermGen"), memorySetting);

        // Native library workarounds
        auto nativeLibraryWorkaroundsOverride = m_settings->registerSetting("OverrideNativeWorkarounds", false);
        m_settings->registerOverride(global_settings->getSetting("UseNativeOpenAL"), nativeLibraryWorkaroundsOverride);
        m_settings->registerOverride(global_settings->getSetting("CustomOpenALPath"), nativeLibraryWorkaroundsOverride);
        m_settings->registerOverride(global_settings->getSetting("UseNativeGLFW"), nativeLibraryWorkaroundsOverride);
        m_settings->registerOverride(global_settings->getSetting("CustomGLFWPath"), nativeLibraryWorkaroundsOverride);

        // Peformance related options
        auto performanceOverride = m_settings->registerSetting("OverridePerformance", false);
        m_settings->registerOverride(global_settings->getSetting("EnableFeralGamemode"), performanceOverride);
        m_settings->registerOverride(global_settings->getSetting("EnableMangoHud"), performanceOverride);
        m_settings->registerOverride(global_settings->getSetting("UseDiscreteGpu"), performanceOverride);

        // Miscellaneous
        auto miscellaneousOverride = m_settings->registerSetting("OverrideMiscellaneous", false);
        m_settings->registerOverride(global_settings->getSetting("CloseAfterLaunch"), miscellaneousOverride);
        m_settings->registerOverride(global_settings->getSetting("QuitAfterGameStop"), miscellaneousOverride);

<<<<<<< HEAD
        // Mod loader specific options
        auto modLoaderSettings = m_settings->registerSetting("OverrideModLoaderSettings", false);
        m_settings->registerOverride(global_settings->getSetting("DisableQuiltBeacon"), modLoaderSettings);

        // Legacy-related options
        auto legacySettings = m_settings->registerSetting("OverrideLegacySettings", true);
        m_settings->registerOverride(global_settings->getSetting("OnlineFixes"), legacySettings);

=======
>>>>>>> c01e95b7
        m_settings->set("InstanceType", "OneSix");
    }

    // Join server on launch, this does not have a global override
    m_settings->registerSetting("JoinServerOnLaunch", false);
    m_settings->registerSetting("JoinServerOnLaunchAddress", "");

    // Use account for instance, this does not have a global override
    m_settings->registerSetting("UseAccountForInstance", false);
    m_settings->registerSetting("InstanceAccountId", "");

    m_settings->registerSetting("ExportName", "");
    m_settings->registerSetting("ExportVersion", "1.0.0");
    m_settings->registerSetting("ExportSummary", "");
    m_settings->registerSetting("ExportAuthor", "");
    m_settings->registerSetting("ExportOptionalFiles", true);

    qDebug() << "Instance-type specific settings were loaded!";

    setSpecificSettingsLoaded(true);

    updateRuntimeContext();
}

void MinecraftInstance::updateRuntimeContext()
{
    m_runtimeContext.updateFromInstanceSettings(m_settings);
}

QString MinecraftInstance::typeName() const
{
    return "Minecraft";
}

std::shared_ptr<PackProfile> MinecraftInstance::getPackProfile() const
{
    return m_components;
}

QSet<QString> MinecraftInstance::traits() const
{
    auto components = getPackProfile();
    if (!components) {
        return { "version-incomplete" };
    }
    auto profile = components->getProfile();
    if (!profile) {
        return { "version-incomplete" };
    }
    return profile->getTraits();
}

// FIXME: move UI code out of MinecraftInstance
void MinecraftInstance::populateLaunchMenu(QMenu* menu)
{
    QAction* normalLaunch = menu->addAction(tr("&Launch"));
    normalLaunch->setShortcut(QKeySequence::Open);
    QAction* normalLaunchOffline = menu->addAction(tr("Launch &Offline"));
    normalLaunchOffline->setShortcut(QKeySequence(tr("Ctrl+Shift+O")));
    QAction* normalLaunchDemo = menu->addAction(tr("Launch &Demo"));
    normalLaunchDemo->setShortcut(QKeySequence(tr("Ctrl+Alt+O")));

    normalLaunchDemo->setEnabled(supportsDemo());

    connect(normalLaunch, &QAction::triggered, [this] { APPLICATION->launch(shared_from_this()); });
    connect(normalLaunchOffline, &QAction::triggered, [this] { APPLICATION->launch(shared_from_this(), false, false); });
    connect(normalLaunchDemo, &QAction::triggered, [this] { APPLICATION->launch(shared_from_this(), false, true); });

    QString profilersTitle = tr("Profilers");
    menu->addSeparator()->setText(profilersTitle);

    auto profilers = new QActionGroup(menu);
    profilers->setExclusive(true);
    connect(profilers, &QActionGroup::triggered, [this](QAction* action) {
        settings()->set("Profiler", action->data());
        emit profilerChanged();
    });

    QAction* noProfilerAction = menu->addAction(tr("&No Profiler"));
    noProfilerAction->setData("");
    noProfilerAction->setCheckable(true);
    noProfilerAction->setChecked(true);
    profilers->addAction(noProfilerAction);

    for (auto profiler = APPLICATION->profilers().begin(); profiler != APPLICATION->profilers().end(); profiler++) {
        QAction* profilerAction = menu->addAction(profiler.value()->name());
        profilers->addAction(profilerAction);
        profilerAction->setData(profiler.key());
        profilerAction->setCheckable(true);
        profilerAction->setChecked(settings()->get("Profiler").toString() == profiler.key());

        QString error;
        profilerAction->setEnabled(profiler.value()->check(&error));
    }
}

QString MinecraftInstance::gameRoot() const
{
    QFileInfo mcDir(FS::PathCombine(instanceRoot(), "minecraft"));
    QFileInfo dotMCDir(FS::PathCombine(instanceRoot(), ".minecraft"));

    if (mcDir.exists() && !dotMCDir.exists())
        return mcDir.filePath();
    else
        return dotMCDir.filePath();
}

QString MinecraftInstance::binRoot() const
{
    return FS::PathCombine(gameRoot(), "bin");
}

QString MinecraftInstance::getNativePath() const
{
    QDir natives_dir(FS::PathCombine(instanceRoot(), "natives/"));
    return natives_dir.absolutePath();
}

QString MinecraftInstance::getLocalLibraryPath() const
{
    QDir libraries_dir(FS::PathCombine(instanceRoot(), "libraries/"));
    return libraries_dir.absolutePath();
}

bool MinecraftInstance::supportsDemo() const
{
    Version instance_ver{ getPackProfile()->getComponentVersion("net.minecraft") };
    // Demo mode was introduced in 1.3.1: https://minecraft.fandom.com/wiki/Demo_mode#History
    // FIXME: Due to Version constraints atm, this can't handle well non-release versions
    return instance_ver >= Version("1.3.1");
}

QString MinecraftInstance::jarModsDir() const
{
    QDir jarmods_dir(FS::PathCombine(instanceRoot(), "jarmods/"));
    return jarmods_dir.absolutePath();
}

QString MinecraftInstance::modsRoot() const
{
    return FS::PathCombine(gameRoot(), "mods");
}

QString MinecraftInstance::modsCacheLocation() const
{
    return FS::PathCombine(instanceRoot(), "mods.cache");
}

QString MinecraftInstance::coreModsDir() const
{
    return FS::PathCombine(gameRoot(), "coremods");
}

QString MinecraftInstance::nilModsDir() const
{
    return FS::PathCombine(gameRoot(), "nilmods");
}

QString MinecraftInstance::resourcePacksDir() const
{
    return FS::PathCombine(gameRoot(), "resourcepacks");
}

QString MinecraftInstance::texturePacksDir() const
{
    return FS::PathCombine(gameRoot(), "texturepacks");
}

QString MinecraftInstance::shaderPacksDir() const
{
    return FS::PathCombine(gameRoot(), "shaderpacks");
}

QString MinecraftInstance::instanceConfigFolder() const
{
    return FS::PathCombine(gameRoot(), "config");
}

QString MinecraftInstance::libDir() const
{
    return FS::PathCombine(gameRoot(), "lib");
}

QString MinecraftInstance::worldDir() const
{
    return FS::PathCombine(gameRoot(), "saves");
}

QString MinecraftInstance::resourcesDir() const
{
    return FS::PathCombine(gameRoot(), "resources");
}

QDir MinecraftInstance::librariesPath() const
{
    return QDir::current().absoluteFilePath("libraries");
}

QDir MinecraftInstance::jarmodsPath() const
{
    return QDir(jarModsDir());
}

QDir MinecraftInstance::versionsPath() const
{
    return QDir::current().absoluteFilePath("versions");
}

QStringList MinecraftInstance::getClassPath()
{
    QStringList jars, nativeJars;
    auto profile = m_components->getProfile();
    profile->getLibraryFiles(runtimeContext(), jars, nativeJars, getLocalLibraryPath(), binRoot());
    return jars;
}

QString MinecraftInstance::getMainClass() const
{
    auto profile = m_components->getProfile();
    return profile->getMainClass();
}

QStringList MinecraftInstance::getNativeJars()
{
    QStringList jars, nativeJars;
    auto profile = m_components->getProfile();
    profile->getLibraryFiles(runtimeContext(), jars, nativeJars, getLocalLibraryPath(), binRoot());
    return nativeJars;
}

QStringList MinecraftInstance::extraArguments()
{
    auto list = BaseInstance::extraArguments();
    auto version = getPackProfile();
    if (!version)
        return list;
    auto jarMods = getJarMods();
    if (!jarMods.isEmpty()) {
        list.append({ "-Dfml.ignoreInvalidMinecraftCertificates=true", "-Dfml.ignorePatchDiscrepancies=true" });
    }
    auto addn = m_components->getProfile()->getAddnJvmArguments();
    if (!addn.isEmpty()) {
        list.append(addn);
    }
    auto agents = m_components->getProfile()->getAgents();
    for (auto agent : agents) {
        QStringList jar, temp1, temp2, temp3;
        agent->library()->getApplicableFiles(runtimeContext(), jar, temp1, temp2, temp3, getLocalLibraryPath());
        list.append("-javaagent:" + jar[0] + (agent->argument().isEmpty() ? "" : "=" + agent->argument()));
    }

    {
        QString openALPath;
        QString glfwPath;

        if (settings()->get("UseNativeOpenAL").toBool()) {
            openALPath = APPLICATION->m_detectedOpenALPath;
            auto customPath = settings()->get("CustomOpenALPath").toString();
            if (!customPath.isEmpty())
                openALPath = customPath;
        }
        if (settings()->get("UseNativeGLFW").toBool()) {
            glfwPath = APPLICATION->m_detectedGLFWPath;
            auto customPath = settings()->get("CustomGLFWPath").toString();
            if (!customPath.isEmpty())
                glfwPath = customPath;
        }

        QFileInfo openALInfo(openALPath);
        QFileInfo glfwInfo(glfwPath);

        if (!openALPath.isEmpty() && openALInfo.exists())
            list.append("-Dorg.lwjgl.openal.libname=" + openALInfo.absoluteFilePath());
        if (!glfwPath.isEmpty() && glfwInfo.exists())
            list.append("-Dorg.lwjgl.glfw.libname=" + glfwInfo.absoluteFilePath());
    }

    return list;
}

QStringList MinecraftInstance::javaArguments()
{
    QStringList args;

    // custom args go first. we want to override them if we have our own here.
    args.append(extraArguments());

    // OSX dock icon and name
#ifdef Q_OS_MAC
    args << "-Xdock:icon=icon.png";
    args << QString("-Xdock:name=\"%1\"").arg(windowTitle());
#endif
    auto traits_ = traits();
    // HACK: fix issues on macOS with 1.13 snapshots
    // NOTE: Oracle Java option. if there are alternate jvm implementations, this would be the place to customize this for them
#ifdef Q_OS_MAC
    if (traits_.contains("FirstThreadOnMacOS")) {
        args << QString("-XstartOnFirstThread");
    }
#endif

    // HACK: Stupid hack for Intel drivers. See: https://mojang.atlassian.net/browse/MCL-767
#ifdef Q_OS_WIN32
    args << QString(
        "-XX:HeapDumpPath=MojangTricksIntelDriversForPerformance_javaw.exe_"
        "minecraft.exe.heapdump");
#endif

    int min = settings()->get("MinMemAlloc").toInt();
    int max = settings()->get("MaxMemAlloc").toInt();
    if (min < max) {
        args << QString("-Xms%1m").arg(min);
        args << QString("-Xmx%1m").arg(max);
    } else {
        args << QString("-Xms%1m").arg(max);
        args << QString("-Xmx%1m").arg(min);
    }

    // No PermGen in newer java.
    JavaVersion javaVersion = getJavaVersion();
    if (javaVersion.requiresPermGen()) {
        auto permgen = settings()->get("PermGen").toInt();
        if (permgen != 64) {
            args << QString("-XX:PermSize=%1m").arg(permgen);
        }
    }

    args << "-Duser.language=en";

    if (javaVersion.isModular() && shouldApplyOnlineFixes())
        // allow reflective access to java.net - required by the skin fix
        args << "--add-opens"
             << "java.base/java.net=ALL-UNNAMED";

    return args;
}

QString MinecraftInstance::getLauncher()
{
    // use legacy launcher if the traits are set
    if (traits().contains("legacyLaunch") || traits().contains("alphaLaunch"))
        return "legacy";

    return "standard";
}

bool MinecraftInstance::shouldApplyOnlineFixes()
{
    return traits().contains("legacyServices") && settings()->get("OnlineFixes").toBool();
}

QMap<QString, QString> MinecraftInstance::getVariables()
{
    QMap<QString, QString> out;
    out.insert("INST_NAME", name());
    out.insert("INST_ID", id());
    out.insert("INST_DIR", QDir::toNativeSeparators(QDir(instanceRoot()).absolutePath()));
    out.insert("INST_MC_DIR", QDir::toNativeSeparators(QDir(gameRoot()).absolutePath()));
    out.insert("INST_JAVA", settings()->get("JavaPath").toString());
    out.insert("INST_JAVA_ARGS", javaArguments().join(' '));
    return out;
}

QProcessEnvironment MinecraftInstance::createEnvironment()
{
    // prepare the process environment
    QProcessEnvironment env = CleanEnviroment();

    // export some infos
    auto variables = getVariables();
    for (auto it = variables.begin(); it != variables.end(); ++it) {
        env.insert(it.key(), it.value());
    }
    return env;
}

QProcessEnvironment MinecraftInstance::createLaunchEnvironment()
{
    // prepare the process environment
    QProcessEnvironment env = createEnvironment();

#ifdef Q_OS_LINUX
    if (settings()->get("EnableMangoHud").toBool() && APPLICATION->capabilities() & Application::SupportsMangoHud) {
        auto preloadList = env.value("LD_PRELOAD").split(QLatin1String(":"));
        auto libPaths = env.value("LD_LIBRARY_PATH").split(QLatin1String(":"));

        auto mangoHudLibString = MangoHud::getLibraryString();
        if (!mangoHudLibString.isEmpty()) {
            QFileInfo mangoHudLib(mangoHudLibString);

            // dlsym variant is only needed for OpenGL and not included in the vulkan layer
            preloadList << "libMangoHud_dlsym.so" << mangoHudLib.fileName();
            libPaths << mangoHudLib.absolutePath();
        }

        env.insert("LD_PRELOAD", preloadList.join(QLatin1String(":")));
        env.insert("LD_LIBRARY_PATH", libPaths.join(QLatin1String(":")));
        env.insert("MANGOHUD", "1");
    }

    if (settings()->get("UseDiscreteGpu").toBool()) {
        // Open Source Drivers
        env.insert("DRI_PRIME", "1");
        // Proprietary Nvidia Drivers
        env.insert("__NV_PRIME_RENDER_OFFLOAD", "1");
        env.insert("__VK_LAYER_NV_optimus", "NVIDIA_only");
        env.insert("__GLX_VENDOR_LIBRARY_NAME", "nvidia");
    }
#endif

    return env;
}

static QString replaceTokensIn(QString text, QMap<QString, QString> with)
{
    // TODO: does this still work??
    QString result;
    QRegularExpression token_regexp("\\$\\{(.+)\\}", QRegularExpression::InvertedGreedinessOption);
    QStringList list;
    QRegularExpressionMatchIterator i = token_regexp.globalMatch(text);
    int lastCapturedEnd = 0;
    while (i.hasNext()) {
        QRegularExpressionMatch match = i.next();
        result.append(text.mid(lastCapturedEnd, match.capturedStart()));
        QString key = match.captured(1);
        auto iter = with.find(key);
        if (iter != with.end()) {
            result.append(*iter);
        }
        lastCapturedEnd = match.capturedEnd();
    }
    result.append(text.mid(lastCapturedEnd));
    return result;
}

QStringList MinecraftInstance::processMinecraftArgs(AuthSessionPtr session, MinecraftServerTargetPtr serverToJoin) const
{
    auto profile = m_components->getProfile();
    QString args_pattern = profile->getMinecraftArguments();
    for (auto tweaker : profile->getTweakers()) {
        args_pattern += " --tweakClass " + tweaker;
    }

    if (serverToJoin && !serverToJoin->address.isEmpty()) {
        args_pattern += " --server " + serverToJoin->address;
        args_pattern += " --port " + QString::number(serverToJoin->port);
    }

    QMap<QString, QString> token_mapping;
    // yggdrasil!
    if (session) {
        // token_mapping["auth_username"] = session->username;
        token_mapping["auth_session"] = session->session;
        token_mapping["auth_access_token"] = session->access_token;
        token_mapping["auth_player_name"] = session->player_name;
        token_mapping["auth_uuid"] = session->uuid;
        token_mapping["user_properties"] = session->serializeUserProperties();
        token_mapping["user_type"] = session->user_type;
        if (session->demo) {
            args_pattern += " --demo";
        }
    }

    token_mapping["profile_name"] = name();
    token_mapping["version_name"] = profile->getMinecraftVersion();
    token_mapping["version_type"] = profile->getMinecraftVersionType();

    QString absRootDir = QDir(gameRoot()).absolutePath();
    token_mapping["game_directory"] = absRootDir;
    QString absAssetsDir = QDir("assets/").absolutePath();
    auto assets = profile->getMinecraftAssets();
    token_mapping["game_assets"] = AssetsUtils::getAssetsDir(assets->id, resourcesDir()).absolutePath();

    // 1.7.3+ assets tokens
    token_mapping["assets_root"] = absAssetsDir;
    token_mapping["assets_index_name"] = assets->id;

#if QT_VERSION >= QT_VERSION_CHECK(5, 14, 0)
    QStringList parts = args_pattern.split(' ', Qt::SkipEmptyParts);
#else
    QStringList parts = args_pattern.split(' ', QString::SkipEmptyParts);
#endif
    for (int i = 0; i < parts.length(); i++) {
        parts[i] = replaceTokensIn(parts[i], token_mapping);
    }
    return parts;
}

QString MinecraftInstance::createLaunchScript(AuthSessionPtr session, MinecraftServerTargetPtr serverToJoin)
{
    QString launchScript;

    if (!m_components)
        return QString();
    auto profile = m_components->getProfile();
    if (!profile)
        return QString();

    auto mainClass = getMainClass();
    if (!mainClass.isEmpty()) {
        launchScript += "mainClass " + mainClass + "\n";
    }
    auto appletClass = profile->getAppletClass();
    if (!appletClass.isEmpty()) {
        launchScript += "appletClass " + appletClass + "\n";
    }

    if (serverToJoin && !serverToJoin->address.isEmpty()) {
        launchScript += "serverAddress " + serverToJoin->address + "\n";
        launchScript += "serverPort " + QString::number(serverToJoin->port) + "\n";
    }

    // generic minecraft params
    for (auto param : processMinecraftArgs(session, nullptr /* When using a launch script, the server parameters are handled by it*/
                                           )) {
        launchScript += "param " + param + "\n";
    }

    // window size, title and state, legacy
    {
        QString windowParams;
        if (settings()->get("LaunchMaximized").toBool())
            windowParams = "max";
        else
            windowParams =
                QString("%1x%2").arg(settings()->get("MinecraftWinWidth").toInt()).arg(settings()->get("MinecraftWinHeight").toInt());
        launchScript += "windowTitle " + windowTitle() + "\n";
        launchScript += "windowParams " + windowParams + "\n";
    }

    // legacy auth
    if (session) {
        launchScript += "userName " + session->player_name + "\n";
        launchScript += "sessionId " + session->session + "\n";
    }

    for (auto trait : profile->getTraits()) {
        launchScript += "traits " + trait + "\n";
    }

    if (shouldApplyOnlineFixes())
        launchScript += "onlineFixes true\n";

    launchScript += "launcher " + getLauncher() + "\n";

    // qDebug() << "Generated launch script:" << launchScript;
    return launchScript;
}

QStringList MinecraftInstance::verboseDescription(AuthSessionPtr session, MinecraftServerTargetPtr serverToJoin)
{
    QStringList out;
    out << "Main Class:"
        << "  " + getMainClass() << "";
    out << "Native path:"
        << "  " + getNativePath() << "";

    auto profile = m_components->getProfile();

    auto alltraits = traits();
    if (alltraits.size()) {
        out << "Traits:";
        for (auto trait : alltraits) {
            out << "traits " + trait;
        }
        out << "";
    }

    auto settings = this->settings();
    bool nativeOpenAL = settings->get("UseNativeOpenAL").toBool();
    bool nativeGLFW = settings->get("UseNativeGLFW").toBool();
    if (nativeOpenAL || nativeGLFW) {
        if (nativeOpenAL)
            out << "Using system OpenAL.";
        if (nativeGLFW)
            out << "Using system GLFW.";
        out << "";
    }

    // libraries and class path.
    {
        out << "Libraries:";
        QStringList jars, nativeJars;
        profile->getLibraryFiles(runtimeContext(), jars, nativeJars, getLocalLibraryPath(), binRoot());
        auto printLibFile = [&](const QString& path) {
            QFileInfo info(path);
            if (info.exists()) {
                out << "  " + path;
            } else {
                out << "  " + path + " (missing)";
            }
        };
        for (auto file : jars) {
            printLibFile(file);
        }
        out << "";
        out << "Native libraries:";
        for (auto file : nativeJars) {
            printLibFile(file);
        }
        out << "";
    }

    auto printModList = [&](const QString& label, ModFolderModel& model) {
        if (model.size()) {
            out << QString("%1:").arg(label);
            auto modList = model.allMods();
            std::sort(modList.begin(), modList.end(), [](auto a, auto b) {
                auto aName = a->fileinfo().completeBaseName();
                auto bName = b->fileinfo().completeBaseName();
                return aName.localeAwareCompare(bName) < 0;
            });
            for (auto mod : modList) {
                if (mod->type() == ResourceType::FOLDER) {
                    out << u8"  [🖿] " + mod->fileinfo().completeBaseName() + " (folder)";
                    continue;
                }

                if (mod->enabled()) {
                    out << u8"  [✔] " + mod->fileinfo().completeBaseName();
                } else {
                    out << u8"  [✘] " + mod->fileinfo().completeBaseName() + " (disabled)";
                }
            }
            out << "";
        }
    };

    printModList("Mods", *(loaderModList().get()));
    printModList("Core Mods", *(coreModList().get()));

    auto& jarMods = profile->getJarMods();
    if (jarMods.size()) {
        out << "Jar Mods:";
        for (auto& jarmod : jarMods) {
            auto displayname = jarmod->displayName(runtimeContext());
            auto realname = jarmod->filename(runtimeContext());
            if (displayname != realname) {
                out << "  " + displayname + " (" + realname + ")";
            } else {
                out << "  " + realname;
            }
        }
        out << "";
    }

    auto params = processMinecraftArgs(nullptr, serverToJoin);
    out << "Params:";
    out << "  " + params.join(' ');
    out << "";

    QString windowParams;
    if (settings->get("LaunchMaximized").toBool()) {
        out << "Window size: max (if available)";
    } else {
        auto width = settings->get("MinecraftWinWidth").toInt();
        auto height = settings->get("MinecraftWinHeight").toInt();
        out << "Window size: " + QString::number(width) + " x " + QString::number(height);
    }
    out << "";
    out << "Launcher: " + getLauncher();
    out << "";
    return out;
}

QMap<QString, QString> MinecraftInstance::createCensorFilterFromSession(AuthSessionPtr session)
{
    if (!session) {
        return QMap<QString, QString>();
    }
    auto& sessionRef = *session.get();
    QMap<QString, QString> filter;
    auto addToFilter = [&filter](QString key, QString value) {
        if (key.trimmed().size()) {
            filter[key] = value;
        }
    };
    if (sessionRef.session != "-") {
        addToFilter(sessionRef.session, tr("<SESSION ID>"));
    }
    if (sessionRef.access_token != "0") {
        addToFilter(sessionRef.access_token, tr("<ACCESS TOKEN>"));
    }
    if (sessionRef.client_token.size()) {
        addToFilter(sessionRef.client_token, tr("<CLIENT TOKEN>"));
    }
    addToFilter(sessionRef.uuid, tr("<PROFILE ID>"));

    return filter;
}

MessageLevel::Enum MinecraftInstance::guessLevel(const QString& line, MessageLevel::Enum level)
{
    QRegularExpression re("\\[(?<timestamp>[0-9:]+)\\] \\[[^/]+/(?<level>[^\\]]+)\\]");
    auto match = re.match(line);
    if (match.hasMatch()) {
        // New style logs from log4j
        QString timestamp = match.captured("timestamp");
        QString levelStr = match.captured("level");
        if (levelStr == "INFO")
            level = MessageLevel::Message;
        if (levelStr == "WARN")
            level = MessageLevel::Warning;
        if (levelStr == "ERROR")
            level = MessageLevel::Error;
        if (levelStr == "FATAL")
            level = MessageLevel::Fatal;
        if (levelStr == "TRACE" || levelStr == "DEBUG")
            level = MessageLevel::Debug;
    } else {
        // Old style forge logs
        if (line.contains("[INFO]") || line.contains("[CONFIG]") || line.contains("[FINE]") || line.contains("[FINER]") ||
            line.contains("[FINEST]"))
            level = MessageLevel::Message;
        if (line.contains("[SEVERE]") || line.contains("[STDERR]"))
            level = MessageLevel::Error;
        if (line.contains("[WARNING]"))
            level = MessageLevel::Warning;
        if (line.contains("[DEBUG]"))
            level = MessageLevel::Debug;
    }
    if (line.contains("overwriting existing"))
        return MessageLevel::Fatal;
    // NOTE: this diverges from the real regexp. no unicode, the first section is + instead of *
    static const QString javaSymbol = "([a-zA-Z_$][a-zA-Z\\d_$]*\\.)+[a-zA-Z_$][a-zA-Z\\d_$]*";
    if (line.contains("Exception in thread") || line.contains(QRegularExpression("\\s+at " + javaSymbol)) ||
        line.contains(QRegularExpression("Caused by: " + javaSymbol)) ||
        line.contains(QRegularExpression("([a-zA-Z_$][a-zA-Z\\d_$]*\\.)+[a-zA-Z_$]?[a-zA-Z\\d_$]*(Exception|Error|Throwable)")) ||
        line.contains(QRegularExpression("... \\d+ more$")))
        return MessageLevel::Error;
    return level;
}

IPathMatcher::Ptr MinecraftInstance::getLogFileMatcher()
{
    auto combined = std::make_shared<MultiMatcher>();
    combined->add(std::make_shared<RegexpMatcher>(".*\\.log(\\.[0-9]*)?(\\.gz)?$"));
    combined->add(std::make_shared<RegexpMatcher>("crash-.*\\.txt"));
    combined->add(std::make_shared<RegexpMatcher>("IDMap dump.*\\.txt$"));
    combined->add(std::make_shared<RegexpMatcher>("ModLoader\\.txt(\\..*)?$"));
    return combined;
}

QString MinecraftInstance::getLogFileRoot()
{
    return gameRoot();
}

QString MinecraftInstance::getStatusbarDescription()
{
    QStringList traits;
    if (hasVersionBroken()) {
        traits.append(tr("broken"));
    }

    QString mcVersion = m_components->getComponentVersion("net.minecraft");
    if (mcVersion.isEmpty()) {
        // Load component info if needed
        m_components->reload(Net::Mode::Offline);
        mcVersion = m_components->getComponentVersion("net.minecraft");
    }

    QString description;
    description.append(tr("Minecraft %1").arg(mcVersion));
    if (m_settings->get("ShowGameTime").toBool()) {
        if (lastTimePlayed() > 0) {
            QDateTime lastLaunchTime = QDateTime::fromMSecsSinceEpoch(lastLaunch());
            description.append(
                tr(", last played on %1 for %2")
                    .arg(QLocale().toString(lastLaunchTime, QLocale::ShortFormat))
                    .arg(Time::prettifyDuration(lastTimePlayed(), APPLICATION->settings()->get("ShowGameTimeWithoutDays").toBool())));
        }

        if (totalTimePlayed() > 0) {
            description.append(
                tr(", total played for %1")
                    .arg(Time::prettifyDuration(totalTimePlayed(), APPLICATION->settings()->get("ShowGameTimeWithoutDays").toBool())));
        }
    }
    if (hasCrashed()) {
        description.append(tr(", has crashed."));
    }
    return description;
}

Task::Ptr MinecraftInstance::createUpdateTask(Net::Mode mode)
{
    updateRuntimeContext();
    switch (mode) {
        case Net::Mode::Offline: {
            return Task::Ptr(new MinecraftLoadAndCheck(this));
        }
        case Net::Mode::Online: {
            return Task::Ptr(new MinecraftUpdate(this));
        }
    }
    return nullptr;
}

shared_qobject_ptr<LaunchTask> MinecraftInstance::createLaunchTask(AuthSessionPtr session, MinecraftServerTargetPtr serverToJoin)
{
    updateRuntimeContext();
    // FIXME: get rid of shared_from_this ...
    auto process = LaunchTask::create(std::dynamic_pointer_cast<MinecraftInstance>(shared_from_this()));
    auto pptr = process.get();

    APPLICATION->icons()->saveIcon(iconKey(), FS::PathCombine(gameRoot(), "icon.png"), "PNG");

    // print a header
    {
        process->appendStep(makeShared<TextPrint>(pptr, "Minecraft folder is:\n" + gameRoot() + "\n\n", MessageLevel::Launcher));
    }

    // check java
    {
        process->appendStep(makeShared<CheckJava>(pptr));
    }

    // create the .minecraft folder and server-resource-packs (workaround for Minecraft bug MCL-3732)
    {
        process->appendStep(makeShared<CreateGameFolders>(pptr));
    }

    if (!serverToJoin && settings()->get("JoinServerOnLaunch").toBool()) {
        QString fullAddress = settings()->get("JoinServerOnLaunchAddress").toString();
        serverToJoin.reset(new MinecraftServerTarget(MinecraftServerTarget::parse(fullAddress)));
    }

    if (serverToJoin && serverToJoin->port == 25565) {
        // Resolve server address to join on launch
        auto step = makeShared<LookupServerAddress>(pptr);
        step->setLookupAddress(serverToJoin->address);
        step->setOutputAddressPtr(serverToJoin);
        process->appendStep(step);
    }

    // run pre-launch command if that's needed
    if (getPreLaunchCommand().size()) {
        auto step = makeShared<PreLaunchCommand>(pptr);
        step->setWorkingDirectory(gameRoot());
        process->appendStep(step);
    }

    // if we aren't in offline mode,.
    if (session->status != AuthSession::PlayableOffline) {
        if (!session->demo) {
            process->appendStep(makeShared<ClaimAccount>(pptr, session));
        }
        process->appendStep(makeShared<Update>(pptr, Net::Mode::Online));
    } else {
        process->appendStep(makeShared<Update>(pptr, Net::Mode::Offline));
    }

    // if there are any jar mods
    {
        process->appendStep(makeShared<ModMinecraftJar>(pptr));
    }

    // Scan mods folders for mods
    {
        process->appendStep(makeShared<ScanModFolders>(pptr));
    }

    // print some instance info here...
    {
        process->appendStep(makeShared<PrintInstanceInfo>(pptr, session, serverToJoin));
    }

    // extract native jars if needed
    {
        process->appendStep(makeShared<ExtractNatives>(pptr));
    }

    // reconstruct assets if needed
    {
        process->appendStep(makeShared<ReconstructAssets>(pptr));
    }

    // verify that minimum Java requirements are met
    {
        process->appendStep(makeShared<VerifyJavaInstall>(pptr));
    }

    {
        // actually launch the game
        auto step = makeShared<LauncherPartLaunch>(pptr);
        step->setWorkingDirectory(gameRoot());
        step->setAuthSession(session);
        step->setServerToJoin(serverToJoin);
        process->appendStep(step);
    }

    // run post-exit command if that's needed
    if (getPostExitCommand().size()) {
        auto step = makeShared<PostLaunchCommand>(pptr);
        step->setWorkingDirectory(gameRoot());
        process->appendStep(step);
    }
    if (session) {
        process->setCensorFilter(createCensorFilterFromSession(session));
    }
    if (m_settings->get("QuitAfterGameStop").toBool()) {
        process->appendStep(makeShared<QuitAfterGameStop>(pptr));
    }
    m_launchProcess = process;
    emit launchTaskChanged(m_launchProcess);
    return m_launchProcess;
}

JavaVersion MinecraftInstance::getJavaVersion()
{
    return JavaVersion(settings()->get("JavaVersion").toString());
}

std::shared_ptr<ModFolderModel> MinecraftInstance::loaderModList()
{
    if (!m_loader_mod_list) {
        bool is_indexed = !APPLICATION->settings()->get("ModMetadataDisabled").toBool();
        m_loader_mod_list.reset(new ModFolderModel(modsRoot(), this, is_indexed));
    }
    return m_loader_mod_list;
}

std::shared_ptr<ModFolderModel> MinecraftInstance::coreModList()
{
    if (!m_core_mod_list) {
        bool is_indexed = !APPLICATION->settings()->get("ModMetadataDisabled").toBool();
        m_core_mod_list.reset(new ModFolderModel(coreModsDir(), this, is_indexed));
    }
    return m_core_mod_list;
}

std::shared_ptr<ModFolderModel> MinecraftInstance::nilModList()
{
    if (!m_nil_mod_list) {
        bool is_indexed = !APPLICATION->settings()->get("ModMetadataDisabled").toBool();
        m_nil_mod_list.reset(new ModFolderModel(nilModsDir(), this, is_indexed, false));
    }
    return m_nil_mod_list;
}

std::shared_ptr<ResourcePackFolderModel> MinecraftInstance::resourcePackList()
{
    if (!m_resource_pack_list) {
        m_resource_pack_list.reset(new ResourcePackFolderModel(resourcePacksDir(), this));
    }
    return m_resource_pack_list;
}

std::shared_ptr<TexturePackFolderModel> MinecraftInstance::texturePackList()
{
    if (!m_texture_pack_list) {
        m_texture_pack_list.reset(new TexturePackFolderModel(texturePacksDir(), this));
    }
    return m_texture_pack_list;
}

std::shared_ptr<ShaderPackFolderModel> MinecraftInstance::shaderPackList()
{
    if (!m_shader_pack_list) {
        m_shader_pack_list.reset(new ShaderPackFolderModel(shaderPacksDir(), this));
    }
    return m_shader_pack_list;
}

std::shared_ptr<WorldList> MinecraftInstance::worldList()
{
    if (!m_world_list) {
        m_world_list.reset(new WorldList(worldDir(), this));
    }
    return m_world_list;
}

std::shared_ptr<GameOptions> MinecraftInstance::gameOptionsModel()
{
    if (!m_game_options) {
        m_game_options.reset(new GameOptions(FS::PathCombine(gameRoot(), "options.txt")));
    }
    return m_game_options;
}

QList<Mod*> MinecraftInstance::getJarMods() const
{
    auto profile = m_components->getProfile();
    QList<Mod*> mods;
    for (auto jarmod : profile->getJarMods()) {
        QStringList jar, temp1, temp2, temp3;
        jarmod->getApplicableFiles(runtimeContext(), jar, temp1, temp2, temp3, jarmodsPath().absolutePath());
        // QString filePath = jarmodsPath().absoluteFilePath(jarmod->filename(currentSystem));
        mods.push_back(new Mod(QFileInfo(jar[0])));
    }
    return mods;
}

#include "MinecraftInstance.moc"<|MERGE_RESOLUTION|>--- conflicted
+++ resolved
@@ -184,17 +184,10 @@
         m_settings->registerOverride(global_settings->getSetting("CloseAfterLaunch"), miscellaneousOverride);
         m_settings->registerOverride(global_settings->getSetting("QuitAfterGameStop"), miscellaneousOverride);
 
-<<<<<<< HEAD
-        // Mod loader specific options
-        auto modLoaderSettings = m_settings->registerSetting("OverrideModLoaderSettings", false);
-        m_settings->registerOverride(global_settings->getSetting("DisableQuiltBeacon"), modLoaderSettings);
-
         // Legacy-related options
         auto legacySettings = m_settings->registerSetting("OverrideLegacySettings", true);
         m_settings->registerOverride(global_settings->getSetting("OnlineFixes"), legacySettings);
 
-=======
->>>>>>> c01e95b7
         m_settings->set("InstanceType", "OneSix");
     }
 

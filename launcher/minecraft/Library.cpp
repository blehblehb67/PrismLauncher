--- conflicted
+++ resolved
@@ -36,12 +36,6 @@
 #include "Library.h"
 #include "MinecraftInstance.h"
 
-<<<<<<< HEAD
-#include <net/ApiDownload.h>
-#include <net/ChecksumValidator.h>
-#include <FileSystem.h>
-=======
->>>>>>> 8f5bb982
 #include <BuildConfig.h>
 #include <FileSystem.h>
 #include <net/ApiDownload.h>
@@ -125,13 +119,7 @@
             dl->addValidator(new Net::ChecksumValidator(QCryptographicHash::Sha1, rawSha1));
             qDebug() << "Checksummed Download for:" << rawName().serialize() << "storage:" << storage << "url:" << url;
             out.append(dl);
-<<<<<<< HEAD
-        }
-        else
-        {
-=======
         } else {
->>>>>>> 8f5bb982
             out.append(Net::ApiDownload::makeCached(url, entry, options));
             qDebug() << "Download for:" << rawName().serialize() << "storage:" << storage << "url:" << url;
         }

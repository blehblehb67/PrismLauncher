// SPDX-FileCopyrightText: 2022 Rachel Powers <508861+Ryex@users.noreply.github.com>
//
// SPDX-License-Identifier: GPL-3.0-only

/*
 *  Prism Launcher - Minecraft Launcher
 *  Copyright (C) 2022 Rachel Powers <508861+Ryex@users.noreply.github.com>
 *
 *  This program is free software: you can redistribute it and/or modify
 *  it under the terms of the GNU General Public License as published by
 *  the Free Software Foundation, version 3.
 *
 *  This program is distributed in the hope that it will be useful,
 *  but WITHOUT ANY WARRANTY; without even the implied warranty of
 *  MERCHANTABILITY or FITNESS FOR A PARTICULAR PURPOSE.  See the
 *  GNU General Public License for more details.
 *
 *  You should have received a copy of the GNU General Public License
 *  along with this program.  If not, see <https://www.gnu.org/licenses/>.
 *
 */

#include "FileLink.h"
#include "BuildConfig.h"

#include "StringUtils.h"

#include <iostream>

#include <QAccessible>
#include <QCommandLineParser>

#include <QDebug>

#include <DesktopServices.h>

#include <sys.h>

#if defined Q_OS_WIN32
#include "WindowsConsole.h"
#endif

// Snippet from https://github.com/gulrak/filesystem#using-it-as-single-file-header

#ifdef __APPLE__
#include <Availability.h>  // for deployment target to support pre-catalina targets without std::fs
#endif                     // __APPLE__

#if ((defined(_MSVC_LANG) && _MSVC_LANG >= 201703L) || (defined(__cplusplus) && __cplusplus >= 201703L)) && defined(__has_include)
#if __has_include(<filesystem>) && (!defined(__MAC_OS_X_VERSION_MIN_REQUIRED) || __MAC_OS_X_VERSION_MIN_REQUIRED >= 101500)
#define GHC_USE_STD_FS
#include <filesystem>
namespace fs = std::filesystem;
#endif  // MacOS min version check
#endif  // Other OSes version check

#ifndef GHC_USE_STD_FS
#include <ghc/filesystem.hpp>
namespace fs = ghc::filesystem;
#endif

FileLinkApp::FileLinkApp(int& argc, char** argv) : QCoreApplication(argc, argv), socket(new QLocalSocket(this))
{
#if defined Q_OS_WIN32
    // attach the parent console
    if (AttachWindowsConsole()) {
        consoleAttached = true;
    }
#endif
    setOrganizationName(BuildConfig.LAUNCHER_NAME);
    setOrganizationDomain(BuildConfig.LAUNCHER_DOMAIN);
    setApplicationName(BuildConfig.LAUNCHER_NAME + "FileLink");
    setApplicationVersion(BuildConfig.printableVersionString() + "\n" + BuildConfig.GIT_COMMIT);

    // Commandline parsing
    QCommandLineParser parser;
    parser.setApplicationDescription(QObject::tr("a batch MKLINK program for windows to be used with prismlauncher"));

    parser.addOptions({ { { "s", "server" }, "Join the specified server on launch", "pipe name" },
                        { { "H", "hard" }, "use hard links instead of symbolic", "true/false" } });
    parser.addHelpOption();
    parser.addVersionOption();

    parser.process(arguments());

    QString serverToJoin = parser.value("server");
    m_useHardLinks = QVariant(parser.value("hard")).toBool();

    qDebug() << "link program launched";

    if (!serverToJoin.isEmpty()) {
        qDebug() << "joining server" << serverToJoin;
        joinServer(serverToJoin);
    } else {
        qDebug() << "no server to join";
        exit();
    }
}

void FileLinkApp::joinServer(QString server)
{
    blockSize = 0;

    in.setDevice(&socket);

    connect(&socket, &QLocalSocket::connected, this, [&]() { qDebug() << "connected to server"; });

    connect(&socket, &QLocalSocket::readyRead, this, &FileLinkApp::readPathPairs);

    connect(&socket, &QLocalSocket::errorOccurred, this, [&](QLocalSocket::LocalSocketError socketError) {
        switch (socketError) {
            case QLocalSocket::ServerNotFoundError:
                qDebug()
                    << ("The host was not found. Please make sure "
                        "that the server is running and that the "
                        "server name is correct.");
                break;
            case QLocalSocket::ConnectionRefusedError:
                qDebug()
                    << ("The connection was refused by the peer. "
                        "Make sure the server is running, "
                        "and check that the server name "
                        "is correct.");
                break;
            case QLocalSocket::PeerClosedError:
                qDebug() << ("The connection was closed by the peer. ");
                break;
            default:
                qDebug() << "The following error occurred: " << socket.errorString();
        }
    });

    connect(&socket, &QLocalSocket::disconnected, this, [&]() {
        qDebug() << "disconnected from server, should exit";
        exit();
    });

    socket.connectToServer(server);
}

void FileLinkApp::runLink()
{
    std::error_code os_err;

    qDebug() << "creating links";

    for (auto link : m_links_to_make) {
        QString src_path = link.src;
        QString dst_path = link.dst;

        FS::ensureFilePathExists(dst_path);
        if (m_useHardLinks) {
            qDebug() << "making hard link:" << src_path << "to" << dst_path;
            fs::create_hard_link(StringUtils::toStdString(src_path), StringUtils::toStdString(dst_path), os_err);
        } else if (fs::is_directory(StringUtils::toStdString(src_path))) {
            qDebug() << "making directory_symlink:" << src_path << "to" << dst_path;
            fs::create_directory_symlink(StringUtils::toStdString(src_path), StringUtils::toStdString(dst_path), os_err);
        } else {
            qDebug() << "making symlink:" << src_path << "to" << dst_path;
            fs::create_symlink(StringUtils::toStdString(src_path), StringUtils::toStdString(dst_path), os_err);
        }

        if (os_err) {
            qWarning() << "Failed to link files:" << QString::fromStdString(os_err.message());
            qDebug() << "Source file:" << src_path;
            qDebug() << "Destination file:" << dst_path;
            qDebug() << "Error category:" << os_err.category().name();
            qDebug() << "Error code:" << os_err.value();

            FS::LinkResult result = { src_path, dst_path, QString::fromStdString(os_err.message()), os_err.value() };
            m_path_results.append(result);
        } else {
            FS::LinkResult result = { src_path, dst_path, "", 0};
            m_path_results.append(result);
        }
    }

    sendResults();
    qDebug() << "done, should exit soon";
}

void FileLinkApp::sendResults()
{
    // construct block of data to send
    QByteArray block;
    QDataStream out(&block, QIODevice::WriteOnly);

    qint32 blocksize = quint32(sizeof(quint32));
    for (auto result : m_path_results) {
        blocksize += quint32(result.src.size());
        blocksize += quint32(result.dst.size());
        blocksize += quint32(result.err_msg.size());
        blocksize += quint32(sizeof(quint32));
    }
    qDebug() << "About to write block of size:" << blocksize;
    out << blocksize;

    out << quint32(m_path_results.length());
    for (auto result : m_path_results) {
        out << result.src;
        out << result.dst;
        out << result.err_msg;
        out << quint32(result.err_value);
    }

    qint64 byteswritten = socket.write(block);
    bool bytesflushed = socket.flush();
    qDebug() << "block flushed" << byteswritten << bytesflushed;
}

void FileLinkApp::readPathPairs()
{
    m_links_to_make.clear();
    qDebug() << "Reading path pairs from server";
    qDebug() << "bytes available" << socket.bytesAvailable();
    if (blockSize == 0) {
        // Relies on the fact that QDataStream serializes a quint32 into
        // sizeof(quint32) bytes
        if (socket.bytesAvailable() < (int)sizeof(quint32))
            return;
        qDebug() << "reading block size";
        in >> blockSize;
    }
    qDebug() << "blocksize is" << blockSize;
    qDebug() << "bytes available" << socket.bytesAvailable();
    if (socket.bytesAvailable() < blockSize || in.atEnd())
        return;

    quint32 numLinks;
    in >> numLinks;
    qDebug() << "numLinks" << numLinks;

<<<<<<< HEAD
    for (quint32 i = 0; i < numLinks; i++) {
=======
    for (unsigned int i = 0; i < numLinks; i++) {
>>>>>>> 2090f958
        FS::LinkPair pair;
        in >> pair.src;
        in >> pair.dst;
        qDebug() << "link" << pair.src << "to" << pair.dst;
        m_links_to_make.append(pair);
    }

    runLink();
}

FileLinkApp::~FileLinkApp()
{
    qDebug() << "link program shutting down";
    // Shut down logger by setting the logger function to nothing
    qInstallMessageHandler(nullptr);

#if defined Q_OS_WIN32
    // Detach from Windows console
    if (consoleAttached) {
        fclose(stdout);
        fclose(stdin);
        fclose(stderr);
    }
#endif
}<|MERGE_RESOLUTION|>--- conflicted
+++ resolved
@@ -230,11 +230,7 @@
     in >> numLinks;
     qDebug() << "numLinks" << numLinks;
 
-<<<<<<< HEAD
     for (quint32 i = 0; i < numLinks; i++) {
-=======
-    for (unsigned int i = 0; i < numLinks; i++) {
->>>>>>> 2090f958
         FS::LinkPair pair;
         in >> pair.src;
         in >> pair.dst;

--- conflicted
+++ resolved
@@ -203,19 +203,7 @@
                     auto value = sourceModel()->data(parentIndex, BaseVersionList::LatestRole);
                     if(value.toBool())
                     {
-<<<<<<< HEAD
-                        auto recommended = sourceModel()->data(parentIndex, BaseVersionList::RecommendedRole);
-                        if (recommended.toBool()) {
-                            return tr("Recommended");
-                        } else if (hasLatest) {
-                            auto latest = sourceModel()->data(parentIndex, BaseVersionList::LatestRole);
-                            if (latest.toBool()) {
-                                return tr("Latest");
-                            }
-                        }
-=======
                         return tr("Latest");
->>>>>>> 94d4d12e
                     }
                 }
             } else {

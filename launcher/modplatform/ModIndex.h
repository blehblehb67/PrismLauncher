--- conflicted
+++ resolved
@@ -25,6 +25,7 @@
 #include <QVariant>
 #include <QVector>
 #include <memory>
+#include <optional>
 
 class QIODevice;
 
@@ -40,18 +41,10 @@
 enum class DependencyType { REQUIRED, OPTIONAL, INCOMPATIBLE, EMBEDDED, TOOL, INCLUDE, UNKNOWN };
 
 namespace ProviderCapabilities {
-<<<<<<< HEAD
-    auto name(ResourceProvider) -> const char*;
-    auto readableName(ResourceProvider) -> QString;
-    auto hashType(ResourceProvider) -> QStringList;
-    auto hash(ResourceProvider, QIODevice*, QString type = "") -> QString;
-};
-=======
 const char* name(ResourceProvider);
 QString readableName(ResourceProvider);
 QStringList hashType(ResourceProvider);
 }  // namespace ProviderCapabilities
->>>>>>> 4a40b53e
 
 struct ModpackAuthor {
     QString name;

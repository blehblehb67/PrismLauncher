--- conflicted
+++ resolved
@@ -31,7 +31,6 @@
         bool enabled = true;
 
        public:
-<<<<<<< HEAD
         Update(QString name,
                QString old_h,
                QString old_v,
@@ -39,18 +38,8 @@
                std::optional<ModPlatform::IndexedVersionType> new_v_type,
                QString changelog,
                ModPlatform::ResourceProvider p,
-               shared_qobject_ptr<ResourceDownloadTask> t)
-=======
-        UpdatableMod(QString name,
-                     QString old_h,
-                     QString old_v,
-                     QString new_v,
-                     std::optional<ModPlatform::IndexedVersionType> new_v_type,
-                     QString changelog,
-                     ModPlatform::ResourceProvider p,
-                     shared_qobject_ptr<ResourceDownloadTask> t,
-                     bool enabled = true)
->>>>>>> e7772011
+               shared_qobject_ptr<ResourceDownloadTask> t,
+               bool enabled = true)
             : name(name)
             , old_hash(old_h)
             , old_version(old_v)

--- conflicted
+++ resolved
@@ -17,16 +17,10 @@
 
     auto getLatestVersion(VersionSearchArgs&& args) -> ModPlatform::IndexedVersion;
 
-<<<<<<< HEAD
-    Task::Ptr getProjects(QStringList addonIds, QByteArray* response) const override;
-    Task::Ptr matchFingerprints(const QList<uint>& fingerprints, QByteArray* response);
-    Task::Ptr getFiles(const QStringList& fileIds, QByteArray* response) const;
-    Task::Ptr getFile(const QString& addonId, const QString& fileId, QByteArray* response) const;
-=======
     Task::Ptr getProjects(QStringList addonIds, std::shared_ptr<QByteArray> response) const override;
     Task::Ptr matchFingerprints(const QList<uint>& fingerprints, std::shared_ptr<QByteArray> response);
     Task::Ptr getFiles(const QStringList& fileIds, std::shared_ptr<QByteArray> response) const;
->>>>>>> 640aaa8c
+    Task::Ptr getFile(const QString& addonId, const QString& fileId, std::shared_ptr<QByteArray> response) const;
 
     [[nodiscard]] auto getSortingMethods() const -> QList<ResourceAPI::SortingMethod> override;
 

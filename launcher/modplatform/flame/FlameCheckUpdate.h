--- conflicted
+++ resolved
@@ -1,5 +1,6 @@
 #pragma once
 
+#include "Application.h"
 #include "modplatform/CheckUpdateTask.h"
 #include "net/NetJob.h"
 
@@ -9,15 +10,9 @@
    public:
     FlameCheckUpdate(QList<Resource*>& resources,
                      std::list<Version>& mcVersions,
-<<<<<<< HEAD
-                     std::optional<ModPlatform::ModLoaderTypes> loaders,
-                     std::shared_ptr<ResourceFolderModel> resource_model)
-        : CheckUpdateTask(resources, mcVersions, loaders, resource_model)
-=======
                      QList<ModPlatform::ModLoaderType> loadersList,
-                     std::shared_ptr<ModFolderModel> mods_folder)
-        : CheckUpdateTask(mods, mcVersions, loadersList, mods_folder)
->>>>>>> 4a40b53e
+                     std::shared_ptr<ResourceFolderModel> resourceModel)
+        : CheckUpdateTask(resources, mcVersions, loadersList, resourceModel)
     {}
 
    public slots:

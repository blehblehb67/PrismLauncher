#include "EnsureMetadataTask.h"

#include <MurmurHash2.h>
#include <QDebug>

#include "Application.h"
#include "Json.h"

#include "minecraft/mod/Mod.h"
#include "minecraft/mod/tasks/LocalResourceUpdateTask.h"

#include "modplatform/flame/FlameAPI.h"
#include "modplatform/flame/FlameModIndex.h"
#include "modplatform/helpers/HashUtils.h"
#include "modplatform/modrinth/ModrinthAPI.h"
#include "modplatform/modrinth/ModrinthPackIndex.h"

static ModPlatform::ProviderCapabilities ProviderCaps;

static ModrinthAPI modrinth_api;
static FlameAPI flame_api;

EnsureMetadataTask::EnsureMetadataTask(Resource* resource, QDir dir, ModPlatform::ResourceProvider prov)
    : Task(nullptr), m_index_dir(dir), m_provider(prov), m_hashing_task(nullptr), m_current_task(nullptr)
{
    auto hash_task = createNewHash(resource);
    if (!hash_task)
        return;
    connect(hash_task.get(), &Hashing::Hasher::resultsReady, [this, resource](QString hash) { m_resources.insert(hash, resource); });
    connect(hash_task.get(), &Task::failed, [this, resource] { emitFail(resource, "", RemoveFromList::No); });
    hash_task->start();
}

EnsureMetadataTask::EnsureMetadataTask(QList<Resource*>& resources, QDir dir, ModPlatform::ResourceProvider prov)
    : Task(nullptr), m_index_dir(dir), m_provider(prov), m_current_task(nullptr)
{
<<<<<<< HEAD
    m_hashing_task.reset(new ConcurrentTask(this, "MakeHashesTask", 10));
    for (auto* resource : resources) {
        auto hash_task = createNewHash(resource);
=======
    m_hashing_task.reset(new ConcurrentTask(this, "MakeHashesTask", APPLICATION->settings()->get("NumberOfConcurrentTasks").toInt()));
    for (auto* mod : mods) {
        auto hash_task = createNewHash(mod);
>>>>>>> 913d81e3
        if (!hash_task)
            continue;
        connect(hash_task.get(), &Hashing::Hasher::resultsReady, [this, resource](QString hash) { m_resources.insert(hash, resource); });
        connect(hash_task.get(), &Task::failed, [this, resource] { emitFail(resource, "", RemoveFromList::No); });
        m_hashing_task->addTask(hash_task);
    }
}

Hashing::Hasher::Ptr EnsureMetadataTask::createNewHash(Resource* resource)
{
    if (!resource || !resource->valid() || resource->type() == ResourceType::FOLDER)
        return nullptr;

    return Hashing::createHasher(resource->fileinfo().absoluteFilePath(), m_provider);
}

QString EnsureMetadataTask::getExistingHash(Resource* resource)
{
    // Check for already computed hashes
    // (linear on the number of mods vs. linear on the size of the mod's JAR)
    auto it = m_resources.keyValueBegin();
    while (it != m_resources.keyValueEnd()) {
        if ((*it).second == resource)
            break;
        it++;
    }

    // We already have the hash computed
    if (it != m_resources.keyValueEnd()) {
        return (*it).first;
    }

    // No existing hash
    return {};
}

bool EnsureMetadataTask::abort()
{
    // Prevent sending signals to a dead object
    disconnect(this, 0, 0, 0);

    if (m_current_task)
        return m_current_task->abort();
    return true;
}

void EnsureMetadataTask::executeTask()
{
    setStatus(tr("Checking if resources have metadata..."));

    for (auto* resource : m_resources) {
        if (!resource->valid()) {
            qDebug() << "Resource" << resource->name() << "is invalid!";
            emitFail(resource);
            continue;
        }

        // They already have the right metadata :o
        if (resource->status() != ResourceStatus::NO_METADATA && resource->metadata() && resource->metadata()->provider == m_provider) {
            qDebug() << "Resource" << resource->name() << "already has metadata!";
            emitReady(resource);
            continue;
        }

        // Folders don't have metadata
        if (resource->type() == ResourceType::FOLDER) {
            emitReady(resource);
        }
    }

    Task::Ptr version_task;

    switch (m_provider) {
        case (ModPlatform::ResourceProvider::MODRINTH):
            version_task = modrinthVersionsTask();
            break;
        case (ModPlatform::ResourceProvider::FLAME):
            version_task = flameVersionsTask();
            break;
    }

    auto invalidade_leftover = [this] {
        for (auto resource = m_resources.constBegin(); resource != m_resources.constEnd(); resource++)
            emitFail(resource.value(), resource.key(), RemoveFromList::No);
        m_resources.clear();

        emitSucceeded();
    };

    connect(version_task.get(), &Task::finished, this, [this, invalidade_leftover] {
        Task::Ptr project_task;

        switch (m_provider) {
            case (ModPlatform::ResourceProvider::MODRINTH):
                project_task = modrinthProjectsTask();
                break;
            case (ModPlatform::ResourceProvider::FLAME):
                project_task = flameProjectsTask();
                break;
        }

        if (!project_task) {
            invalidade_leftover();
            return;
        }

        connect(project_task.get(), &Task::finished, this, [=] {
            invalidade_leftover();
            project_task->deleteLater();
            if (m_current_task)
                m_current_task.reset();
        });

        m_current_task = project_task;
        project_task->start();
    });

    connect(version_task.get(), &Task::finished, [=] {
        version_task->deleteLater();
        if (m_current_task)
            m_current_task.reset();
    });

    if (m_resources.size() > 1)
        setStatus(tr("Requesting metadata information from %1...").arg(ProviderCaps.readableName(m_provider)));
    else if (!m_resources.empty())
        setStatus(tr("Requesting metadata information from %1 for '%2'...")
                      .arg(ProviderCaps.readableName(m_provider), m_resources.begin().value()->name()));

    m_current_task = version_task;
    version_task->start();
}

void EnsureMetadataTask::emitReady(Resource* resource, QString key, RemoveFromList remove)
{
    if (!resource) {
        qCritical() << "Tried to mark a null resource as ready.";
        if (!key.isEmpty())
            m_resources.remove(key);

        return;
    }

    qDebug() << QString("Generated metadata for %1").arg(resource->name());
    emit metadataReady(resource);

    if (remove == RemoveFromList::Yes) {
        if (key.isEmpty())
            key = getExistingHash(resource);
        m_resources.remove(key);
    }
}

void EnsureMetadataTask::emitFail(Resource* resource, QString key, RemoveFromList remove)
{
    if (!resource) {
        qCritical() << "Tried to mark a null resource as failed.";
        if (!key.isEmpty())
            m_resources.remove(key);

        return;
    }

    qDebug() << QString("Failed to generate metadata for %1").arg(resource->name());
    emit metadataFailed(resource);

    if (remove == RemoveFromList::Yes) {
        if (key.isEmpty())
            key = getExistingHash(resource);
        m_resources.remove(key);
    }
}

// Modrinth

Task::Ptr EnsureMetadataTask::modrinthVersionsTask()
{
    auto hash_type = ProviderCaps.hashType(ModPlatform::ResourceProvider::MODRINTH).first();

    auto response = std::make_shared<QByteArray>();
    auto ver_task = modrinth_api.currentVersions(m_resources.keys(), hash_type, response);

    // Prevents unfortunate timings when aborting the task
    if (!ver_task)
        return Task::Ptr{ nullptr };

    connect(ver_task.get(), &Task::succeeded, this, [this, response] {
        QJsonParseError parse_error{};
        QJsonDocument doc = QJsonDocument::fromJson(*response, &parse_error);
        if (parse_error.error != QJsonParseError::NoError) {
            qWarning() << "Error while parsing JSON response from Modrinth::CurrentVersions at " << parse_error.offset
                       << " reason: " << parse_error.errorString();
            qWarning() << *response;

            failed(parse_error.errorString());
            return;
        }

        try {
            auto entries = Json::requireObject(doc);
            for (auto& hash : m_resources.keys()) {
                auto resource = m_resources.find(hash).value();
                try {
                    auto entry = Json::requireObject(entries, hash);

                    setStatus(tr("Parsing API response from Modrinth for '%1'...").arg(resource->name()));
                    qDebug() << "Getting version for" << resource->name() << "from Modrinth";

                    m_temp_versions.insert(hash, Modrinth::loadIndexedPackVersion(entry));
                } catch (Json::JsonException& e) {
                    qDebug() << e.cause();
                    qDebug() << entries;

                    emitFail(resource);
                }
            }
        } catch (Json::JsonException& e) {
            qDebug() << e.cause();
            qDebug() << doc;
        }
    });

    return ver_task;
}

Task::Ptr EnsureMetadataTask::modrinthProjectsTask()
{
    QHash<QString, QString> addonIds;
    for (auto const& data : m_temp_versions)
        addonIds.insert(data.addonId.toString(), data.hash);

    auto response = std::make_shared<QByteArray>();
    Task::Ptr proj_task;

    if (addonIds.isEmpty()) {
        qWarning() << "No addonId found!";
    } else if (addonIds.size() == 1) {
        proj_task = modrinth_api.getProject(*addonIds.keyBegin(), response);
    } else {
        proj_task = modrinth_api.getProjects(addonIds.keys(), response);
    }

    // Prevents unfortunate timings when aborting the task
    if (!proj_task)
        return Task::Ptr{ nullptr };

    connect(proj_task.get(), &Task::succeeded, this, [this, response, addonIds] {
        QJsonParseError parse_error{};
        auto doc = QJsonDocument::fromJson(*response, &parse_error);
        if (parse_error.error != QJsonParseError::NoError) {
            qWarning() << "Error while parsing JSON response from Modrinth projects task at " << parse_error.offset
                       << " reason: " << parse_error.errorString();
            qWarning() << *response;
            return;
        }

        QJsonArray entries;

        try {
            if (addonIds.size() == 1)
                entries = { doc.object() };
            else
                entries = Json::requireArray(doc);
        } catch (Json::JsonException& e) {
            qDebug() << e.cause();
            qDebug() << doc;
        }

        for (auto entry : entries) {
            ModPlatform::IndexedPack pack;

            try {
                auto entry_obj = Json::requireObject(entry);

                Modrinth::loadIndexedPack(pack, entry_obj);
            } catch (Json::JsonException& e) {
                qDebug() << e.cause();
                qDebug() << doc;

                // Skip this entry, since it has problems
                continue;
            }

            auto hash = addonIds.find(pack.addonId.toString()).value();

            auto resource_iter = m_resources.find(hash);
            if (resource_iter == m_resources.end()) {
                qWarning() << "Invalid project id from the API response.";
                continue;
            }

            auto* resource = resource_iter.value();

            try {
                setStatus(tr("Parsing API response from Modrinth for '%1'...").arg(resource->name()));

                modrinthCallback(pack, m_temp_versions.find(hash).value(), resource);
            } catch (Json::JsonException& e) {
                qDebug() << e.cause();
                qDebug() << entries;

                emitFail(resource);
            }
        }
    });

    return proj_task;
}

// Flame
Task::Ptr EnsureMetadataTask::flameVersionsTask()
{
    auto response = std::make_shared<QByteArray>();

    QList<uint> fingerprints;
    for (auto& murmur : m_resources.keys()) {
        fingerprints.push_back(murmur.toUInt());
    }

    auto ver_task = flame_api.matchFingerprints(fingerprints, response);

    connect(ver_task.get(), &Task::succeeded, this, [this, response] {
        QJsonParseError parse_error{};
        QJsonDocument doc = QJsonDocument::fromJson(*response, &parse_error);
        if (parse_error.error != QJsonParseError::NoError) {
            qWarning() << "Error while parsing JSON response from Modrinth::CurrentVersions at " << parse_error.offset
                       << " reason: " << parse_error.errorString();
            qWarning() << *response;

            failed(parse_error.errorString());
            return;
        }

        try {
            auto doc_obj = Json::requireObject(doc);
            auto data_obj = Json::requireObject(doc_obj, "data");
            auto data_arr = Json::requireArray(data_obj, "exactMatches");

            if (data_arr.isEmpty()) {
                qWarning() << "No matches found for fingerprint search!";

                return;
            }

            for (auto match : data_arr) {
                auto match_obj = Json::ensureObject(match, {});
                auto file_obj = Json::ensureObject(match_obj, "file", {});

                if (match_obj.isEmpty() || file_obj.isEmpty()) {
                    qWarning() << "Fingerprint match is empty!";

                    return;
                }

                auto fingerprint = QString::number(Json::ensureVariant(file_obj, "fileFingerprint").toUInt());
                auto resource = m_resources.find(fingerprint);
                if (resource == m_resources.end()) {
                    qWarning() << "Invalid fingerprint from the API response.";
                    continue;
                }

                setStatus(tr("Parsing API response from CurseForge for '%1'...").arg((*resource)->name()));

                m_temp_versions.insert(fingerprint, FlameMod::loadIndexedPackVersion(file_obj));
            }

        } catch (Json::JsonException& e) {
            qDebug() << e.cause();
            qDebug() << doc;
        }
    });

    return ver_task;
}

Task::Ptr EnsureMetadataTask::flameProjectsTask()
{
    QHash<QString, QString> addonIds;
    for (auto const& hash : m_resources.keys()) {
        if (m_temp_versions.contains(hash)) {
            auto data = m_temp_versions.find(hash).value();

            auto id_str = data.addonId.toString();
            if (!id_str.isEmpty())
                addonIds.insert(data.addonId.toString(), hash);
        }
    }

    auto response = std::make_shared<QByteArray>();
    Task::Ptr proj_task;

    if (addonIds.isEmpty()) {
        qWarning() << "No addonId found!";
    } else if (addonIds.size() == 1) {
        proj_task = flame_api.getProject(*addonIds.keyBegin(), response);
    } else {
        proj_task = flame_api.getProjects(addonIds.keys(), response);
    }

    // Prevents unfortunate timings when aborting the task
    if (!proj_task)
        return Task::Ptr{ nullptr };

    connect(proj_task.get(), &Task::succeeded, this, [this, response, addonIds] {
        QJsonParseError parse_error{};
        auto doc = QJsonDocument::fromJson(*response, &parse_error);
        if (parse_error.error != QJsonParseError::NoError) {
            qWarning() << "Error while parsing JSON response from Modrinth projects task at " << parse_error.offset
                       << " reason: " << parse_error.errorString();
            qWarning() << *response;
            return;
        }

        try {
            QJsonArray entries;
            if (addonIds.size() == 1)
                entries = { Json::requireObject(Json::requireObject(doc), "data") };
            else
                entries = Json::requireArray(Json::requireObject(doc), "data");

            for (auto entry : entries) {
                auto entry_obj = Json::requireObject(entry);

                auto id = QString::number(Json::requireInteger(entry_obj, "id"));
                auto hash = addonIds.find(id).value();
                auto resource = m_resources.find(hash).value();

                try {
                    setStatus(tr("Parsing API response from CurseForge for '%1'...").arg(resource->name()));

                    ModPlatform::IndexedPack pack;
                    FlameMod::loadIndexedPack(pack, entry_obj);

                    flameCallback(pack, m_temp_versions.find(hash).value(), resource);
                } catch (Json::JsonException& e) {
                    qDebug() << e.cause();
                    qDebug() << entries;

                    emitFail(resource);
                }
            }
        } catch (Json::JsonException& e) {
            qDebug() << e.cause();
            qDebug() << doc;
        }
    });

    return proj_task;
}

void EnsureMetadataTask::modrinthCallback(ModPlatform::IndexedPack& pack, ModPlatform::IndexedVersion& ver, Resource* resource)
{
    // Prevent file name mismatch
    ver.fileName = resource->fileinfo().fileName();
    if (ver.fileName.endsWith(".disabled"))
        ver.fileName.chop(9);

    QDir tmp_index_dir(m_index_dir);

    {
        LocalResourceUpdateTask update_metadata(m_index_dir, pack, ver);
        QEventLoop loop;

        QObject::connect(&update_metadata, &Task::finished, &loop, &QEventLoop::quit);

        update_metadata.start();

        if (!update_metadata.isFinished())
            loop.exec();
    }

    auto metadata = Metadata::get(tmp_index_dir, pack.slug);
    if (!metadata.isValid()) {
        qCritical() << "Failed to generate metadata at last step!";
        emitFail(resource);
        return;
    }

    resource->setMetadata(metadata);

    emitReady(resource);
}

void EnsureMetadataTask::flameCallback(ModPlatform::IndexedPack& pack, ModPlatform::IndexedVersion& ver, Resource* resource)
{
    try {
        // Prevent file name mismatch
        ver.fileName = resource->fileinfo().fileName();
        if (ver.fileName.endsWith(".disabled"))
            ver.fileName.chop(9);

        QDir tmp_index_dir(m_index_dir);

        {
            LocalResourceUpdateTask update_metadata(m_index_dir, pack, ver);
            QEventLoop loop;

            QObject::connect(&update_metadata, &Task::finished, &loop, &QEventLoop::quit);

            update_metadata.start();

            if (!update_metadata.isFinished())
                loop.exec();
        }

        auto metadata = Metadata::get(tmp_index_dir, pack.slug);
        if (!metadata.isValid()) {
            qCritical() << "Failed to generate metadata at last step!";
            emitFail(resource);
            return;
        }

        resource->setMetadata(metadata);

        emitReady(resource);
    } catch (Json::JsonException& e) {
        qDebug() << e.cause();

        emitFail(resource);
    }
}<|MERGE_RESOLUTION|>--- conflicted
+++ resolved
@@ -34,15 +34,9 @@
 EnsureMetadataTask::EnsureMetadataTask(QList<Resource*>& resources, QDir dir, ModPlatform::ResourceProvider prov)
     : Task(nullptr), m_index_dir(dir), m_provider(prov), m_current_task(nullptr)
 {
-<<<<<<< HEAD
-    m_hashing_task.reset(new ConcurrentTask(this, "MakeHashesTask", 10));
+    m_hashing_task.reset(new ConcurrentTask(this, "MakeHashesTask", APPLICATION->settings()->get("NumberOfConcurrentTasks").toInt()));
     for (auto* resource : resources) {
         auto hash_task = createNewHash(resource);
-=======
-    m_hashing_task.reset(new ConcurrentTask(this, "MakeHashesTask", APPLICATION->settings()->get("NumberOfConcurrentTasks").toInt()));
-    for (auto* mod : mods) {
-        auto hash_task = createNewHash(mod);
->>>>>>> 913d81e3
         if (!hash_task)
             continue;
         connect(hash_task.get(), &Hashing::Hasher::resultsReady, [this, resource](QString hash) { m_resources.insert(hash, resource); });

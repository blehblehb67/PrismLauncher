// SPDX-License-Identifier: GPL-3.0-only
/*
 *  PolyMC - Minecraft Launcher
 *  Copyright (c) 2022 Jamie Mansfield <jmansfield@cadixdev.org>
 *
 *  This program is free software: you can redistribute it and/or modify
 *  it under the terms of the GNU General Public License as published by
 *  the Free Software Foundation, version 3.
 *
 *  This program is distributed in the hope that it will be useful,
 *  but WITHOUT ANY WARRANTY; without even the implied warranty of
 *  MERCHANTABILITY or FITNESS FOR A PARTICULAR PURPOSE.  See the
 *  GNU General Public License for more details.
 *
 *  You should have received a copy of the GNU General Public License
 *  along with this program.  If not, see <https://www.gnu.org/licenses/>.
 *
 * This file incorporates work covered by the following copyright and
 * permission notice:
 *
 *      Copyright 2020-2021 Jamie Mansfield <jmansfield@cadixdev.org>
 *      Copyright 2021 Petr Mrazek <peterix@gmail.com>
 *
 *      Licensed under the Apache License, Version 2.0 (the "License");
 *      you may not use this file except in compliance with the License.
 *      You may obtain a copy of the License at
 *
 *          http://www.apache.org/licenses/LICENSE-2.0
 *
 *      Unless required by applicable law or agreed to in writing, software
 *      distributed under the License is distributed on an "AS IS" BASIS,
 *      WITHOUT WARRANTIES OR CONDITIONS OF ANY KIND, either express or implied.
 *      See the License for the specific language governing permissions and
 *      limitations under the License.
 */

#include "ATLPackInstallTask.h"

#include <QtConcurrent>

#include <quazip/quazip.h>

#include "MMCZip.h"
#include "minecraft/OneSixVersionFormat.h"
#include "Version.h"
#include "net/ChecksumValidator.h"
#include "FileSystem.h"
#include "Json.h"
#include "minecraft/MinecraftInstance.h"
#include "minecraft/PackProfile.h"
#include "settings/INISettingsObject.h"
#include "meta/Index.h"
#include "meta/Version.h"
#include "meta/VersionList.h"

#include "net/ApiDownload.h"

#include "BuildConfig.h"
#include "Application.h"

namespace ATLauncher {

static Meta::Version::Ptr getComponentVersion(const QString& uid, const QString& version);

PackInstallTask::PackInstallTask(UserInteractionSupport *support, QString packName, QString version, InstallMode installMode)
{
    m_support = support;
    m_pack_name = packName;
    m_pack_safe_name = packName.replace(QRegularExpression("[^A-Za-z0-9]"), "");
    m_version_name = version;
    m_install_mode = installMode;
}

bool PackInstallTask::abort()
{
    if(abortable)
    {
        return jobPtr->abort();
    }
    return false;
}

void PackInstallTask::executeTask()
{
    qDebug() << "PackInstallTask::executeTask: " << QThread::currentThreadId();
    NetJob::Ptr netJob{ new NetJob("ATLauncher::VersionFetch", APPLICATION->network()) };
<<<<<<< HEAD
    auto searchUrl = QString(BuildConfig.ATL_DOWNLOAD_SERVER_URL + "packs/%1/versions/%2/Configs.json")
            .arg(m_pack_safe_name).arg(m_version_name);
    netJob->addNetAction(Net::ApiDownload::makeByteArray(QUrl(searchUrl), &response));
=======
    auto searchUrl = 
        QString(BuildConfig.ATL_DOWNLOAD_SERVER_URL + "packs/%1/versions/%2/Configs.json").arg(m_pack_safe_name).arg(m_version_name);
    netJob->addNetAction(Net::ApiDownload::makeByteArray(QUrl(searchUrl), response));
>>>>>>> 013a26aa

    QObject::connect(netJob.get(), &NetJob::succeeded, this, &PackInstallTask::onDownloadSucceeded);
    QObject::connect(netJob.get(), &NetJob::failed, this, &PackInstallTask::onDownloadFailed);
    QObject::connect(netJob.get(), &NetJob::aborted, this, &PackInstallTask::onDownloadAborted);

    jobPtr = netJob;
    jobPtr->start();
}

void PackInstallTask::onDownloadSucceeded()
{
    qDebug() << "PackInstallTask::onDownloadSucceeded: " << QThread::currentThreadId();
    jobPtr.reset();

    QJsonParseError parse_error{};
    QJsonDocument doc = QJsonDocument::fromJson(*response, &parse_error);
    if (parse_error.error != QJsonParseError::NoError) {
        qWarning() << "Error while parsing JSON response from ATLauncher at " << parse_error.offset
                   << " reason: " << parse_error.errorString();
        qWarning() << *response.get();
        return;
    }
    auto obj = doc.object();

    ATLauncher::PackVersion version;
    try
    {
        ATLauncher::loadVersion(version, obj);
    }
    catch (const JSONValidationError &e)
    {
        emitFailed(tr("Could not understand pack manifest:\n") + e.cause());
        return;
    }
    m_version = version;

    // Derived from the installation mode
    QString message;
    bool resetDirectory;

    switch (m_install_mode) {
    case InstallMode::Reinstall:
    case InstallMode::Update:
        message = m_version.messages.update;
        resetDirectory = true;
        break;

    case InstallMode::Install:
        message = m_version.messages.install;
        resetDirectory = false;
        break;

    default:
        emitFailed(tr("Unsupported installation mode"));
        return;
    }

    // Display message if one exists
    if (!message.isEmpty())
        m_support->displayMessage(message);

    auto ver = getComponentVersion("net.minecraft", m_version.minecraft);
    if (!ver) {
        emitFailed(tr("Failed to get local metadata index for '%1' v%2").arg("net.minecraft", m_version.minecraft));
        return;
    }
    minecraftVersion = ver;

    if (resetDirectory) {
        deleteExistingFiles();
    }

    if(m_version.noConfigs) {
        downloadMods();
    }
    else {
        installConfigs();
    }
}

void PackInstallTask::onDownloadFailed(QString reason)
{
    qDebug() << "PackInstallTask::onDownloadFailed: " << QThread::currentThreadId();
    jobPtr.reset();
    emitFailed(reason);
}

void PackInstallTask::onDownloadAborted()
{
    jobPtr.reset();
    emitAborted();
}

void PackInstallTask::deleteExistingFiles()
{
    setStatus(tr("Deleting existing files..."));

    // Setup defaults, as per https://wiki.atlauncher.com/pack-admin/xml/delete
    VersionDeletes deletes;
    deletes.folders.append(VersionDelete{ "root", "mods%s%" });
    deletes.folders.append(VersionDelete{ "root", "configs%s%" });
    deletes.folders.append(VersionDelete{ "root", "bin%s%" });

    // Setup defaults, as per https://wiki.atlauncher.com/pack-admin/xml/keep
    VersionKeeps keeps;
    keeps.files.append(VersionKeep{ "root", "mods%s%PortalGunSounds.pak" });
    keeps.folders.append(VersionKeep{ "root", "mods%s%rei_minimap%s%" });
    keeps.folders.append(VersionKeep{ "root", "mods%s%VoxelMods%s%" });
    keeps.files.append(VersionKeep{ "root", "config%s%NEI.cfg" });
    keeps.files.append(VersionKeep{ "root", "options.txt" });
    keeps.files.append(VersionKeep{ "root", "servers.dat" });

    // Merge with version deletes and keeps
    for (const auto& item : m_version.deletes.files)
        deletes.files.append(item);
    for (const auto& item : m_version.deletes.folders)
        deletes.folders.append(item);
    for (const auto& item : m_version.keeps.files)
        keeps.files.append(item);
    for (const auto& item : m_version.keeps.folders)
        keeps.folders.append(item);

    auto getPathForBase = [this](const QString& base) {
        auto minecraftPath = FS::PathCombine(m_stagingPath, "minecraft");

        if (base == "root") {
            return minecraftPath;
        }
        else if (base == "config") {
            return FS::PathCombine(minecraftPath, "config");
        }
        else {
            qWarning() << "Unrecognised base path" << base;
            return minecraftPath;
        }
    };

    auto convertToSystemPath = [](const QString& path) {
        auto t = path;
        t.replace("%s%", QDir::separator());
        return t;
    };

    auto shouldKeep = [keeps, getPathForBase, convertToSystemPath](const QString& fullPath) {
        for (const auto& item : keeps.files) {
            auto basePath = getPathForBase(item.base);
            auto targetPath = convertToSystemPath(item.target);
            auto path = FS::PathCombine(basePath, targetPath);

            if (fullPath == path) {
                return true;
            }
        }

        for (const auto& item : keeps.folders) {
            auto basePath = getPathForBase(item.base);
            auto targetPath = convertToSystemPath(item.target);
            auto path = FS::PathCombine(basePath, targetPath);

            if (fullPath.startsWith(path)) {
                return true;
            }
        }

        return false;
    };

    // Keep track of files to delete
    QSet<QString> filesToDelete;

    for (const auto& item : deletes.files) {
        auto basePath = getPathForBase(item.base);
        auto targetPath = convertToSystemPath(item.target);
        auto fullPath = FS::PathCombine(basePath, targetPath);

        if (shouldKeep(fullPath))
            continue;

        filesToDelete.insert(fullPath);
    }

    for (const auto& item : deletes.folders) {
        auto basePath = getPathForBase(item.base);
        auto targetPath = convertToSystemPath(item.target);
        auto fullPath = FS::PathCombine(basePath, targetPath);

        QDirIterator it(fullPath, QDirIterator::Subdirectories);
        while (it.hasNext()) {
            auto path = it.next();

            if (shouldKeep(path))
                continue;

            filesToDelete.insert(path);
        }
    }

    // Delete the files
    for (const auto& item : filesToDelete) {
        QFile::remove(item);
    }
}

QString PackInstallTask::getDirForModType(ModType type, QString raw)
{
    switch (type) {
        // Mod types that can either be ignored at this stage, or ignored
        // completely.
        case ModType::Root:
        case ModType::Extract:
        case ModType::Decomp:
        case ModType::TexturePackExtract:
        case ModType::ResourcePackExtract:
        case ModType::MCPC:
            return Q_NULLPTR;
        case ModType::Forge:
            // Forge detection happens later on, if it cannot be detected it will
            // install a jarmod component.
        case ModType::Jar:
            return "jarmods";
        case ModType::Mods:
            return "mods";
        case ModType::Flan:
            return "Flan";
        case ModType::Dependency:
            return FS::PathCombine("mods", m_version.minecraft);
        case ModType::Ic2Lib:
            return FS::PathCombine("mods", "ic2");
        case ModType::DenLib:
            return FS::PathCombine("mods", "denlib");
        case ModType::Coremods:
            return "coremods";
        case ModType::Plugins:
            return "plugins";
        case ModType::TexturePack:
            return "texturepacks";
        case ModType::ResourcePack:
            return "resourcepacks";
        case ModType::ShaderPack:
            return "shaderpacks";
        case ModType::Millenaire:
            qWarning() << "Unsupported mod type: " + raw;
            return Q_NULLPTR;
        case ModType::Unknown:
            emitFailed(tr("Unknown mod type: %1").arg(raw));
            return Q_NULLPTR;
    }

    return Q_NULLPTR;
}

QString PackInstallTask::getVersionForLoader(QString uid)
{
    if(m_version.loader.recommended || m_version.loader.latest || m_version.loader.choose) {
        auto vlist = APPLICATION->metadataIndex()->get(uid);
        if(!vlist)
        {
            emitFailed(tr("Failed to get local metadata index for %1").arg(uid));
            return Q_NULLPTR;
        }

        if(!vlist->isLoaded()) {
            vlist->load(Net::Mode::Online);
        }

        if(m_version.loader.recommended || m_version.loader.latest) {
            for (int i = 0; i < vlist->versions().size(); i++) {
                auto version = vlist->versions().at(i);
                auto reqs = version->requiredSet();

                // filter by minecraft version, if the loader depends on a certain version.
                // not all mod loaders depend on a given Minecraft version, so we won't do this
                // filtering for those loaders.
                if (m_version.loader.type != "fabric") {
                    auto iter = std::find_if(reqs.begin(), reqs.end(), [](const Meta::Require &req) {
                        return req.uid == "net.minecraft";
                    });
                    if (iter == reqs.end()) continue;
                    if (iter->equalsVersion != m_version.minecraft) continue;
                }

                if (m_version.loader.recommended) {
                    // first recommended build we find, we use.
                    if (!version->isRecommended()) continue;
                }

                return version->descriptor();
            }

            emitFailed(tr("Failed to find version for %1 loader").arg(m_version.loader.type));
            return Q_NULLPTR;
        }
        else if(m_version.loader.choose) {
            // Fabric Loader doesn't depend on a given Minecraft version.
            if (m_version.loader.type == "fabric") {
                return m_support->chooseVersion(vlist, Q_NULLPTR);
            }

            return m_support->chooseVersion(vlist, m_version.minecraft);
        }
    }

    if (m_version.loader.version == Q_NULLPTR || m_version.loader.version.isEmpty()) {
        emitFailed(tr("No loader version set for modpack!"));
        return Q_NULLPTR;
    }

    return m_version.loader.version;
}

QString PackInstallTask::detectLibrary(VersionLibrary library)
{
    // Try to detect what the library is
    if (!library.server.isEmpty() && library.server.split("/").length() >= 3) {
        auto lastSlash = library.server.lastIndexOf("/");
        auto locationAndVersion = library.server.mid(0, lastSlash);
        auto fileName = library.server.mid(lastSlash + 1);

        lastSlash = locationAndVersion.lastIndexOf("/");
        auto location = locationAndVersion.mid(0, lastSlash);
        auto version = locationAndVersion.mid(lastSlash + 1);

        lastSlash = location.lastIndexOf("/");
        auto group = location.mid(0, lastSlash).replace("/", ".");
        auto artefact = location.mid(lastSlash + 1);

        return group + ":" + artefact + ":" + version;
    }

    if(library.file.contains("-")) {
        auto lastSlash = library.file.lastIndexOf("-");
        auto name = library.file.mid(0, lastSlash);
        auto version = library.file.mid(lastSlash + 1).remove(".jar");

        if(name == QString("guava")) {
            return "com.google.guava:guava:" + version;
        }
        else if(name == QString("commons-lang3")) {
            return "org.apache.commons:commons-lang3:" + version;
        }
    }

    return "org.multimc.atlauncher:" + library.md5 + ":1";
}

bool PackInstallTask::createLibrariesComponent(QString instanceRoot, std::shared_ptr<PackProfile> profile)
{
    if(m_version.libraries.isEmpty()) {
        return true;
    }

    QList<GradleSpecifier> exempt;
    for(const auto & componentUid : componentsToInstall.keys()) {
        auto componentVersion = componentsToInstall.value(componentUid);

        for(const auto & library : componentVersion->data()->libraries) {
            GradleSpecifier lib(library->rawName());
            exempt.append(lib);
        }
    }

    {
        for(const auto & library : minecraftVersion->data()->libraries) {
            GradleSpecifier lib(library->rawName());
            exempt.append(lib);
        }
    }

    auto uuid = QUuid::createUuid();
    auto id = uuid.toString().remove('{').remove('}');
    auto target_id = "org.multimc.atlauncher." + id;

    auto patchDir = FS::PathCombine(instanceRoot, "patches");
    if(!FS::ensureFolderPathExists(patchDir))
    {
        return false;
    }
    auto patchFileName = FS::PathCombine(patchDir, target_id + ".json");

    auto f = std::make_shared<VersionFile>();
    f->name = m_pack_name + " " + m_version_name + " (libraries)";

    const static QMap<QString, QString> liteLoaderMap = {
            { "61179803bcd5fb7790789b790908663d", "1.12-SNAPSHOT" },
            { "1420785ecbfed5aff4a586c5c9dd97eb", "1.12.2-SNAPSHOT" },
            { "073f68e2fcb518b91fd0d99462441714", "1.6.2_03" },
            { "10a15b52fc59b1bfb9c05b56de1097d6", "1.6.2_02" },
            { "b52f90f08303edd3d4c374e268a5acf1", "1.6.2_04" },
            { "ea747e24e03e24b7cad5bc8a246e0319", "1.6.2_01" },
            { "55785ccc82c07ff0ba038fe24be63ea2", "1.7.10_01" },
            { "63ada46e033d0cb6782bada09ad5ca4e", "1.7.10_04" },
            { "7983e4b28217c9ae8569074388409c86", "1.7.10_03" },
            { "c09882458d74fe0697c7681b8993097e", "1.7.10_02" },
            { "db7235aefd407ac1fde09a7baba50839", "1.7.10_00" },
            { "6e9028816027f53957bd8fcdfabae064", "1.8" },
            { "5e732dc446f9fe2abe5f9decaec40cde", "1.10-SNAPSHOT" },
            { "3a98b5ed95810bf164e71c1a53be568d", "1.11.2-SNAPSHOT" },
            { "ba8e6285966d7d988a96496f48cbddaa", "1.8.9-SNAPSHOT" },
            { "8524af3ac3325a82444cc75ae6e9112f", "1.11-SNAPSHOT" },
            { "53639d52340479ccf206a04f5e16606f", "1.5.2_01" },
            { "1fcdcf66ce0a0806b7ad8686afdce3f7", "1.6.4_00" },
            { "531c116f71ae2b11033f9a11a0f8e668", "1.6.4_01" },
            { "4009eeb99c9068f608d3483a6439af88", "1.7.2_03" },
            { "66f343354b8417abce1a10d557d2c6e9", "1.7.2_04" },
            { "ab554c21f28fbc4ae9b098bcb5f4cceb", "1.7.2_05" },
            { "e1d76a05a3723920e2f80a5e66c45f16", "1.7.2_02" },
            { "00318cb0c787934d523f63cdfe8ddde4", "1.9-SNAPSHOT" },
            { "986fd1ee9525cb0dcab7609401cef754", "1.9.4-SNAPSHOT" },
            { "571ad5e6edd5ff40259570c9be588bb5", "1.9.4" },
            { "1cdd72f7232e45551f16cc8ffd27ccf3", "1.10.2-SNAPSHOT" },
            { "8a7c21f32d77ee08b393dd3921ced8eb", "1.10.2" },
            { "b9bef8abc8dc309069aeba6fbbe58980", "1.12.1-SNAPSHOT" }
    };

    for(const auto & lib : m_version.libraries) {
        // If the library is LiteLoader, we need to ignore it and handle it separately.
        if (liteLoaderMap.contains(lib.md5)) {
            auto ver = getComponentVersion("com.mumfrey.liteloader", liteLoaderMap.value(lib.md5));
            if (ver) {
                componentsToInstall.insert("com.mumfrey.liteloader", ver);
                continue;
            }
        }

        auto libName = detectLibrary(lib);
        GradleSpecifier libSpecifier(libName);

        bool libExempt = false;
        for(const auto & existingLib : exempt) {
            if(libSpecifier.matchName(existingLib)) {
                // If the pack specifies a newer version of the lib, use that!
                libExempt = Version(libSpecifier.version()) >= Version(existingLib.version());
            }
        }
        if(libExempt) continue;

        auto library = std::make_shared<Library>();
        library->setRawName(libName);

        switch(lib.download) {
            case DownloadType::Server:
                library->setAbsoluteUrl(BuildConfig.ATL_DOWNLOAD_SERVER_URL + lib.url);
                break;
            case DownloadType::Direct:
                library->setAbsoluteUrl(lib.url);
                break;
            case DownloadType::Browser:
            case DownloadType::Unknown:
                emitFailed(tr("Unknown or unsupported download type: %1").arg(lib.download_raw));
                return false;
        }

        f->libraries.append(library);
    }

    if(f->libraries.isEmpty()) {
        return true;
    }

    QFile file(patchFileName);
    if (!file.open(QFile::WriteOnly))
    {
        qCritical() << "Error opening" << file.fileName()
                    << "for reading:" << file.errorString();
        return false;
    }
    file.write(OneSixVersionFormat::versionFileToJson(f).toJson());
    file.close();

    profile->appendComponent(ComponentPtr{ new Component(profile.get(), target_id, f) });
    return true;
}

bool PackInstallTask::createPackComponent(QString instanceRoot, std::shared_ptr<PackProfile> profile)
{
    if (m_version.mainClass.mainClass.isEmpty() && m_version.extraArguments.arguments.isEmpty()) {
        return true;
    }

    auto mainClass = m_version.mainClass.mainClass;
    auto extraArguments = m_version.extraArguments.arguments;

    auto hasMainClassDepends = !m_version.mainClass.depends.isEmpty();
    auto hasExtraArgumentsDepends = !m_version.extraArguments.depends.isEmpty();
    if (hasMainClassDepends || hasExtraArgumentsDepends) {
        QSet<QString> mods;
        for (const auto& item : m_version.mods) {
            mods.insert(item.name);
        }

        if (hasMainClassDepends && !mods.contains(m_version.mainClass.depends)) {
            mainClass = "";
        }

        if (hasExtraArgumentsDepends && !mods.contains(m_version.extraArguments.depends)) {
            extraArguments = "";
        }
    }

    if (mainClass.isEmpty() && extraArguments.isEmpty()) {
        return true;
    }

    auto uuid = QUuid::createUuid();
    auto id = uuid.toString().remove('{').remove('}');
    auto target_id = "org.multimc.atlauncher." + id;

    auto patchDir = FS::PathCombine(instanceRoot, "patches");
    if(!FS::ensureFolderPathExists(patchDir))
    {
        return false;
    }
    auto patchFileName = FS::PathCombine(patchDir, target_id + ".json");

    QStringList mainClasses;
    QStringList tweakers;
    for(const auto & componentUid : componentsToInstall.keys()) {
        auto componentVersion = componentsToInstall.value(componentUid);

        if(componentVersion->data()->mainClass != QString("")) {
            mainClasses.append(componentVersion->data()->mainClass);
        }
        tweakers.append(componentVersion->data()->addTweakers);
    }

    auto f = std::make_shared<VersionFile>();
    f->name = m_pack_name + " " + m_version_name;
    if (!mainClass.isEmpty() && !mainClasses.contains(mainClass)) {
        f->mainClass = mainClass;
    }

    // Parse out tweakers
    auto args = extraArguments.split(" ");
    QString previous;
    for(auto arg : args) {
        if(arg.startsWith("--tweakClass=") || previous == "--tweakClass") {
            auto tweakClass = arg.remove("--tweakClass=");
            if(tweakers.contains(tweakClass)) continue;

            f->addTweakers.append(tweakClass);
        }
        previous = arg;
    }

    if(f->mainClass == QString() && f->addTweakers.isEmpty()) {
        return true;
    }

    QFile file(patchFileName);
    if (!file.open(QFile::WriteOnly))
    {
        qCritical() << "Error opening" << file.fileName()
                    << "for reading:" << file.errorString();
        return false;
    }
    file.write(OneSixVersionFormat::versionFileToJson(f).toJson());
    file.close();

    profile->appendComponent(ComponentPtr{ new Component(profile.get(), target_id, f) });
    return true;
}

void PackInstallTask::installConfigs()
{
    qDebug() << "PackInstallTask::installConfigs: " << QThread::currentThreadId();
    setStatus(tr("Downloading configs..."));
    jobPtr.reset(new NetJob(tr("Config download"), APPLICATION->network()));

    auto path = QString("Configs/%1/%2.zip").arg(m_pack_safe_name).arg(m_version_name);
    auto url = QString(BuildConfig.ATL_DOWNLOAD_SERVER_URL + "packs/%1/versions/%2/Configs.zip")
            .arg(m_pack_safe_name).arg(m_version_name);
    auto entry = APPLICATION->metacache()->resolveEntry("ATLauncherPacks", path);
    entry->setStale(true);

    auto dl = Net::ApiDownload::makeCached(url, entry);
    if (!m_version.configs.sha1.isEmpty()) {
        auto rawSha1 = QByteArray::fromHex(m_version.configs.sha1.toLatin1());
        dl->addValidator(new Net::ChecksumValidator(QCryptographicHash::Sha1, rawSha1));
    }
    jobPtr->addNetAction(dl);
    archivePath = entry->getFullPath();

    connect(jobPtr.get(), &NetJob::succeeded, this, [&]()
    {
        abortable = false;
        jobPtr.reset();
        extractConfigs();
    });
    connect(jobPtr.get(), &NetJob::failed, [&](QString reason)
    {
        abortable = false;
        jobPtr.reset();
        emitFailed(reason);
    });
    connect(jobPtr.get(), &NetJob::progress, [&](qint64 current, qint64 total)
    {
        abortable = true;
        setProgress(current, total);
    });
    connect(jobPtr.get(), &NetJob::stepProgress, this, &PackInstallTask::propogateStepProgress);
    connect(jobPtr.get(), &NetJob::aborted, [&]{
        abortable = false;
        jobPtr.reset();
        emitAborted();
    });

    jobPtr->start();
}

void PackInstallTask::extractConfigs()
{
    qDebug() << "PackInstallTask::extractConfigs: " << QThread::currentThreadId();
    setStatus(tr("Extracting configs..."));

    QDir extractDir(m_stagingPath);

    QuaZip packZip(archivePath);
    if(!packZip.open(QuaZip::mdUnzip))
    {
        emitFailed(tr("Failed to open pack configs %1!").arg(archivePath));
        return;
    }

#if QT_VERSION >= QT_VERSION_CHECK(6, 0, 0)
    m_extractFuture = QtConcurrent::run(QThreadPool::globalInstance(), QOverload<QString, QString>::of(MMCZip::extractDir), archivePath, extractDir.absolutePath() + "/minecraft");
#else
    m_extractFuture = QtConcurrent::run(QThreadPool::globalInstance(), MMCZip::extractDir, archivePath, extractDir.absolutePath() + "/minecraft");
#endif
    connect(&m_extractFutureWatcher, &QFutureWatcher<QStringList>::finished, this, [&]()
    {
        downloadMods();
    });
    connect(&m_extractFutureWatcher, &QFutureWatcher<QStringList>::canceled, this, [&]()
    {
        emitAborted();
    });
    m_extractFutureWatcher.setFuture(m_extractFuture);
}

void PackInstallTask::downloadMods()
{
    qDebug() << "PackInstallTask::installMods: " << QThread::currentThreadId();

    QVector<ATLauncher::VersionMod> optionalMods;
    for (const auto& mod : m_version.mods) {
        if (mod.optional) {
            optionalMods.push_back(mod);
        }
    }

    // Select optional mods, if pack contains any
    QVector<QString> selectedMods;
    if (!optionalMods.isEmpty()) {
        setStatus(tr("Selecting optional mods..."));
        auto mods = m_support->chooseOptionalMods(m_version, optionalMods);
        if (!mods.has_value()) {
            emitAborted();
            return;
        }
        selectedMods = mods.value();
    }

    setStatus(tr("Downloading mods..."));

    jarmods.clear();
    jobPtr.reset(new NetJob(tr("Mod download"), APPLICATION->network()));
    for(const auto& mod : m_version.mods) {
        // skip non-client mods
        if(!mod.client) continue;

        // skip optional mods that were not selected
        if(mod.optional && !selectedMods.contains(mod.name)) continue;

        QString url;
        switch(mod.download) {
            case DownloadType::Server:
                url = BuildConfig.ATL_DOWNLOAD_SERVER_URL + mod.url;
                break;
            case DownloadType::Browser:
                emitFailed(tr("Unsupported download type: %1").arg(mod.download_raw));
                return;
            case DownloadType::Direct:
                url = mod.url;
                break;
            case DownloadType::Unknown:
                emitFailed(tr("Unknown download type: %1").arg(mod.download_raw));
                return;
        }

        QFileInfo fileName(mod.file);
        auto cacheName = fileName.completeBaseName() + "-" + mod.md5 + "." + fileName.suffix();

        if (mod.type == ModType::Extract || mod.type == ModType::TexturePackExtract || mod.type == ModType::ResourcePackExtract) {
            auto entry = APPLICATION->metacache()->resolveEntry("ATLauncherPacks", cacheName);
            entry->setStale(true);
            modsToExtract.insert(entry->getFullPath(), mod);

            auto dl = Net::ApiDownload::makeCached(url, entry);
            if (!mod.md5.isEmpty()) {
                auto rawMd5 = QByteArray::fromHex(mod.md5.toLatin1());
                dl->addValidator(new Net::ChecksumValidator(QCryptographicHash::Md5, rawMd5));
            }
            jobPtr->addNetAction(dl);
        }
        else if(mod.type == ModType::Decomp) {
            auto entry = APPLICATION->metacache()->resolveEntry("ATLauncherPacks", cacheName);
            entry->setStale(true);
            modsToDecomp.insert(entry->getFullPath(), mod);

            auto dl = Net::ApiDownload::makeCached(url, entry);
            if (!mod.md5.isEmpty()) {
                auto rawMd5 = QByteArray::fromHex(mod.md5.toLatin1());
                dl->addValidator(new Net::ChecksumValidator(QCryptographicHash::Md5, rawMd5));
            }
            jobPtr->addNetAction(dl);
        }
        else {
            auto relpath = getDirForModType(mod.type, mod.type_raw);
            if(relpath == Q_NULLPTR) continue;

            auto entry = APPLICATION->metacache()->resolveEntry("ATLauncherPacks", cacheName);
            entry->setStale(true);

            auto dl = Net::ApiDownload::makeCached(url, entry);
            if (!mod.md5.isEmpty()) {
                auto rawMd5 = QByteArray::fromHex(mod.md5.toLatin1());
                dl->addValidator(new Net::ChecksumValidator(QCryptographicHash::Md5, rawMd5));
            }
            jobPtr->addNetAction(dl);

            auto path = FS::PathCombine(m_stagingPath, "minecraft", relpath, mod.file);

            if(mod.type == ModType::Forge) {
                auto ver = getComponentVersion("net.minecraftforge", mod.version);
                if (ver) {
                    componentsToInstall.insert("net.minecraftforge", ver);
                    continue;
                }

                qDebug() << "Jarmod: " + path;
                jarmods.push_back(path);
            }

            if(mod.type == ModType::Jar) {
                qDebug() << "Jarmod: " + path;
                jarmods.push_back(path);
            }

            // Download after Forge handling, to avoid downloading Forge twice.
            qDebug() << "Will download" << url << "to" << path;
            modsToCopy[entry->getFullPath()] = path;
        }
    }

    connect(jobPtr.get(), &NetJob::succeeded, this, &PackInstallTask::onModsDownloaded);
    connect(jobPtr.get(), &NetJob::failed, [&](QString reason)
    {
        abortable = false;
        jobPtr.reset();
        emitFailed(reason);
    });
    connect(jobPtr.get(), &NetJob::progress, [&](qint64 current, qint64 total)
    {
        setDetails(tr("%1 out of %2 complete").arg(current).arg(total));
        abortable = true;
        setProgress(current, total);
    });
    connect(jobPtr.get(), &NetJob::stepProgress, this, &PackInstallTask::propogateStepProgress);
    connect(jobPtr.get(), &NetJob::aborted, [&]
    {
        abortable = false;
        jobPtr.reset();
        emitAborted();
    });

    jobPtr->start();
}

void PackInstallTask::onModsDownloaded() {
    abortable = false;

    qDebug() << "PackInstallTask::onModsDownloaded: " << QThread::currentThreadId();
    jobPtr.reset();

    if(!modsToExtract.empty() || !modsToDecomp.empty() || !modsToCopy.empty()) {
#if QT_VERSION >= QT_VERSION_CHECK(6, 0, 0)
        m_modExtractFuture = QtConcurrent::run(QThreadPool::globalInstance(), &PackInstallTask::extractMods, this, modsToExtract, modsToDecomp, modsToCopy);
#else
        m_modExtractFuture = QtConcurrent::run(QThreadPool::globalInstance(), this, &PackInstallTask::extractMods, modsToExtract, modsToDecomp, modsToCopy);
#endif
        connect(&m_modExtractFutureWatcher, &QFutureWatcher<QStringList>::finished, this, &PackInstallTask::onModsExtracted);
        connect(&m_modExtractFutureWatcher, &QFutureWatcher<QStringList>::canceled, this, [&]()
        {
            emitAborted();
        });
        m_modExtractFutureWatcher.setFuture(m_modExtractFuture);
    }
    else {
        install();
    }
}

void PackInstallTask::onModsExtracted() {
    qDebug() << "PackInstallTask::onModsExtracted: " << QThread::currentThreadId();
    if(m_modExtractFuture.result()) {
        install();
    }
    else {
        emitFailed(tr("Failed to extract mods..."));
    }
}

bool PackInstallTask::extractMods(
    const QMap<QString, VersionMod> &toExtract,
    const QMap<QString, VersionMod> &toDecomp,
    const QMap<QString, QString> &toCopy
) {
    qDebug() << "PackInstallTask::extractMods: " << QThread::currentThreadId();

    setStatus(tr("Extracting mods..."));
    for (auto iter = toExtract.begin(); iter != toExtract.end(); iter++) {
        auto &modPath = iter.key();
        auto &mod = iter.value();

        QString extractToDir;
        if(mod.type == ModType::Extract) {
            extractToDir = getDirForModType(mod.extractTo, mod.extractTo_raw);
        }
        else if(mod.type == ModType::TexturePackExtract) {
            extractToDir = FS::PathCombine("texturepacks", "extracted");
        }
        else if(mod.type == ModType::ResourcePackExtract) {
            extractToDir = FS::PathCombine("resourcepacks", "extracted");
        }

        QDir extractDir(m_stagingPath);
        auto extractToPath = FS::PathCombine(extractDir.absolutePath(), "minecraft", extractToDir);

        QString folderToExtract = "";
        if(mod.type == ModType::Extract) {
            folderToExtract = mod.extractFolder;
            folderToExtract.remove(QRegularExpression("^/"));
        }

        qDebug() << "Extracting " + mod.file + " to " + extractToDir;
        if(!MMCZip::extractDir(modPath, folderToExtract, extractToPath)) {
            // assume error
            return false;
        }
    }

    for (auto iter = toDecomp.begin(); iter != toDecomp.end(); iter++) {
        auto &modPath = iter.key();
        auto &mod = iter.value();
        auto extractToDir = getDirForModType(mod.decompType, mod.decompType_raw);

        QDir extractDir(m_stagingPath);
        auto extractToPath = FS::PathCombine(extractDir.absolutePath(), "minecraft", extractToDir, mod.decompFile);

        qDebug() << "Extracting " + mod.decompFile + " to " + extractToDir;
        if(!MMCZip::extractFile(modPath, mod.decompFile, extractToPath)) {
            qWarning() << "Failed to extract" << mod.decompFile;
            return false;
        }
    }

    for (auto iter = toCopy.begin(); iter != toCopy.end(); iter++) {
        auto &from = iter.key();
        auto &to = iter.value();

        // If the file already exists, assume the mod is the correct copy - and remove
        // the copy from the Configs.zip
        QFileInfo fileInfo(to);
        if (fileInfo.exists()) {
            if (!QFile::remove(to)) {
                qWarning() << "Failed to delete" << to;
                return false;
            }
        }

        FS::copy fileCopyOperation(from, to);
        if(!fileCopyOperation()) {
            qWarning() << "Failed to copy" << from << "to" << to;
            return false;
        }
    }
    return true;
}

void PackInstallTask::install()
{
    qDebug() << "PackInstallTask::install: " << QThread::currentThreadId();
    setStatus(tr("Installing modpack"));

    auto instanceConfigPath = FS::PathCombine(m_stagingPath, "instance.cfg");
    auto instanceSettings = std::make_shared<INISettingsObject>(instanceConfigPath);
    instanceSettings->suspendSave();

    MinecraftInstance instance(m_globalSettings, instanceSettings, m_stagingPath);
    auto components = instance.getPackProfile();
    components->buildingFromScratch();

    // Use a component to add libraries BEFORE Minecraft
    if(!createLibrariesComponent(instance.instanceRoot(), components)) {
        emitFailed(tr("Failed to create libraries component"));
        return;
    }

    // Minecraft
    components->setComponentVersion("net.minecraft", m_version.minecraft, true);

    // Loader
    if(m_version.loader.type == QString("forge"))
    {
        auto version = getVersionForLoader("net.minecraftforge");
        if(version == Q_NULLPTR) return;

        components->setComponentVersion("net.minecraftforge", version);
    }
    else if(m_version.loader.type == QString("fabric"))
    {
        auto version = getVersionForLoader("net.fabricmc.fabric-loader");
        if(version == Q_NULLPTR) return;

        components->setComponentVersion("net.fabricmc.fabric-loader", version);
    }
    else if(m_version.loader.type != QString())
    {
        emitFailed(tr("Unknown loader type: ") + m_version.loader.type);
        return;
    }

    for(const auto & componentUid : componentsToInstall.keys()) {
        auto version = componentsToInstall.value(componentUid);
        components->setComponentVersion(componentUid, version->version());
    }

    components->installJarMods(jarmods);

    // Use a component to fill in the rest of the data
    // todo: use more detection
    if(!createPackComponent(instance.instanceRoot(), components)) {
        emitFailed(tr("Failed to create pack component"));
        return;
    }

    components->saveNow();

    instance.setName(name());
    instance.setIconKey(m_instIcon);
    instance.setManagedPack("atlauncher", m_pack_safe_name, m_pack_name, m_version_name, m_version_name);
    instanceSettings->resumeSave();

    jarmods.clear();
    emitSucceeded();
}

static Meta::Version::Ptr getComponentVersion(const QString& uid, const QString& version)
{
    auto vlist = APPLICATION->metadataIndex()->get(uid);
    if (!vlist)
        return {};

    if (!vlist->isLoaded())
        vlist->load(Net::Mode::Online);

    auto ver = vlist->getVersion(version);
    if (!ver)
        return {};

    if (!ver->isLoaded())
        ver->load(Net::Mode::Online);

    return ver;
}

}<|MERGE_RESOLUTION|>--- conflicted
+++ resolved
@@ -84,15 +84,9 @@
 {
     qDebug() << "PackInstallTask::executeTask: " << QThread::currentThreadId();
     NetJob::Ptr netJob{ new NetJob("ATLauncher::VersionFetch", APPLICATION->network()) };
-<<<<<<< HEAD
-    auto searchUrl = QString(BuildConfig.ATL_DOWNLOAD_SERVER_URL + "packs/%1/versions/%2/Configs.json")
-            .arg(m_pack_safe_name).arg(m_version_name);
-    netJob->addNetAction(Net::ApiDownload::makeByteArray(QUrl(searchUrl), &response));
-=======
     auto searchUrl = 
         QString(BuildConfig.ATL_DOWNLOAD_SERVER_URL + "packs/%1/versions/%2/Configs.json").arg(m_pack_safe_name).arg(m_version_name);
     netJob->addNetAction(Net::ApiDownload::makeByteArray(QUrl(searchUrl), response));
->>>>>>> 013a26aa
 
     QObject::connect(netJob.get(), &NetJob::succeeded, this, &PackInstallTask::onDownloadSucceeded);
     QObject::connect(netJob.get(), &NetJob::failed, this, &PackInstallTask::onDownloadFailed);

#include "ModrinthCheckUpdate.h"
#include "ModrinthAPI.h"
#include "ModrinthPackIndex.h"

#include "Json.h"

#include "ResourceDownloadTask.h"

#include "modplatform/helpers/HashUtils.h"

#include "tasks/ConcurrentTask.h"

#include "minecraft/mod/ModFolderModel.h"

static ModrinthAPI api;
static ModPlatform::ProviderCapabilities ProviderCaps;

bool ModrinthCheckUpdate::abort()
{
    if (m_net_job)
        return m_net_job->abort();
    return true;
}

/* Check for update:
 * - Get latest version available
 * - Compare hash of the latest version with the current hash
 * - If equal, no updates, else, there's updates, so add to the list
 * */
void ModrinthCheckUpdate::executeTask()
{
    setStatus(tr("Preparing mods for Modrinth..."));
    setProgress(0, 3);

    QHash<QString, Mod*> mappings;

    // Create all hashes
    QStringList hashes;
    auto best_hash_type = ProviderCaps.hashType(ModPlatform::ResourceProvider::MODRINTH).first();

    ConcurrentTask hashing_task(this, "MakeModrinthHashesTask", APPLICATION->settings()->get("NumberOfConcurrentTasks").toInt());
    for (auto* mod : m_mods) {
        auto hash = mod->metadata()->hash;

        // Sadly the API can only handle one hash type per call, se we
        // need to generate a new hash if the current one is innadequate
        // (though it will rarely happen, if at all)
        if (mod->metadata()->hash_format != best_hash_type) {
            auto hash_task = Hashing::createModrinthHasher(mod->fileinfo().absoluteFilePath());
            connect(hash_task.get(), &Hashing::Hasher::resultsReady, [&hashes, &mappings, mod](QString hash) {
                hashes.append(hash);
                mappings.insert(hash, mod);
            });
            connect(hash_task.get(), &Task::failed, [this] { failed("Failed to generate hash"); });
            hashing_task.addTask(hash_task);
        } else {
            hashes.append(hash);
            mappings.insert(hash, mod);
        }
    }

    QEventLoop loop;
    connect(&hashing_task, &Task::finished, [&loop] { loop.quit(); });
    hashing_task.start();
    loop.exec();

    auto response = std::make_shared<QByteArray>();
    auto job = api.latestVersions(hashes, best_hash_type, m_game_versions, m_loaders, response);

    QEventLoop lock;

    connect(job.get(), &Task::succeeded, this, [this, response, &mappings, best_hash_type, job] {
        QJsonParseError parse_error{};
        QJsonDocument doc = QJsonDocument::fromJson(*response, &parse_error);
        if (parse_error.error != QJsonParseError::NoError) {
            qWarning() << "Error while parsing JSON response from ModrinthCheckUpdate at " << parse_error.offset
                       << " reason: " << parse_error.errorString();
            qWarning() << *response;

            failed(parse_error.errorString());
            return;
        }

        setStatus(tr("Parsing the API response from Modrinth..."));
        setProgress(2, 3);

        try {
            for (auto hash : mappings.keys()) {
                auto project_obj = doc[hash].toObject();

                // If the returned project is empty, but we have Modrinth metadata,
                // it means this specific version is not available
                if (project_obj.isEmpty()) {
                    qDebug() << "Mod " << mappings.find(hash).value()->name() << " got an empty response.";
                    qDebug() << "Hash: " << hash;

                    emit checkFailed(
                        mappings.find(hash).value(),
                        tr("No valid version found for this mod. It's probably unavailable for the current game version / mod loader."));

                    continue;
                }

                // Sometimes a version may have multiple files, one with "forge" and one with "fabric",
                // so we may want to filter it
                QString loader_filter;
                if (m_loaders.has_value()) {
                    static auto flags = { ModPlatform::ModLoaderType::NeoForge, ModPlatform::ModLoaderType::Forge,
                                          ModPlatform::ModLoaderType::Fabric, ModPlatform::ModLoaderType::Quilt };
                    for (auto flag : flags) {
                        if (m_loaders.value().testFlag(flag)) {
                            loader_filter = ModPlatform::getModLoaderString(flag);
                            break;
                        }
                    }
                }

                // Currently, we rely on a couple heuristics to determine whether an update is actually available or not:
                // - The file needs to be preferred: It is either the primary file, or the one found via (explicit) usage of the
                // loader_filter
                // - The version reported by the JAR is different from the version reported by the indexed version (it's usually the case)
                // Such is the pain of having arbitrary files for a given version .-.

                auto project_ver = Modrinth::loadIndexedPackVersion(project_obj, best_hash_type, loader_filter);
                if (project_ver.downloadUrl.isEmpty()) {
                    qCritical() << "Modrinth mod without download url!";
                    qCritical() << project_ver.fileName;

                    emit checkFailed(mappings.find(hash).value(), tr("Mod has an empty download URL"));

                    continue;
                }

                auto mod_iter = mappings.find(hash);
                if (mod_iter == mappings.end()) {
                    qCritical() << "Failed to remap mod from Modrinth!";
                    continue;
                }
                auto mod = *mod_iter;

                auto key = project_ver.hash;

                // Fake pack with the necessary info to pass to the download task :)
                auto pack = std::make_shared<ModPlatform::IndexedPack>();
                pack->name = mod->name();
                pack->slug = mod->metadata()->slug;
                pack->addonId = mod->metadata()->project_id;
                pack->websiteUrl = mod->homeurl();
                for (auto& author : mod->authors())
                    pack->authors.append({ author });
                pack->description = mod->description();
                pack->provider = ModPlatform::ResourceProvider::MODRINTH;
                if ((key != hash && project_ver.is_preferred) || (mod->status() == ModStatus::NotInstalled)) {
                    if (mod->version() == project_ver.version_number)
                        continue;

                    auto download_task = makeShared<ResourceDownloadTask>(pack, project_ver, m_mods_folder);

<<<<<<< HEAD
                    m_updatable.emplace_back(pack->name, hash, mod->version(), project_ver.version_number, project_ver.changelog,
                                             mod->enabled(), ModPlatform::ResourceProvider::MODRINTH, download_task);
=======
                    m_updatable.emplace_back(pack->name, hash, mod->version(), project_ver.version_number, project_ver.version_type,
                                             project_ver.changelog, ModPlatform::ResourceProvider::MODRINTH, download_task);
>>>>>>> ca4b58d5
                }
                m_deps.append(std::make_shared<GetModDependenciesTask::PackDependency>(pack, project_ver));
            }
        } catch (Json::JsonException& e) {
            failed(e.cause() + " : " + e.what());
        }
    });

    connect(job.get(), &Task::finished, &lock, &QEventLoop::quit);

    setStatus(tr("Waiting for the API response from Modrinth..."));
    setProgress(1, 3);

    m_net_job = qSharedPointerObjectCast<NetJob, Task>(job);
    job->start();

    lock.exec();

    emitSucceeded();
}<|MERGE_RESOLUTION|>--- conflicted
+++ resolved
@@ -156,13 +156,8 @@
 
                     auto download_task = makeShared<ResourceDownloadTask>(pack, project_ver, m_mods_folder);
 
-<<<<<<< HEAD
-                    m_updatable.emplace_back(pack->name, hash, mod->version(), project_ver.version_number, project_ver.changelog,
-                                             mod->enabled(), ModPlatform::ResourceProvider::MODRINTH, download_task);
-=======
                     m_updatable.emplace_back(pack->name, hash, mod->version(), project_ver.version_number, project_ver.version_type,
-                                             project_ver.changelog, ModPlatform::ResourceProvider::MODRINTH, download_task);
->>>>>>> ca4b58d5
+                                             project_ver.changelog, mod->enabled(), ModPlatform::ResourceProvider::MODRINTH, download_task);
                 }
                 m_deps.append(std::make_shared<GetModDependenciesTask::PackDependency>(pack, project_ver));
             }

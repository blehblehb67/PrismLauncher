#include "ModrinthCheckUpdate.h"
#include "Application.h"
#include "ModrinthAPI.h"
#include "ModrinthPackIndex.h"

#include "Json.h"

#include "QObjectPtr.h"
#include "ResourceDownloadTask.h"

#include "modplatform/helpers/HashUtils.h"

#include "tasks/ConcurrentTask.h"

static ModrinthAPI api;
<<<<<<< HEAD
=======

ModrinthCheckUpdate::ModrinthCheckUpdate(QList<Mod*>& mods,
                                         std::list<Version>& mcVersions,
                                         QList<ModPlatform::ModLoaderType> loadersList,
                                         std::shared_ptr<ModFolderModel> mods_folder)
    : CheckUpdateTask(mods, mcVersions, loadersList, mods_folder)
    , m_hash_type(ModPlatform::ProviderCapabilities::hashType(ModPlatform::ResourceProvider::MODRINTH).first())
{}
>>>>>>> 4a40b53e

bool ModrinthCheckUpdate::abort()
{
    if (m_job)
        return m_job->abort();
    return true;
}

/* Check for update:
 * - Get latest version available
 * - Compare hash of the latest version with the current hash
 * - If equal, no updates, else, there's updates, so add to the list
 * */
void ModrinthCheckUpdate::executeTask()
{
<<<<<<< HEAD
    setStatus(tr("Preparing resources for Modrinth..."));
    setProgress(0, 3);

    QHash<QString, Resource*> mappings;

    // Create all hashes
    QStringList hashes;
    auto best_hash_type = ModPlatform::ProviderCapabilities::hashType(ModPlatform::ResourceProvider::MODRINTH).first();

    ConcurrentTask hashing_task(this, "MakeModrinthHashesTask", APPLICATION->settings()->get("NumberOfConcurrentTasks").toInt());
    for (auto* resource : m_resources) {
        if (!resource->enabled()) {
            emit checkFailed(resource, tr("Disabled resources won't be updated, to prevent resource duplication issues!"));
            continue;
        }

        auto hash = resource->metadata()->hash;
=======
    setStatus(tr("Preparing mods for Modrinth..."));
    setProgress(0, 9);

    auto hashing_task =
        makeShared<ConcurrentTask>(this, "MakeModrinthHashesTask", APPLICATION->settings()->get("NumberOfConcurrentTasks").toInt());
    for (auto* mod : m_mods) {
        auto hash = mod->metadata()->hash;
>>>>>>> 4a40b53e

        // Sadly the API can only handle one hash type per call, se we
        // need to generate a new hash if the current one is innadequate
        // (though it will rarely happen, if at all)
<<<<<<< HEAD
        if (resource->metadata()->hash_format != best_hash_type) {
            auto hash_task = Hashing::createModrinthHasher(resource->fileinfo().absoluteFilePath());
            connect(hash_task.get(), &Hashing::Hasher::resultsReady, [&hashes, &mappings, resource](QString hash) {
                hashes.append(hash);
                mappings.insert(hash, resource);
            });
=======
        if (mod->metadata()->hash_format != m_hash_type) {
            auto hash_task = Hashing::createHasher(mod->fileinfo().absoluteFilePath(), ModPlatform::ResourceProvider::MODRINTH);
            connect(hash_task.get(), &Hashing::Hasher::resultsReady, [this, mod](QString hash) { m_mappings.insert(hash, mod); });
>>>>>>> 4a40b53e
            connect(hash_task.get(), &Task::failed, [this] { failed("Failed to generate hash"); });
            hashing_task->addTask(hash_task);
        } else {
<<<<<<< HEAD
            hashes.append(hash);
            mappings.insert(hash, resource);
=======
            m_mappings.insert(hash, mod);
>>>>>>> 4a40b53e
        }
    }

    connect(hashing_task.get(), &Task::finished, this, &ModrinthCheckUpdate::checkNextLoader);
    m_job = hashing_task;
    hashing_task->start();
}

void ModrinthCheckUpdate::checkVersionsResponse(std::shared_ptr<QByteArray> response,
                                                ModPlatform::ModLoaderTypes loader,
                                                bool forceModLoaderCheck)
{
    QJsonParseError parse_error{};
    QJsonDocument doc = QJsonDocument::fromJson(*response, &parse_error);
    if (parse_error.error != QJsonParseError::NoError) {
        qWarning() << "Error while parsing JSON response from ModrinthCheckUpdate at " << parse_error.offset
                   << " reason: " << parse_error.errorString();
        qWarning() << *response;

        emitFailed(parse_error.errorString());
        return;
    }

<<<<<<< HEAD
        try {
            for (auto iter = mappings.begin(); iter != mappings.end(); iter++) {
                const QString& hash = iter.key();
                Resource* resource = iter.value();
                auto project_obj = doc[hash].toObject();

                // If the returned project is empty, but we have Modrinth metadata,
                // it means this specific version is not available
                if (project_obj.isEmpty()) {
                    qDebug() << "Resource " << resource->name() << " got an empty response.";
                    qDebug() << "Hash: " << hash;

                    QString reason;
                    if (dynamic_cast<Mod*>(resource) != nullptr)
                        reason =
                            tr("No valid version found for this resource. It's probably unavailable for the current game "
                               "version / mod loader.");
                    else
                        reason = tr("No valid version found for this resource. It's probably unavailable for the current game version.");

                    emit checkFailed(resource, reason);
                    continue;
                }

                // Sometimes a version may have multiple files, one with "forge" and one with "fabric",
                // so we may want to filter it
                QString loader_filter;
                if (m_loaders.has_value()) {
                    static auto flags = { ModPlatform::ModLoaderType::NeoForge, ModPlatform::ModLoaderType::Forge,
                                          ModPlatform::ModLoaderType::Fabric, ModPlatform::ModLoaderType::Quilt,
                                          ModPlatform::ModLoaderType::LiteLoader };
                    for (auto flag : flags) {
                        if (m_loaders.value().testFlag(flag)) {
                            loader_filter = ModPlatform::getModLoaderString(flag);
                            break;
                        }
                    }
=======
    setStatus(tr("Parsing the API response from Modrinth..."));
    setProgress(m_next_loader_idx * 2, 9);

    try {
        for (auto hash : m_mappings.keys()) {
            if (forceModLoaderCheck && !(m_mappings[hash]->loaders() & loader)) {
                continue;
            }
            auto project_obj = doc[hash].toObject();

            // If the returned project is empty, but we have Modrinth metadata,
            // it means this specific version is not available
            if (project_obj.isEmpty()) {
                qDebug() << "Mod " << m_mappings.find(hash).value()->name() << " got an empty response." << "Hash: " << hash;

                continue;
            }

            // Sometimes a version may have multiple files, one with "forge" and one with "fabric",
            // so we may want to filter it
            QString loader_filter;
            static auto flags = { ModPlatform::ModLoaderType::NeoForge, ModPlatform::ModLoaderType::Forge,
                                  ModPlatform::ModLoaderType::Quilt, ModPlatform::ModLoaderType::Fabric };
            for (auto flag : flags) {
                if (loader.testFlag(flag)) {
                    loader_filter = ModPlatform::getModLoaderAsString(flag);
                    break;
>>>>>>> 4a40b53e
                }
            }

            // Currently, we rely on a couple heuristics to determine whether an update is actually available or not:
            // - The file needs to be preferred: It is either the primary file, or the one found via (explicit) usage of the
            // loader_filter
            // - The version reported by the JAR is different from the version reported by the indexed version (it's usually the case)
            // Such is the pain of having arbitrary files for a given version .-.

<<<<<<< HEAD
                auto project_ver = Modrinth::loadIndexedPackVersion(project_obj, best_hash_type, loader_filter);
                if (project_ver.downloadUrl.isEmpty()) {
                    qCritical() << "Modrinth resource without download url!";
                    qCritical() << project_ver.fileName;

                    emit checkFailed(mappings.find(hash).value(), tr("Resource has an empty download URL"));
=======
            auto project_ver = Modrinth::loadIndexedPackVersion(project_obj, m_hash_type, loader_filter);
            if (project_ver.downloadUrl.isEmpty()) {
                qCritical() << "Modrinth mod without download url!" << project_ver.fileName;

                continue;
            }
>>>>>>> 4a40b53e

            auto mod_iter = m_mappings.find(hash);
            if (mod_iter == m_mappings.end()) {
                qCritical() << "Failed to remap mod from Modrinth!";
                continue;
            }
            auto mod = *mod_iter;
            m_mappings.remove(hash);

            auto key = project_ver.hash;

            // Fake pack with the necessary info to pass to the download task :)
            auto pack = std::make_shared<ModPlatform::IndexedPack>();
            pack->name = mod->name();
            pack->slug = mod->metadata()->slug;
            pack->addonId = mod->metadata()->project_id;
            pack->websiteUrl = mod->homeurl();
            for (auto& author : mod->authors())
                pack->authors.append({ author });
            pack->description = mod->description();
            pack->provider = ModPlatform::ResourceProvider::MODRINTH;
            if ((key != hash && project_ver.is_preferred) || (mod->status() == ModStatus::NotInstalled)) {
                if (mod->version() == project_ver.version_number)
                    continue;

<<<<<<< HEAD
                auto resource_iter = mappings.find(hash);
                if (resource_iter == mappings.end()) {
                    qCritical() << "Failed to remap resource from Modrinth!";
                    continue;
                }

                // Fake pack with the necessary info to pass to the download task :)
                auto pack = std::make_shared<ModPlatform::IndexedPack>();
                pack->name = resource->name();
                pack->slug = resource->metadata()->slug;
                pack->addonId = resource->metadata()->project_id;
                pack->provider = ModPlatform::ResourceProvider::MODRINTH;
                if ((project_ver.hash != hash && project_ver.is_preferred) || (resource->status() == ResourceStatus::NOT_INSTALLED)) {
                    auto download_task = makeShared<ResourceDownloadTask>(pack, project_ver, m_resource_model);

                    QString old_version = resource->metadata()->version_number;
                    if (old_version.isEmpty()) {
                        if (resource->status() == ResourceStatus::NOT_INSTALLED)
                            old_version = tr("Not installed");
                        else
                            old_version = tr("Unknown");
                    }

                    m_updates.emplace_back(pack->name, hash, old_version, project_ver.version_number, project_ver.version_type,
                                           project_ver.changelog, ModPlatform::ResourceProvider::MODRINTH, download_task);
                }
                m_deps.append(std::make_shared<GetModDependenciesTask::PackDependency>(pack, project_ver));
            }
        } catch (Json::JsonException& e) {
            emitFailed(e.cause() + ": " + e.what());
            return;
=======
                auto download_task = makeShared<ResourceDownloadTask>(pack, project_ver, m_mods_folder);

                m_updatable.emplace_back(pack->name, hash, mod->version(), project_ver.version_number, project_ver.version_type,
                                         project_ver.changelog, ModPlatform::ResourceProvider::MODRINTH, download_task, mod->enabled());
            }
            m_deps.append(std::make_shared<GetModDependenciesTask::PackDependency>(pack, project_ver));
>>>>>>> 4a40b53e
        }
    } catch (Json::JsonException& e) {
        emitFailed(e.cause() + " : " + e.what());
        return;
    }
    checkNextLoader();
}

void ModrinthCheckUpdate::getUpdateModsForLoader(ModPlatform::ModLoaderTypes loader, bool forceModLoaderCheck)
{
    auto response = std::make_shared<QByteArray>();
    QStringList hashes;
    if (forceModLoaderCheck) {
        for (auto hash : m_mappings.keys()) {
            if (m_mappings[hash]->loaders() & loader) {
                hashes.append(hash);
            }
        }
    } else {
        hashes = m_mappings.keys();
    }
    auto job = api.latestVersions(hashes, m_hash_type, m_game_versions, loader, response);

    connect(job.get(), &Task::succeeded, this,
            [this, response, loader, forceModLoaderCheck] { checkVersionsResponse(response, loader, forceModLoaderCheck); });

    connect(job.get(), &Task::failed, this, &ModrinthCheckUpdate::checkNextLoader);

    setStatus(tr("Waiting for the API response from Modrinth..."));
    setProgress(m_next_loader_idx * 2 - 1, 9);

    m_job = job;
    job->start();
}

void ModrinthCheckUpdate::checkNextLoader()
{
    if (m_mappings.isEmpty()) {
        emitSucceeded();
        return;
    }
    if (m_next_loader_idx < m_loaders_list.size()) {
        getUpdateModsForLoader(m_loaders_list.at(m_next_loader_idx));
        m_next_loader_idx++;
        return;
    }
    static auto flags = { ModPlatform::ModLoaderType::NeoForge, ModPlatform::ModLoaderType::Forge, ModPlatform::ModLoaderType::Quilt,
                          ModPlatform::ModLoaderType::Fabric };
    for (auto flag : flags) {
        if (!m_loaders_list.contains(flag)) {
            m_loaders_list.append(flag);
            m_next_loader_idx++;
            setProgress(m_next_loader_idx * 2 - 1, 9);
            for (auto m : m_mappings) {
                if (m->loaders() & flag) {
                    getUpdateModsForLoader(flag, true);
                    return;
                }
            }
            setProgress(m_next_loader_idx * 2, 9);
        }
    }
    for (auto m : m_mappings) {
        emit checkFailed(m,
                         tr("No valid version found for this mod. It's probably unavailable for the current game version / mod loader."));
    }
    emitSucceeded();
    return;
}<|MERGE_RESOLUTION|>--- conflicted
+++ resolved
@@ -13,17 +13,6 @@
 #include "tasks/ConcurrentTask.h"
 
 static ModrinthAPI api;
-<<<<<<< HEAD
-=======
-
-ModrinthCheckUpdate::ModrinthCheckUpdate(QList<Mod*>& mods,
-                                         std::list<Version>& mcVersions,
-                                         QList<ModPlatform::ModLoaderType> loadersList,
-                                         std::shared_ptr<ModFolderModel> mods_folder)
-    : CheckUpdateTask(mods, mcVersions, loadersList, mods_folder)
-    , m_hash_type(ModPlatform::ProviderCapabilities::hashType(ModPlatform::ResourceProvider::MODRINTH).first())
-{}
->>>>>>> 4a40b53e
 
 bool ModrinthCheckUpdate::abort()
 {
@@ -39,58 +28,24 @@
  * */
 void ModrinthCheckUpdate::executeTask()
 {
-<<<<<<< HEAD
     setStatus(tr("Preparing resources for Modrinth..."));
-    setProgress(0, 3);
-
-    QHash<QString, Resource*> mappings;
-
-    // Create all hashes
-    QStringList hashes;
-    auto best_hash_type = ModPlatform::ProviderCapabilities::hashType(ModPlatform::ResourceProvider::MODRINTH).first();
-
-    ConcurrentTask hashing_task(this, "MakeModrinthHashesTask", APPLICATION->settings()->get("NumberOfConcurrentTasks").toInt());
-    for (auto* resource : m_resources) {
-        if (!resource->enabled()) {
-            emit checkFailed(resource, tr("Disabled resources won't be updated, to prevent resource duplication issues!"));
-            continue;
-        }
-
-        auto hash = resource->metadata()->hash;
-=======
-    setStatus(tr("Preparing mods for Modrinth..."));
     setProgress(0, 9);
 
     auto hashing_task =
         makeShared<ConcurrentTask>(this, "MakeModrinthHashesTask", APPLICATION->settings()->get("NumberOfConcurrentTasks").toInt());
-    for (auto* mod : m_mods) {
-        auto hash = mod->metadata()->hash;
->>>>>>> 4a40b53e
+    for (auto* resource : m_resources) {
+        auto hash = resource->metadata()->hash;
 
         // Sadly the API can only handle one hash type per call, se we
         // need to generate a new hash if the current one is innadequate
         // (though it will rarely happen, if at all)
-<<<<<<< HEAD
-        if (resource->metadata()->hash_format != best_hash_type) {
-            auto hash_task = Hashing::createModrinthHasher(resource->fileinfo().absoluteFilePath());
-            connect(hash_task.get(), &Hashing::Hasher::resultsReady, [&hashes, &mappings, resource](QString hash) {
-                hashes.append(hash);
-                mappings.insert(hash, resource);
-            });
-=======
-        if (mod->metadata()->hash_format != m_hash_type) {
-            auto hash_task = Hashing::createHasher(mod->fileinfo().absoluteFilePath(), ModPlatform::ResourceProvider::MODRINTH);
-            connect(hash_task.get(), &Hashing::Hasher::resultsReady, [this, mod](QString hash) { m_mappings.insert(hash, mod); });
->>>>>>> 4a40b53e
+        if (resource->metadata()->hash_format != m_hash_type) {
+            auto hash_task = Hashing::createHasher(resource->fileinfo().absoluteFilePath(), ModPlatform::ResourceProvider::MODRINTH);
+            connect(hash_task.get(), &Hashing::Hasher::resultsReady, [this, resource](QString hash) { m_mappings.insert(hash, resource); });
             connect(hash_task.get(), &Task::failed, [this] { failed("Failed to generate hash"); });
             hashing_task->addTask(hash_task);
         } else {
-<<<<<<< HEAD
-            hashes.append(hash);
-            mappings.insert(hash, resource);
-=======
-            m_mappings.insert(hash, mod);
->>>>>>> 4a40b53e
+            m_mappings.insert(hash, resource);
         }
     }
 
@@ -114,59 +69,24 @@
         return;
     }
 
-<<<<<<< HEAD
-        try {
-            for (auto iter = mappings.begin(); iter != mappings.end(); iter++) {
-                const QString& hash = iter.key();
-                Resource* resource = iter.value();
-                auto project_obj = doc[hash].toObject();
-
-                // If the returned project is empty, but we have Modrinth metadata,
-                // it means this specific version is not available
-                if (project_obj.isEmpty()) {
-                    qDebug() << "Resource " << resource->name() << " got an empty response.";
-                    qDebug() << "Hash: " << hash;
-
-                    QString reason;
-                    if (dynamic_cast<Mod*>(resource) != nullptr)
-                        reason =
-                            tr("No valid version found for this resource. It's probably unavailable for the current game "
-                               "version / mod loader.");
-                    else
-                        reason = tr("No valid version found for this resource. It's probably unavailable for the current game version.");
-
-                    emit checkFailed(resource, reason);
-                    continue;
-                }
-
-                // Sometimes a version may have multiple files, one with "forge" and one with "fabric",
-                // so we may want to filter it
-                QString loader_filter;
-                if (m_loaders.has_value()) {
-                    static auto flags = { ModPlatform::ModLoaderType::NeoForge, ModPlatform::ModLoaderType::Forge,
-                                          ModPlatform::ModLoaderType::Fabric, ModPlatform::ModLoaderType::Quilt,
-                                          ModPlatform::ModLoaderType::LiteLoader };
-                    for (auto flag : flags) {
-                        if (m_loaders.value().testFlag(flag)) {
-                            loader_filter = ModPlatform::getModLoaderString(flag);
-                            break;
-                        }
-                    }
-=======
     setStatus(tr("Parsing the API response from Modrinth..."));
     setProgress(m_next_loader_idx * 2, 9);
 
     try {
-        for (auto hash : m_mappings.keys()) {
-            if (forceModLoaderCheck && !(m_mappings[hash]->loaders() & loader)) {
-                continue;
-            }
+        for (auto iter = m_mappings.begin(); iter != m_mappings.end(); iter++) {
+            const QString& hash = iter.key();
+            Resource* resource = iter.value();
+
+            if (forceModLoaderCheck && !(resource->metadata()->loaders & loader))
+                continue;
+
             auto project_obj = doc[hash].toObject();
 
             // If the returned project is empty, but we have Modrinth metadata,
             // it means this specific version is not available
             if (project_obj.isEmpty()) {
-                qDebug() << "Mod " << m_mappings.find(hash).value()->name() << " got an empty response." << "Hash: " << hash;
+                qDebug() << "Mod " << m_mappings.find(hash).value()->name() << " got an empty response."
+                         << "Hash: " << hash;
 
                 continue;
             }
@@ -180,7 +100,6 @@
                 if (loader.testFlag(flag)) {
                     loader_filter = ModPlatform::getModLoaderAsString(flag);
                     break;
->>>>>>> 4a40b53e
                 }
             }
 
@@ -190,21 +109,12 @@
             // - The version reported by the JAR is different from the version reported by the indexed version (it's usually the case)
             // Such is the pain of having arbitrary files for a given version .-.
 
-<<<<<<< HEAD
-                auto project_ver = Modrinth::loadIndexedPackVersion(project_obj, best_hash_type, loader_filter);
-                if (project_ver.downloadUrl.isEmpty()) {
-                    qCritical() << "Modrinth resource without download url!";
-                    qCritical() << project_ver.fileName;
-
-                    emit checkFailed(mappings.find(hash).value(), tr("Resource has an empty download URL"));
-=======
             auto project_ver = Modrinth::loadIndexedPackVersion(project_obj, m_hash_type, loader_filter);
             if (project_ver.downloadUrl.isEmpty()) {
                 qCritical() << "Modrinth mod without download url!" << project_ver.fileName;
 
                 continue;
             }
->>>>>>> 4a40b53e
 
             auto mod_iter = m_mappings.find(hash);
             if (mod_iter == m_mappings.end()) {
@@ -213,66 +123,31 @@
             }
             auto mod = *mod_iter;
             m_mappings.remove(hash);
-
-            auto key = project_ver.hash;
 
             // Fake pack with the necessary info to pass to the download task :)
             auto pack = std::make_shared<ModPlatform::IndexedPack>();
             pack->name = mod->name();
             pack->slug = mod->metadata()->slug;
             pack->addonId = mod->metadata()->project_id;
-            pack->websiteUrl = mod->homeurl();
-            for (auto& author : mod->authors())
-                pack->authors.append({ author });
-            pack->description = mod->description();
             pack->provider = ModPlatform::ResourceProvider::MODRINTH;
-            if ((key != hash && project_ver.is_preferred) || (mod->status() == ModStatus::NotInstalled)) {
-                if (mod->version() == project_ver.version_number)
-                    continue;
-
-<<<<<<< HEAD
-                auto resource_iter = mappings.find(hash);
-                if (resource_iter == mappings.end()) {
-                    qCritical() << "Failed to remap resource from Modrinth!";
-                    continue;
+            if ((project_ver.hash != hash && project_ver.is_preferred) || (resource->status() == ResourceStatus::NOT_INSTALLED)) {
+                auto download_task = makeShared<ResourceDownloadTask>(pack, project_ver, m_resource_model);
+
+                QString old_version = resource->metadata()->version_number;
+                if (old_version.isEmpty()) {
+                    if (resource->status() == ResourceStatus::NOT_INSTALLED)
+                        old_version = tr("Not installed");
+                    else
+                        old_version = tr("Unknown");
                 }
 
-                // Fake pack with the necessary info to pass to the download task :)
-                auto pack = std::make_shared<ModPlatform::IndexedPack>();
-                pack->name = resource->name();
-                pack->slug = resource->metadata()->slug;
-                pack->addonId = resource->metadata()->project_id;
-                pack->provider = ModPlatform::ResourceProvider::MODRINTH;
-                if ((project_ver.hash != hash && project_ver.is_preferred) || (resource->status() == ResourceStatus::NOT_INSTALLED)) {
-                    auto download_task = makeShared<ResourceDownloadTask>(pack, project_ver, m_resource_model);
-
-                    QString old_version = resource->metadata()->version_number;
-                    if (old_version.isEmpty()) {
-                        if (resource->status() == ResourceStatus::NOT_INSTALLED)
-                            old_version = tr("Not installed");
-                        else
-                            old_version = tr("Unknown");
-                    }
-
-                    m_updates.emplace_back(pack->name, hash, old_version, project_ver.version_number, project_ver.version_type,
-                                           project_ver.changelog, ModPlatform::ResourceProvider::MODRINTH, download_task);
-                }
-                m_deps.append(std::make_shared<GetModDependenciesTask::PackDependency>(pack, project_ver));
-            }
-        } catch (Json::JsonException& e) {
-            emitFailed(e.cause() + ": " + e.what());
-            return;
-=======
-                auto download_task = makeShared<ResourceDownloadTask>(pack, project_ver, m_mods_folder);
-
-                m_updatable.emplace_back(pack->name, hash, mod->version(), project_ver.version_number, project_ver.version_type,
-                                         project_ver.changelog, ModPlatform::ResourceProvider::MODRINTH, download_task, mod->enabled());
+                m_updates.emplace_back(pack->name, hash, old_version, project_ver.version_number, project_ver.version_type,
+                                       project_ver.changelog, ModPlatform::ResourceProvider::MODRINTH, download_task);
             }
             m_deps.append(std::make_shared<GetModDependenciesTask::PackDependency>(pack, project_ver));
->>>>>>> 4a40b53e
         }
     } catch (Json::JsonException& e) {
-        emitFailed(e.cause() + " : " + e.what());
+        emitFailed(e.cause() + ": " + e.what());
         return;
     }
     checkNextLoader();
@@ -284,7 +159,7 @@
     QStringList hashes;
     if (forceModLoaderCheck) {
         for (auto hash : m_mappings.keys()) {
-            if (m_mappings[hash]->loaders() & loader) {
+            if (m_mappings[hash]->metadata()->loaders & loader) {
                 hashes.append(hash);
             }
         }
@@ -323,8 +198,8 @@
             m_loaders_list.append(flag);
             m_next_loader_idx++;
             setProgress(m_next_loader_idx * 2 - 1, 9);
-            for (auto m : m_mappings) {
-                if (m->loaders() & flag) {
+            for (auto resource : m_mappings) {
+                if (resource->metadata()->loaders & flag) {
                     getUpdateModsForLoader(flag, true);
                     return;
                 }
@@ -337,5 +212,4 @@
                          tr("No valid version found for this mod. It's probably unavailable for the current game version / mod loader."));
     }
     emitSucceeded();
-    return;
 }
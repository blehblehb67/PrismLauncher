#MultiMC Changelog

<<<<<<< HEAD
##0.5.0
- In development...
=======
##0.4.1
- Fix LWJGL version list (SourceForge has changed the download API)
>>>>>>> 77d9360d

##0.4.0
- Jar support in 1.6+
- Deprecated legacy instances
  - Legacy instances can still be used but not created
  - All Minecraft versions are supported in the new instance format
- All instance editing and settings dialogs were turned into pages
  - The edit instance dialog contains pages relevant to editing and settings
  - The console window contains pages useful when playing the game
- Redone the screenshot management and upload (page)
- Added a way to display and manage log files and crash reports generated by Minecraft (page)
- Added measures to prevent corruption of version files
  - Minecraft version files are no longer part of the instances by default
- Added help for the newly added dialog pages
- Made logs uploaded to paste.ee expire after a month
- Fixed a few bugs related to liteloader and forge (1.7.10 issues)
- Icon themes. Two new themes where added (work in progress)
- Changelog and update channel are now visible in the update dialog
- Several performance improvements to the group view
- Added keyboard navigation to the group view

##0.3.9
- Workaround for 1.7.10 Forge

##0.3.8
- Workaround for performance issues with Intel integrated graphics chips

##0.3.7
- Fixed forge for 1.7.10-pre4 (and any future prereleases)

##0.3.6
- New server status - now with more color
- Fix for FTB tracking issues
- Fix for translations on OSX not working
- Screenshot dialog should be harder to lose track of when used from the console window
- A crash handler implementation has been added.

##0.3.5
- More versions are now selectable when changing instance versions
- Fix for Forge/FML changing its mcmod.info metadata format

##0.3.4
- Show a list of Patreon patrons in credits section of the about dialog
- Make the console window raise itself after minecraft closes
- Add Control/Command+q shortcut to quit from the main window
- Add french translation
- Download and cache FML libs for legacy versions
- Update the OS X icon
- Fix FTB libraries not being used properly

##0.3.3
- Tweak context menu to prevent accidental clicks
- Fix adding icons to custom icon directories
- Added a Patreon button to the toolbar
- Minecraft authentication tasks now provide better error reports

##0.3.2
- Fix issues with libraries not getting replaced properly (fixes instance startup for new instances)
- Fix april fools

##0.3.1
- Fix copying of FTB instances (instance type is changed properly now)
- Customizing FTB pack versions will remove the FTB pack patch file

##0.3
- Improved instance view
- Overhauled 1.6+ version loading
- Added a patch system for instance modification
  - There is no longer a single custom.json file that overrides version.json
  - Instead there are now "patch" files in <instance>/patches/, one for each main tweaker (forge, liteloader etc.)
  - These patches are applied after version.json in a customisable order,
  - A list of these files is shown in the left most tab in the Edit Mods dialog, where a list of libraries was shown before.
  - custom.json can still be used for overriding everything.
- Offline mode can be used even when online
- Show an "empty" message in version selector dialogs
- Fix FTB paths on windows
- Tooling support
  - JProfiler
  - JVisualVM
  - MCEdit
- Don't assume forge in FTB instances and allow other libraries (liteloader, mcpatcher, etc.) in FTB instances
- Screenshot uploading/managing
- Instance badges
- Some pre/post command stuff (remove the timeout, variable substitution)
- Fix logging when the system language is not en_US
- Setting PermGen to 64 will now omit the java parameter because it is the default
- Fix encoding of escape sequences (tabs and newlines) in config files

##0.2.1
- Hotfix - move the native library extraction into the onesix launcher part.

##0.2
- Java memory settings have MB added to the number to make the units obvious.
- Complete rework of the launcher part. No more sensitive information in the process arguments.
- Cached downloads now do not destroy files on failure.
- Mojang service status is now on the MultiMC status bar.
- Java checker is no longer needed/used on instance launch.
- Support for private FTB packs.
- Fixed instance ID issues related to copying FTB packs without changing the instance name.
- Forge versions are better sorted (build numbers above 999 were sorted wrong).
- Fixed crash related to the MultiMC update channel picker in offline mode.
- Started using icon themes for the application icons, fixing many OSX graphical glitches.
- Icon sources have been located, along with icon licenses.
- Update to the German translation.

##0.1.1
- Hotfix - Changed the issue tracker URL to [GitHub issues](https://github.com/MultiMC/MultiMC5/issues).

##0.1
- Reworked the version numbering system to support our [new Git workflow](http://nvie.com/posts/a-successful-git-branching-model/).
- Added a tray icon for the console window.
- Fixed instances getting deselected after FTB instances are loaded (or whenever the model is reset).
- Implemented proxy settings.
- Fixed sorting of Java installations in the Java list.
- Jar files are now distributed separately, rather than being extracted from the binary at runtime.
- Added additional information to the about dialog.

##0.0
- Initial release.<|MERGE_RESOLUTION|>--- conflicted
+++ resolved
@@ -1,12 +1,10 @@
 #MultiMC Changelog
 
-<<<<<<< HEAD
 ##0.5.0
 - In development...
-=======
+
 ##0.4.1
 - Fix LWJGL version list (SourceForge has changed the download API)
->>>>>>> 77d9360d
 
 ##0.4.0
 - Jar support in 1.6+

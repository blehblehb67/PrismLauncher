--- conflicted
+++ resolved
@@ -54,24 +54,16 @@
 
 package org.prismlauncher.launcher.impl;
 
-<<<<<<< HEAD
+import org.prismlauncher.utils.Parameters;
+import org.prismlauncher.utils.ReflectionUtils;
+
 import java.lang.invoke.MethodHandle;
 import java.util.Collections;
 import java.util.List;
 
-=======
->>>>>>> 3aba7f8f
-import org.prismlauncher.utils.Parameters;
-import org.prismlauncher.utils.ReflectionUtils;
-
-import java.lang.invoke.MethodHandle;
-
-<<<<<<< HEAD
+public final class StandardLauncher extends AbstractLauncher {
     private final boolean quickPlaySupported;
-
-=======
-public final class StandardLauncher extends AbstractLauncher {
->>>>>>> 3aba7f8f
+  
     public StandardLauncher(Parameters params) {
         super(params);
 

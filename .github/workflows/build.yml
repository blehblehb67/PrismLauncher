name: Build

on:
  workflow_call:
    inputs:
      build_type:
        description: Type of build (Debug, Release, RelWithDebInfo, MinSizeRel)
        type: string
        default: Debug
      is_qt_cached:
        description: Enable Qt caching or not
        type: string
        default: true
    secrets:
      SPARKLE_ED25519_KEY:
        description: Private key for signing Sparkle updates
        required: false
      WINDOWS_CODESIGN_CERT:
        description: Certificate for signing Windows builds
        required: false
      WINDOWS_CODESIGN_PASSWORD:
        description: Password for signing Windows builds
        required: false
      CACHIX_AUTH_TOKEN:
        description: Private token for authenticating against Cachix cache
        required: false
      GPG_PRIVATE_KEY:
        description: Private key for AppImage signing
        required: false
      GPG_PRIVATE_KEY_ID:
        description: ID for the GPG_PRIVATE_KEY, to select the signign key
        required: false

jobs:
  build:
    strategy:
      fail-fast: false
      matrix:
        include:

          - os: ubuntu-20.04
            qt_ver: 5

          - os: ubuntu-20.04
            qt_ver: 6
            qt_host: linux
            qt_arch: ''
            qt_version: '6.2.4'
            qt_modules: 'qt5compat qtimageformats'
            qt_tools: ''

          - os: windows-2022
            name: "Windows-MinGW-w64"
            msystem: clang64
            vcvars_arch: 'amd64_x86'

          - os: windows-2022
            name: "Windows-MSVC-Legacy"
            msystem: ''
            architecture: 'win32'
            vcvars_arch: 'amd64_x86'
            qt_ver: 5
            qt_host: windows
            qt_arch: 'win32_msvc2019'
            qt_version: '5.15.2'
            qt_modules: ''
            qt_tools: 'tools_openssl_x86'

          - os: windows-2022
            name: "Windows-MSVC"
            msystem: ''
            architecture: 'x64'
            vcvars_arch: 'amd64'
            qt_ver: 6
            qt_host: windows
            qt_arch: ''
            qt_version: '6.5.1'
            qt_modules: 'qt5compat qtimageformats'
            qt_tools: ''

          - os: windows-2022
            name: "Windows-MSVC-arm64"
            msystem: ''
            architecture: 'arm64'
            vcvars_arch: 'amd64_arm64'
            qt_ver: 6
            qt_host: windows
            qt_arch: 'win64_msvc2019_arm64'
            qt_version: '6.5.1'
            qt_modules: 'qt5compat qtimageformats'
            qt_tools: ''

          - os: macos-12
            name: macOS
            macosx_deployment_target: 11.0
            qt_ver: 6
            qt_host: mac
            qt_arch: ''
            qt_version: '6.5.0'
            qt_modules: 'qt5compat qtimageformats'
            qt_tools: ''

          - os: macos-12
            name: macOS-Legacy
            macosx_deployment_target: 10.13
            qt_ver: 5
            qt_host: mac
            qt_version: '5.15.2'
            qt_modules: ''
            qt_tools: ''

    runs-on: ${{ matrix.os }}

    env:
      MACOSX_DEPLOYMENT_TARGET: ${{ matrix.macosx_deployment_target }}
      INSTALL_DIR: "install"
      INSTALL_PORTABLE_DIR: "install-portable"
      INSTALL_APPIMAGE_DIR: "install-appdir"
      BUILD_DIR: "build"
      CCACHE_VAR: ""
      HOMEBREW_NO_INSTALLED_DEPENDENTS_CHECK: 1

    steps:
      ##
      # PREPARE
      ##
      - name: Checkout
        uses: actions/checkout@v3
        with:
          submodules: 'true'

      - name: 'Setup MSYS2'
        if: runner.os == 'Windows' && matrix.msystem != ''
        uses: msys2/setup-msys2@v2
        with:
          msystem: ${{ matrix.msystem }}
          update: true
          install: >-
            git
            mingw-w64-x86_64-binutils
          pacboy: >-
            toolchain:p
            cmake:p
            extra-cmake-modules:p
            ninja:p
            qt6-base:p
            qt6-svg:p
            qt6-imageformats:p
            quazip-qt6:p
            ccache:p
            qt6-5compat:p
            cmark:p

      - name: Force newer ccache
        if: runner.os == 'Windows' && matrix.msystem == '' && inputs.build_type == 'Debug'
        run: |
          choco install ccache --version 4.7.1

      - name: Setup ccache
        if: (runner.os != 'Windows' || matrix.msystem == '') && inputs.build_type == 'Debug'
        uses: hendrikmuhs/ccache-action@v1.2.9
        with:
          key: ${{ matrix.os }}-qt${{ matrix.qt_ver }}-${{ matrix.architecture }}

      - name: Retrieve ccache cache (Windows MinGW-w64)
        if: runner.os == 'Windows' && matrix.msystem != '' && inputs.build_type == 'Debug'
        uses: actions/cache@v3.3.1
        with:
          path: '${{ github.workspace }}\.ccache'
          key: ${{ matrix.os }}-mingw-w64-ccache-${{ github.run_id }}
          restore-keys: |
              ${{ matrix.os }}-mingw-w64-ccache

      - name: Setup ccache (Windows MinGW-w64)
        if: runner.os == 'Windows' && matrix.msystem != '' && inputs.build_type == 'Debug'
        shell: msys2 {0}
        run: |
          ccache --set-config=cache_dir='${{ github.workspace }}\.ccache'
          ccache --set-config=max_size='500M'
          ccache --set-config=compression=true
          ccache -p  # Show config
          ccache -z  # Zero stats

      - name: Use ccache on Debug builds only
        if: inputs.build_type == 'Debug'
        shell: bash
        run: |
          echo "CCACHE_VAR=ccache" >> $GITHUB_ENV

      - name: Set short version
        shell: bash
        run: |
          ver_short=`git rev-parse --short HEAD`
          echo "VERSION=$ver_short" >> $GITHUB_ENV

      - name: Install Dependencies (Linux)
        if: runner.os == 'Linux'
        run: |
          sudo apt-get -y update
          sudo apt-get -y install ninja-build extra-cmake-modules scdoc appstream

      - name: Install Dependencies (macOS)
        if: runner.os == 'macOS'
        run: |
          brew update
          brew install ninja extra-cmake-modules

      - name: Install Qt (Linux)
        if: runner.os == 'Linux' && matrix.qt_ver != 6
        run: |
          sudo apt-get -y install qtbase5-dev qtchooser qt5-qmake qtbase5-dev-tools libqt5core5a libqt5network5 libqt5gui5

      - name: Install host Qt (Windows MSVC arm64)
        if: runner.os == 'Windows' && matrix.architecture == 'arm64'
        uses: jurplel/install-qt-action@v3
        with:
           aqtversion: '==3.1.*'
           py7zrversion: '>=0.20.2'
           version: ${{ matrix.qt_version }}
           host: 'windows'
           target: 'desktop'
           arch: ''
           modules: ${{ matrix.qt_modules }}
           tools: ${{ matrix.qt_tools }}
           cache: ${{ inputs.is_qt_cached }}
           cache-key-prefix: host-qt-arm64-windows
           dir: ${{ github.workspace }}\HostQt
           set-env: false

      - name: Install Qt (macOS, Linux, Qt 6 & Windows MSVC)
        if: runner.os == 'Linux' && matrix.qt_ver == 6 || runner.os == 'macOS' || (runner.os == 'Windows' && matrix.msystem == '')
        uses: jurplel/install-qt-action@v3
        with:
           aqtversion: '==3.1.*'
           py7zrversion: '>=0.20.2'
           version: ${{ matrix.qt_version }}
           host: ${{ matrix.qt_host }}
           target: 'desktop'
           arch: ${{ matrix.qt_arch }}
           modules: ${{ matrix.qt_modules }}
           tools: ${{ matrix.qt_tools }}
           cache: ${{ inputs.is_qt_cached }}

      - name: Install MSVC (Windows MSVC)
        if: runner.os == 'Windows'  # We want this for MinGW builds as well, as we need SignTool
        uses: ilammy/msvc-dev-cmd@v1
        with:
          vsversion: 2022
          arch: ${{ matrix.vcvars_arch }}

      - name: Prepare AppImage (Linux)
        if: runner.os == 'Linux' && matrix.qt_ver != 5
        run: |
          wget "https://github.com/linuxdeploy/linuxdeploy/releases/download/continuous/linuxdeploy-x86_64.AppImage"
          wget "https://github.com/linuxdeploy/linuxdeploy-plugin-appimage/releases/download/continuous/linuxdeploy-plugin-appimage-x86_64.AppImage"
          wget "https://github.com/linuxdeploy/linuxdeploy-plugin-qt/releases/download/continuous/linuxdeploy-plugin-qt-x86_64.AppImage"

          wget "https://github.com/AppImageCommunity/AppImageUpdate/releases/download/continuous/AppImageUpdate-x86_64.AppImage"

          ${{ github.workspace }}/.github/scripts/prepare_JREs.sh
          sudo apt install libopengl0

      - name: Add QT_HOST_PATH var (Windows MSVC arm64)
        if: runner.os == 'Windows' && matrix.architecture == 'arm64'
        run: |
          echo "QT_HOST_PATH=${{ github.workspace }}\HostQt\Qt\${{ matrix.qt_version }}\msvc2019_64" >> $env:GITHUB_ENV

      ##
      # CONFIGURE
      ##

      - name: Configure CMake (macOS)
        if: runner.os == 'macOS' && matrix.qt_ver == 6
        run: |
          cmake -S . -B ${{ env.BUILD_DIR }} -DCMAKE_INSTALL_PREFIX=${{ env.INSTALL_DIR }} -DCMAKE_BUILD_TYPE=${{ inputs.build_type }} -DENABLE_LTO=ON -DLauncher_BUILD_PLATFORM=official -DCMAKE_C_COMPILER_LAUNCHER=${{ env.CCACHE_VAR }} -DCMAKE_CXX_COMPILER_LAUNCHER=${{ env.CCACHE_VAR }} -DLauncher_QT_VERSION_MAJOR=${{ matrix.qt_ver }} -DCMAKE_OSX_ARCHITECTURES="x86_64;arm64" -G Ninja

      - name: Configure CMake (macOS-Legacy)
        if: runner.os == 'macOS' && matrix.qt_ver == 5
        run: |
          cmake -S . -B ${{ env.BUILD_DIR }} -DCMAKE_INSTALL_PREFIX=${{ env.INSTALL_DIR }} -DCMAKE_BUILD_TYPE=${{ inputs.build_type }} -DENABLE_LTO=ON -DLauncher_BUILD_PLATFORM=official -DCMAKE_C_COMPILER_LAUNCHER=${{ env.CCACHE_VAR }} -DCMAKE_CXX_COMPILER_LAUNCHER=${{ env.CCACHE_VAR }} -DLauncher_QT_VERSION_MAJOR=${{ matrix.qt_ver }} -DMACOSX_SPARKLE_UPDATE_PUBLIC_KEY="" -DMACOSX_SPARKLE_UPDATE_FEED_URL="" -G Ninja

      - name: Configure CMake (Windows MinGW-w64)
        if: runner.os == 'Windows' && matrix.msystem != ''
        shell: msys2 {0}
        run: |
<<<<<<< HEAD
          cmake -S . -B ${{ env.BUILD_DIR }} -DCMAKE_INSTALL_PREFIX=${{ env.INSTALL_DIR }} -DCMAKE_BUILD_TYPE=${{ inputs.build_type }} -DENABLE_LTO=ON -DLauncher_BUILD_PLATFORM=${{ matrix.name }} -DCMAKE_C_COMPILER_LAUNCHER=${{ env.CCACHE_VAR }} -DCMAKE_CXX_COMPILER_LAUNCHER=${{ env.CCACHE_VAR }} -DLauncher_QT_VERSION_MAJOR=6 -DCMAKE_OBJDUMP=/mingw64/bin/objdump.exe -DLauncher_BUILD_ARTIFACT=${{ matrix.name }}-Qt${{ matrix.qt_ver }} -G Ninja
=======
          cmake -S . -B ${{ env.BUILD_DIR }} -DCMAKE_INSTALL_PREFIX=${{ env.INSTALL_DIR }} -DCMAKE_BUILD_TYPE=${{ inputs.build_type }} -DENABLE_LTO=ON -DLauncher_BUILD_PLATFORM=official -DCMAKE_C_COMPILER_LAUNCHER=${{ env.CCACHE_VAR }} -DCMAKE_CXX_COMPILER_LAUNCHER=${{ env.CCACHE_VAR }} -DLauncher_QT_VERSION_MAJOR=6 -DCMAKE_OBJDUMP=/mingw64/bin/objdump.exe -G Ninja
>>>>>>> 9137721e

      - name: Configure CMake (Windows MSVC)
        if: runner.os == 'Windows' && matrix.msystem == ''
        run: |
<<<<<<< HEAD
          cmake -S . -B ${{ env.BUILD_DIR }} -DCMAKE_INSTALL_PREFIX=${{ env.INSTALL_DIR }} -DCMAKE_BUILD_TYPE=${{ inputs.build_type }} -DENABLE_LTO=ON -DLauncher_BUILD_PLATFORM=${{ matrix.name }} -DLauncher_QT_VERSION_MAJOR=${{ matrix.qt_ver }} -DCMAKE_MSVC_RUNTIME_LIBRARY="MultiThreadedDLL" -A${{ matrix.architecture}} -DLauncher_FORCE_BUNDLED_LIBS=ON -DLauncher_BUILD_ARTIFACT=${{ matrix.name }}-Qt${{ matrix.qt_ver }}
=======
          cmake -S . -B ${{ env.BUILD_DIR }} -DCMAKE_INSTALL_PREFIX=${{ env.INSTALL_DIR }} -DCMAKE_BUILD_TYPE=${{ inputs.build_type }} -DENABLE_LTO=ON -DLauncher_BUILD_PLATFORM=official -DLauncher_QT_VERSION_MAJOR=${{ matrix.qt_ver }} -DCMAKE_MSVC_RUNTIME_LIBRARY="MultiThreadedDLL" -A${{ matrix.architecture}} -DLauncher_FORCE_BUNDLED_LIBS=ON
>>>>>>> 9137721e
          # https://github.com/ccache/ccache/wiki/MS-Visual-Studio (I coudn't figure out the compiler prefix)
          if ("${{ env.CCACHE_VAR }}")
          {
            Copy-Item C:/ProgramData/chocolatey/lib/ccache/tools/ccache-4.7.1-windows-x86_64/ccache.exe -Destination C:/ProgramData/chocolatey/lib/ccache/tools/ccache-4.7.1-windows-x86_64/cl.exe
            echo "CLToolExe=cl.exe" >> $env:GITHUB_ENV
            echo "CLToolPath=C:/ProgramData/chocolatey/lib/ccache/tools/ccache-4.7.1-windows-x86_64/" >> $env:GITHUB_ENV
            echo "TrackFileAccess=false" >> $env:GITHUB_ENV
          }
          # Needed for ccache, but also speeds up compile
          echo "UseMultiToolTask=true" >> $env:GITHUB_ENV

      - name: Configure CMake (Linux)
        if: runner.os == 'Linux'
        run: |
<<<<<<< HEAD
          cmake -S . -B ${{ env.BUILD_DIR }} -DCMAKE_INSTALL_PREFIX=/usr -DCMAKE_BUILD_TYPE=${{ inputs.build_type }} -DENABLE_LTO=ON -DLauncher_BUILD_PLATFORM=Linux -DCMAKE_C_COMPILER_LAUNCHER=${{ env.CCACHE_VAR }} -DCMAKE_CXX_COMPILER_LAUNCHER=${{ env.CCACHE_VAR }} -DLauncher_QT_VERSION_MAJOR=${{ matrix.qt_ver }} -DLauncher_BUILD_ARTIFACT=Linux-Qt${{ matrix.qt_ver }} -G Ninja
=======
          cmake -S . -B ${{ env.BUILD_DIR }} -DCMAKE_INSTALL_PREFIX=/usr -DCMAKE_BUILD_TYPE=${{ inputs.build_type }} -DENABLE_LTO=ON -DLauncher_BUILD_PLATFORM=official -DCMAKE_C_COMPILER_LAUNCHER=${{ env.CCACHE_VAR }} -DCMAKE_CXX_COMPILER_LAUNCHER=${{ env.CCACHE_VAR }} -DLauncher_QT_VERSION_MAJOR=${{ matrix.qt_ver }} -G Ninja
>>>>>>> 9137721e

      ##
      # BUILD
      ##

      - name: Build
        if: runner.os != 'Windows'
        run: |
          cmake --build ${{ env.BUILD_DIR }}

      - name: Build (Windows MinGW-w64)
        if: runner.os == 'Windows' && matrix.msystem != ''
        shell: msys2 {0}
        run: |
          cmake --build ${{ env.BUILD_DIR }}

      - name: Build (Windows MSVC)
        if: runner.os == 'Windows' && matrix.msystem == ''
        run: |
          cmake --build ${{ env.BUILD_DIR }} --config ${{ inputs.build_type }}

      ##
      # TEST
      ##

      - name: Test
        if: runner.os != 'Windows'
        run: |
          ctest -E "^example64|example$" --test-dir build --output-on-failure

      - name: Test (Windows MinGW-w64)
        if: runner.os == 'Windows' && matrix.msystem != ''
        shell: msys2 {0}
        run: |
          ctest -E "^example64|example$" --test-dir build --output-on-failure

      - name: Test (Windows MSVC)
        if: runner.os == 'Windows' && matrix.msystem == '' && matrix.architecture != 'arm64'
        run: |
          ctest -E "^example64|example$" --test-dir build --output-on-failure -C ${{ inputs.build_type }} 

      ##
      # PACKAGE BUILDS
      ##

      - name: Package (macOS)
        if: runner.os == 'macOS'
        run: |
          cmake --install ${{ env.BUILD_DIR }}

          cd ${{ env.INSTALL_DIR }}
          chmod +x "PrismLauncher.app/Contents/MacOS/prismlauncher"
          sudo codesign --sign - --deep --force --entitlements "../program_info/App.entitlements" --options runtime "PrismLauncher.app/Contents/MacOS/prismlauncher"
          mv "PrismLauncher.app" "Prism Launcher.app"
          tar -czf ../PrismLauncher.tar.gz *

      - name: Make Sparkle signature (macOS)
        if: matrix.name == 'macOS'
        run: |
          if [ '${{ secrets.SPARKLE_ED25519_KEY }}' != '' ]; then
            brew install openssl@3
            echo '${{ secrets.SPARKLE_ED25519_KEY }}' > ed25519-priv.pem
            signature=$(/usr/local/opt/openssl@3/bin/openssl pkeyutl -sign -rawin -in ${{ github.workspace }}/PrismLauncher.tar.gz -inkey ed25519-priv.pem | openssl base64 | tr -d \\n)
            rm ed25519-priv.pem
            cat >> $GITHUB_STEP_SUMMARY << EOF
          ### Artifact Information :information_source:
          - :memo: Sparkle Signature (ed25519): \`$signature\`
          EOF
          else
            cat >> $GITHUB_STEP_SUMMARY << EOF
          ### Artifact Information :information_source:
          - :warning: Sparkle Signature (ed25519): No private key available (likely a pull request or fork)
          EOF
          fi

      - name: Package (Windows MinGW-w64)
        if: runner.os == 'Windows' && matrix.msystem != ''
        shell: msys2 {0}
        run: |
          cmake --install ${{ env.BUILD_DIR }}
          touch ${{ env.INSTALL_DIR }}/manifest.txt
          for l in $(find ${{ env.INSTALL_DIR }} -type f); do l=$(cygpath -u $l); l=${l#$(pwd)/}; l=${l#${{ env.INSTALL_DIR }}/}; l=${l#./}; echo $l; done >> ${{ env.INSTALL_DIR }}/manifest.txt 

      - name: Package (Windows MSVC)
        if: runner.os == 'Windows' && matrix.msystem == ''
        run: |
          cmake --install ${{ env.BUILD_DIR }} --config ${{ inputs.build_type }}

          cd ${{ env.INSTALL_DIR }}
          if ("${{ matrix.qt_ver }}" -eq "5")
          {
            Copy-Item ${{ runner.workspace }}/Qt/Tools/OpenSSL/Win_x86/bin/libcrypto-1_1.dll -Destination libcrypto-1_1.dll
            Copy-Item ${{ runner.workspace }}/Qt/Tools/OpenSSL/Win_x86/bin/libssl-1_1.dll -Destination libssl-1_1.dll
          }
          cd ${{ github.workspace }}

          Get-ChildItem ${{ env.INSTALL_DIR }} -Recurse | ForEach FullName | Resolve-Path -Relative | %{ $_.TrimStart('.\') } | %{ $_.TrimStart('${{ env.INSTALL_DIR }}') } | %{ $_.TrimStart('\') } | Out-File -FilePath ${{ env.INSTALL_DIR }}/manifest.txt


      - name: Fetch codesign certificate (Windows)
        if: runner.os == 'Windows'
        shell: bash  # yes, we are not using MSYS2 or PowerShell here
        run: |
          echo '${{ secrets.WINDOWS_CODESIGN_CERT }}' | base64 --decode > codesign.pfx

      - name: Sign executable (Windows)
        if: runner.os == 'Windows'
        run: |
          if (Get-Content ./codesign.pfx){
            cd ${{ env.INSTALL_DIR }}
            # We ship the exact same executable for portable and non-portable editions, so signing just once is fine
            SignTool sign /fd sha256 /td sha256 /f ../codesign.pfx /p '${{ secrets.WINDOWS_CODESIGN_PASSWORD }}' /tr http://timestamp.digicert.com prismlauncher.exe prismlauncher_updater.exe prismlauncher_filelink.exe 
          } else {
            ":warning: Skipped code signing for Windows, as certificate was not present." >> $env:GITHUB_STEP_SUMMARY
          }

      - name: Package (Windows MinGW-w64, portable)
        if: runner.os == 'Windows' && matrix.msystem != ''
        shell: msys2 {0}
        run: |
          cp -r ${{ env.INSTALL_DIR }} ${{ env.INSTALL_PORTABLE_DIR }}  # cmake install on Windows is slow, let's just copy instead
          cmake --install ${{ env.BUILD_DIR }} --prefix ${{ env.INSTALL_PORTABLE_DIR }} --component portable
          for l in $(find ${{ env.INSTALL_PORTABLE_DIR }} -type f); do l=$(cygpath -u $l); l=${l#$(pwd)/}; l=${l#${{ env.INSTALL_PORTABLE_DIR }}/}; l=${l#./}; echo $l; done >> ${{ env.INSTALL_PORTABLE_DIR }}/manifest.txt

      - name: Package (Windows MSVC, portable)
        if: runner.os == 'Windows' && matrix.msystem == ''
        run: |
          cp -r ${{ env.INSTALL_DIR }} ${{ env.INSTALL_PORTABLE_DIR }}  # cmake install on Windows is slow, let's just copy instead
          cmake --install ${{ env.BUILD_DIR }} --prefix ${{ env.INSTALL_PORTABLE_DIR }} --component portable

          Get-ChildItem ${{ env.INSTALL_PORTABLE_DIR }} -Recurse | ForEach FullName | Resolve-Path -Relative | %{ $_.TrimStart('.\') } | %{ $_.TrimStart('${{ env.INSTALL_PORTABLE_DIR }}') } | %{ $_.TrimStart('\') } | Out-File -FilePath ${{ env.INSTALL_DIR }}/manifest.txt

      - name: Package (Windows, installer)
        if: runner.os == 'Windows'
        run: |
          cd ${{ env.INSTALL_DIR }}
          makensis -NOCD "${{ github.workspace }}/${{ env.BUILD_DIR }}/program_info/win_install.nsi"

      - name: Sign installer (Windows)
        if: runner.os == 'Windows'
        run: |
          if (Get-Content ./codesign.pfx){
            SignTool sign /fd sha256 /td sha256 /f codesign.pfx /p '${{ secrets.WINDOWS_CODESIGN_PASSWORD }}' /tr http://timestamp.digicert.com PrismLauncher-Setup.exe
          } else {
            ":warning: Skipped code signing for Windows, as certificate was not present." >> $env:GITHUB_STEP_SUMMARY
          }

      - name: Package (Linux)
        if: runner.os == 'Linux'
        run: |
          cmake --install ${{ env.BUILD_DIR }} --prefix ${{ env.INSTALL_DIR }}
          for l in $(find ${{ env.INSTALL_DIR }} -type f); do l=${l#$(pwd)/}; l=${l#${{ env.INSTALL_DIR }}/}; l=${l#./}; echo $l; done > ${{ env.INSTALL_DIR }}/manifest.txt

          cd ${{ env.INSTALL_DIR }}
          tar --owner root --group root -czf ../PrismLauncher.tar.gz *

      - name: Package (Linux, portable)
        if: runner.os == 'Linux'
        run: |
          cmake --install ${{ env.BUILD_DIR }} --prefix ${{ env.INSTALL_PORTABLE_DIR }}
          cmake --install ${{ env.BUILD_DIR }} --prefix ${{ env.INSTALL_PORTABLE_DIR }} --component portable
          for l in $(find ${{ env.INSTALL_PORTABLE_DIR }} -type f); do l=${l#$(pwd)/}; l=${l#${{ env.INSTALL_PORTABLE_DIR }}/}; l=${l#./}; echo $l; done > ${{ env.INSTALL_PORTABLE_DIR }}/manifest.txt


          cd ${{ env.INSTALL_PORTABLE_DIR }}
          tar -czf ../PrismLauncher-portable.tar.gz *

      - name: Package AppImage (Linux)
        if: runner.os == 'Linux' && matrix.qt_ver != 5
        shell: bash
        env:
          GPG_PRIVATE_KEY: ${{ secrets.GPG_PRIVATE_KEY }}
        run: |
          cmake --install ${{ env.BUILD_DIR }} --prefix ${{ env.INSTALL_APPIMAGE_DIR }}/usr

          mv ${{ env.INSTALL_APPIMAGE_DIR }}/usr/share/metainfo/org.prismlauncher.PrismLauncher.metainfo.xml ${{ env.INSTALL_APPIMAGE_DIR }}/usr/share/metainfo/org.prismlauncher.PrismLauncher.appdata.xml
          export "NO_APPSTREAM=1" # we have to skip appstream checking because appstream on ubuntu 20.04 is outdated

          export OUTPUT="PrismLauncher-Linux-x86_64.AppImage"

          chmod +x linuxdeploy-*.AppImage

          mkdir -p ${{ env.INSTALL_APPIMAGE_DIR }}/usr/lib/jvm/java-{8,17}-openjdk
          mkdir -p ${{ env.INSTALL_APPIMAGE_DIR }}/usr/plugins/iconengines

          cp -r ${{ github.workspace }}/JREs/jre8/* ${{ env.INSTALL_APPIMAGE_DIR }}/usr/lib/jvm/java-8-openjdk

          cp -r ${{ github.workspace }}/JREs/jre17/* ${{ env.INSTALL_APPIMAGE_DIR }}/usr/lib/jvm/java-17-openjdk

          cp -r ${{ runner.workspace }}/Qt/${{ matrix.qt_version }}/gcc_64/plugins/iconengines/* ${{ env.INSTALL_APPIMAGE_DIR }}/usr/plugins/iconengines

          cp /usr/lib/x86_64-linux-gnu/libcrypto.so.1.1 ${{ env.INSTALL_APPIMAGE_DIR }}/usr/lib/
          cp /usr/lib/x86_64-linux-gnu/libssl.so.1.1 ${{ env.INSTALL_APPIMAGE_DIR }}/usr/lib/
          cp /usr/lib/x86_64-linux-gnu/libOpenGL.so.0* ${{ env.INSTALL_APPIMAGE_DIR }}/usr/lib/

          LD_LIBRARY_PATH="${LD_LIBRARY_PATH}:${{ env.INSTALL_APPIMAGE_DIR }}/usr/lib"
          LD_LIBRARY_PATH="${LD_LIBRARY_PATH}:${{ env.INSTALL_APPIMAGE_DIR }}/usr/lib/jvm/java-8-openjdk/lib/amd64/server"
          LD_LIBRARY_PATH="${LD_LIBRARY_PATH}:${{ env.INSTALL_APPIMAGE_DIR }}/usr/lib/jvm/java-8-openjdk/lib/amd64"
          LD_LIBRARY_PATH="${LD_LIBRARY_PATH}:${{ env.INSTALL_APPIMAGE_DIR }}/usr/lib/jvm/java-17-openjdk/lib/server"
          LD_LIBRARY_PATH="${LD_LIBRARY_PATH}:${{ env.INSTALL_APPIMAGE_DIR }}/usr/lib/jvm/java-17-openjdk/lib"
          export LD_LIBRARY_PATH

          chmod +x AppImageUpdate-x86_64.AppImage
          ./AppImageUpdate-x86_64.AppImage --appimage-extract

          mkdir -p ${{ env.INSTALL_APPIMAGE_DIR }}/usr/optional
          mkdir -p ${{ env.INSTALL_APPIMAGE_DIR }}/usr/plugins

          cp -r squashfs-root/usr/bin/* ${{ env.INSTALL_APPIMAGE_DIR }}/usr/bin
          cp -r squashfs-root/usr/lib/* ${{ env.INSTALL_APPIMAGE_DIR }}/usr/lib
          cp -r squashfs-root/usr/optional/* ${{ env.INSTALL_APPIMAGE_DIR }}/usr/optional
          cp -r squashfs-root/usr/optional/* ${{ env.INSTALL_APPIMAGE_DIR }}/usr/plugins

          export UPDATE_INFORMATION="gh-releases-zsync|${{ github.repository_owner }}|${{ github.event.repository.name }}|latest|PrismLauncher-Linux-x86_64.AppImage.zsync" 

          if [ '${{ secrets.GPG_PRIVATE_KEY_ID }}' != '' ]; then
            export SIGN=1
            export SIGN_KEY=${{ secrets.GPG_PRIVATE_KEY_ID }}
            mkdir -p ~/.gnupg/
            printf "$GPG_PRIVATE_KEY" | base64 --decode > ~/.gnupg/private.key
            gpg --import ~/.gnupg/private.key
          else
            echo ":warning: Skipped code signing for Linux AppImage, as gpg key was not present." >> $GITHUB_STEP_SUMMARY
          fi

          ./linuxdeploy-x86_64.AppImage --appdir ${{ env.INSTALL_APPIMAGE_DIR }} --output appimage --plugin qt -i ${{ env.INSTALL_APPIMAGE_DIR }}/usr/share/icons/hicolor/scalable/apps/org.prismlauncher.PrismLauncher.svg

          mv "PrismLauncher-Linux-x86_64.AppImage" "PrismLauncher-Linux-${{ env.VERSION }}-${{ inputs.build_type }}-x86_64.AppImage"

      ##
      # UPLOAD BUILDS
      ##

      - name: Upload binary tarball (macOS)
        if: runner.os == 'macOS'
        uses: actions/upload-artifact@v3
        with:
          name: PrismLauncher-${{ matrix.name }}-${{ env.VERSION }}-${{ inputs.build_type }}
          path: PrismLauncher.tar.gz

      - name: Upload binary zip (Windows)
        if: runner.os == 'Windows'
        uses: actions/upload-artifact@v3
        with:
          name: PrismLauncher-${{ matrix.name }}-${{ env.VERSION }}-${{ inputs.build_type }}
          path: ${{ env.INSTALL_DIR }}/**

      - name: Upload binary zip (Windows, portable)
        if: runner.os == 'Windows'
        uses: actions/upload-artifact@v3
        with:
          name: PrismLauncher-${{ matrix.name }}-Portable-${{ env.VERSION }}-${{ inputs.build_type }}
          path: ${{ env.INSTALL_PORTABLE_DIR }}/**

      - name: Upload installer (Windows)
        if: runner.os == 'Windows'
        uses: actions/upload-artifact@v3
        with:
          name: PrismLauncher-${{ matrix.name }}-Setup-${{ env.VERSION }}-${{ inputs.build_type }}
          path: PrismLauncher-Setup.exe

      - name: Upload binary tarball (Linux, Qt 5)
        if: runner.os == 'Linux' && matrix.qt_ver != 6
        uses: actions/upload-artifact@v3
        with:
          name: PrismLauncher-${{ runner.os }}-${{ env.VERSION }}-${{ inputs.build_type }}
          path: PrismLauncher.tar.gz

      - name: Upload binary tarball (Linux, portable, Qt 5)
        if: runner.os == 'Linux' && matrix.qt_ver != 6
        uses: actions/upload-artifact@v3
        with:
          name: PrismLauncher-${{ runner.os }}-Portable-${{ env.VERSION }}-${{ inputs.build_type }}
          path: PrismLauncher-portable.tar.gz

      - name: Upload binary tarball (Linux, Qt 6)
        if: runner.os == 'Linux' && matrix.qt_ver !=5
        uses: actions/upload-artifact@v3
        with:
          name: PrismLauncher-${{ runner.os }}-Qt6-${{ env.VERSION }}-${{ inputs.build_type }}
          path: PrismLauncher.tar.gz

      - name: Upload binary tarball (Linux, portable, Qt 6)
        if: runner.os == 'Linux' && matrix.qt_ver != 5
        uses: actions/upload-artifact@v3
        with:
          name: PrismLauncher-${{ runner.os }}-Qt6-Portable-${{ env.VERSION }}-${{ inputs.build_type }}
          path: PrismLauncher-portable.tar.gz

      - name: Upload AppImage (Linux)
        if: runner.os == 'Linux' && matrix.qt_ver != 5
        uses: actions/upload-artifact@v3
        with:
          name: PrismLauncher-${{ runner.os }}-${{ env.VERSION }}-${{ inputs.build_type }}-x86_64.AppImage
          path: PrismLauncher-${{ runner.os }}-${{ env.VERSION }}-${{ inputs.build_type }}-x86_64.AppImage
      
      - name: Upload AppImage Zsync (Linux)
        if: runner.os == 'Linux' && matrix.qt_ver != 5
        uses: actions/upload-artifact@v3
        with:
          name: PrismLauncher-${{ runner.os }}-${{ env.VERSION }}-${{ inputs.build_type }}-x86_64.AppImage.zsync
          path: PrismLauncher-Linux-x86_64.AppImage.zsync

      - name: ccache stats (Windows MinGW-w64)
        if: runner.os == 'Windows' && matrix.msystem != ''
        shell: msys2 {0}
        run: |
          ccache -s

  flatpak:
    runs-on: ubuntu-latest
    container:
      image: bilelmoussaoui/flatpak-github-actions:kde-5.15-22.08
      options: --privileged
    steps:
      - name: Checkout
        uses: actions/checkout@v3
        if: inputs.build_type == 'Debug'
        with:
          submodules: 'true'
      - name: Build Flatpak (Linux)
        if: inputs.build_type == 'Debug'
        uses: flatpak/flatpak-github-actions/flatpak-builder@v6
        with:
          bundle: "Prism Launcher.flatpak"
          manifest-path: flatpak/org.prismlauncher.PrismLauncher.yml <|MERGE_RESOLUTION|>--- conflicted
+++ resolved
@@ -283,20 +283,12 @@
         if: runner.os == 'Windows' && matrix.msystem != ''
         shell: msys2 {0}
         run: |
-<<<<<<< HEAD
-          cmake -S . -B ${{ env.BUILD_DIR }} -DCMAKE_INSTALL_PREFIX=${{ env.INSTALL_DIR }} -DCMAKE_BUILD_TYPE=${{ inputs.build_type }} -DENABLE_LTO=ON -DLauncher_BUILD_PLATFORM=${{ matrix.name }} -DCMAKE_C_COMPILER_LAUNCHER=${{ env.CCACHE_VAR }} -DCMAKE_CXX_COMPILER_LAUNCHER=${{ env.CCACHE_VAR }} -DLauncher_QT_VERSION_MAJOR=6 -DCMAKE_OBJDUMP=/mingw64/bin/objdump.exe -DLauncher_BUILD_ARTIFACT=${{ matrix.name }}-Qt${{ matrix.qt_ver }} -G Ninja
-=======
-          cmake -S . -B ${{ env.BUILD_DIR }} -DCMAKE_INSTALL_PREFIX=${{ env.INSTALL_DIR }} -DCMAKE_BUILD_TYPE=${{ inputs.build_type }} -DENABLE_LTO=ON -DLauncher_BUILD_PLATFORM=official -DCMAKE_C_COMPILER_LAUNCHER=${{ env.CCACHE_VAR }} -DCMAKE_CXX_COMPILER_LAUNCHER=${{ env.CCACHE_VAR }} -DLauncher_QT_VERSION_MAJOR=6 -DCMAKE_OBJDUMP=/mingw64/bin/objdump.exe -G Ninja
->>>>>>> 9137721e
+          cmake -S . -B ${{ env.BUILD_DIR }} -DCMAKE_INSTALL_PREFIX=${{ env.INSTALL_DIR }} -DCMAKE_BUILD_TYPE=${{ inputs.build_type }} -DENABLE_LTO=ON -DLauncher_BUILD_PLATFORM=official -DCMAKE_C_COMPILER_LAUNCHER=${{ env.CCACHE_VAR }} -DCMAKE_CXX_COMPILER_LAUNCHER=${{ env.CCACHE_VAR }} -DLauncher_QT_VERSION_MAJOR=6 -DCMAKE_OBJDUMP=/mingw64/bin/objdump.exe -DLauncher_BUILD_ARTIFACT=${{ matrix.name }}-Qt${{ matrix.qt_ver }} -G Ninja
 
       - name: Configure CMake (Windows MSVC)
         if: runner.os == 'Windows' && matrix.msystem == ''
         run: |
-<<<<<<< HEAD
-          cmake -S . -B ${{ env.BUILD_DIR }} -DCMAKE_INSTALL_PREFIX=${{ env.INSTALL_DIR }} -DCMAKE_BUILD_TYPE=${{ inputs.build_type }} -DENABLE_LTO=ON -DLauncher_BUILD_PLATFORM=${{ matrix.name }} -DLauncher_QT_VERSION_MAJOR=${{ matrix.qt_ver }} -DCMAKE_MSVC_RUNTIME_LIBRARY="MultiThreadedDLL" -A${{ matrix.architecture}} -DLauncher_FORCE_BUNDLED_LIBS=ON -DLauncher_BUILD_ARTIFACT=${{ matrix.name }}-Qt${{ matrix.qt_ver }}
-=======
-          cmake -S . -B ${{ env.BUILD_DIR }} -DCMAKE_INSTALL_PREFIX=${{ env.INSTALL_DIR }} -DCMAKE_BUILD_TYPE=${{ inputs.build_type }} -DENABLE_LTO=ON -DLauncher_BUILD_PLATFORM=official -DLauncher_QT_VERSION_MAJOR=${{ matrix.qt_ver }} -DCMAKE_MSVC_RUNTIME_LIBRARY="MultiThreadedDLL" -A${{ matrix.architecture}} -DLauncher_FORCE_BUNDLED_LIBS=ON
->>>>>>> 9137721e
+          cmake -S . -B ${{ env.BUILD_DIR }} -DCMAKE_INSTALL_PREFIX=${{ env.INSTALL_DIR }} -DCMAKE_BUILD_TYPE=${{ inputs.build_type }} -DENABLE_LTO=ON -DLauncher_BUILD_PLATFORM=official -DLauncher_QT_VERSION_MAJOR=${{ matrix.qt_ver }} -DCMAKE_MSVC_RUNTIME_LIBRARY="MultiThreadedDLL" -A${{ matrix.architecture}} -DLauncher_FORCE_BUNDLED_LIBS=ON  -DLauncher_BUILD_ARTIFACT=${{ matrix.name }}-Qt${{ matrix.qt_ver }}
           # https://github.com/ccache/ccache/wiki/MS-Visual-Studio (I coudn't figure out the compiler prefix)
           if ("${{ env.CCACHE_VAR }}")
           {
@@ -311,11 +303,7 @@
       - name: Configure CMake (Linux)
         if: runner.os == 'Linux'
         run: |
-<<<<<<< HEAD
-          cmake -S . -B ${{ env.BUILD_DIR }} -DCMAKE_INSTALL_PREFIX=/usr -DCMAKE_BUILD_TYPE=${{ inputs.build_type }} -DENABLE_LTO=ON -DLauncher_BUILD_PLATFORM=Linux -DCMAKE_C_COMPILER_LAUNCHER=${{ env.CCACHE_VAR }} -DCMAKE_CXX_COMPILER_LAUNCHER=${{ env.CCACHE_VAR }} -DLauncher_QT_VERSION_MAJOR=${{ matrix.qt_ver }} -DLauncher_BUILD_ARTIFACT=Linux-Qt${{ matrix.qt_ver }} -G Ninja
-=======
-          cmake -S . -B ${{ env.BUILD_DIR }} -DCMAKE_INSTALL_PREFIX=/usr -DCMAKE_BUILD_TYPE=${{ inputs.build_type }} -DENABLE_LTO=ON -DLauncher_BUILD_PLATFORM=official -DCMAKE_C_COMPILER_LAUNCHER=${{ env.CCACHE_VAR }} -DCMAKE_CXX_COMPILER_LAUNCHER=${{ env.CCACHE_VAR }} -DLauncher_QT_VERSION_MAJOR=${{ matrix.qt_ver }} -G Ninja
->>>>>>> 9137721e
+          cmake -S . -B ${{ env.BUILD_DIR }} -DCMAKE_INSTALL_PREFIX=/usr -DCMAKE_BUILD_TYPE=${{ inputs.build_type }} -DENABLE_LTO=ON -DLauncher_BUILD_PLATFORM=official -DCMAKE_C_COMPILER_LAUNCHER=${{ env.CCACHE_VAR }} -DCMAKE_CXX_COMPILER_LAUNCHER=${{ env.CCACHE_VAR }} -DLauncher_QT_VERSION_MAJOR=${{ matrix.qt_ver }} -DLauncher_BUILD_ARTIFACT=Linux-Qt${{ matrix.qt_ver }} -G Ninja
 
       ##
       # BUILD

name: Build

on:
  workflow_call:
    inputs:
      build_type:
        description: Type of build (Debug, Release, RelWithDebInfo, MinSizeRel)
        type: string
        default: Debug
      is_qt_cached:
        description: Enable Qt caching or not
        type: string
        default: true
    secrets:
      SPARKLE_ED25519_KEY:
        description: Private key for signing Sparkle updates
        required: false
      WINDOWS_CODESIGN_CERT:
        description: Certificate for signing Windows builds
        required: false
      WINDOWS_CODESIGN_PASSWORD:
        description: Password for signing Windows builds
        required: false
      CACHIX_AUTH_TOKEN:
        description: Private token for authenticating against Cachix cache
        required: false
      GPG_PRIVATE_KEY:
        description: Private key for AppImage signing
        required: false
      GPG_PRIVATE_KEY_ID:
        description: ID for the GPG_PRIVATE_KEY, to select the signign key
        required: false

jobs:
  build:
    strategy:
      fail-fast: false
      matrix:
        include:

          - os: ubuntu-20.04
            qt_ver: 5

          - os: ubuntu-20.04
            qt_ver: 6
            qt_host: linux
            qt_arch: ''
            qt_version: '6.2.4'
            qt_modules: 'qt5compat qtimageformats'
            qt_tools: ''

          - os: windows-2022
            name: "Windows-MinGW-w64"
            msystem: clang64
            vcvars_arch: 'amd64_x86'

          - os: windows-2022
            name: "Windows-MSVC-Legacy"
            msystem: ''
            architecture: 'win32'
            vcvars_arch: 'amd64_x86'
            qt_ver: 5
            qt_host: windows
            qt_arch: 'win32_msvc2019'
            qt_version: '5.15.2'
            qt_modules: ''
            qt_tools: 'tools_openssl_x86'

          - os: windows-2022
            name: "Windows-MSVC"
            msystem: ''
            architecture: 'x64'
            vcvars_arch: 'amd64'
            qt_ver: 6
            qt_host: windows
            qt_arch: ''
            qt_version: '6.5.1'
            qt_modules: 'qt5compat qtimageformats'
            qt_tools: ''

          - os: windows-2022
            name: "Windows-MSVC-arm64"
            msystem: ''
            architecture: 'arm64'
            vcvars_arch: 'amd64_arm64'
            qt_ver: 6
            qt_host: windows
            qt_arch: 'win64_msvc2019_arm64'
            qt_version: '6.5.1'
            qt_modules: 'qt5compat qtimageformats'
            qt_tools: ''

          - os: macos-12
            name: macOS
            macosx_deployment_target: 11.0
            qt_ver: 6
            qt_host: mac
            qt_arch: ''
            qt_version: '6.5.0'
            qt_modules: 'qt5compat qtimageformats'
            qt_tools: ''

          - os: macos-12
            name: macOS-Legacy
            macosx_deployment_target: 10.13
            qt_ver: 5
            qt_host: mac
            qt_version: '5.15.2'
            qt_modules: ''
            qt_tools: ''

    runs-on: ${{ matrix.os }}

    env:
      MACOSX_DEPLOYMENT_TARGET: ${{ matrix.macosx_deployment_target }}
      INSTALL_DIR: "install"
      INSTALL_PORTABLE_DIR: "install-portable"
      INSTALL_APPIMAGE_DIR: "install-appdir"
      BUILD_DIR: "build"
      CCACHE_VAR: ""
      HOMEBREW_NO_INSTALLED_DEPENDENTS_CHECK: 1

    steps:
      ##
      # PREPARE
      ##
      - name: Checkout
        uses: actions/checkout@v3
        with:
          submodules: 'true'

      - name: 'Setup MSYS2'
        if: runner.os == 'Windows' && matrix.msystem != ''
        uses: msys2/setup-msys2@v2
        with:
          msystem: ${{ matrix.msystem }}
          update: true
          install: >-
            git
            mingw-w64-x86_64-binutils
          pacboy: >-
            toolchain:p
            cmake:p
            extra-cmake-modules:p
            ninja:p
            qt6-base:p
            qt6-svg:p
            qt6-imageformats:p
            quazip-qt6:p
            ccache:p
            qt6-5compat:p
            cmark:p

      - name: Force newer ccache
        if: runner.os == 'Windows' && matrix.msystem == '' && inputs.build_type == 'Debug'
        run: |
          choco install ccache --version 4.7.1

      - name: Setup ccache
        if: (runner.os != 'Windows' || matrix.msystem == '') && inputs.build_type == 'Debug'
        uses: hendrikmuhs/ccache-action@v1.2.9
        with:
          key: ${{ matrix.os }}-qt${{ matrix.qt_ver }}-${{ matrix.architecture }}

      - name: Retrieve ccache cache (Windows MinGW-w64)
        if: runner.os == 'Windows' && matrix.msystem != '' && inputs.build_type == 'Debug'
        uses: actions/cache@v3.3.1
        with:
          path: '${{ github.workspace }}\.ccache'
          key: ${{ matrix.os }}-mingw-w64-ccache-${{ github.run_id }}
          restore-keys: |
              ${{ matrix.os }}-mingw-w64-ccache

      - name: Setup ccache (Windows MinGW-w64)
        if: runner.os == 'Windows' && matrix.msystem != '' && inputs.build_type == 'Debug'
        shell: msys2 {0}
        run: |
          ccache --set-config=cache_dir='${{ github.workspace }}\.ccache'
          ccache --set-config=max_size='500M'
          ccache --set-config=compression=true
          ccache -p  # Show config
          ccache -z  # Zero stats

      - name: Use ccache on Debug builds only
        if: inputs.build_type == 'Debug'
        shell: bash
        run: |
          echo "CCACHE_VAR=ccache" >> $GITHUB_ENV

      - name: Set short version
        shell: bash
        run: |
          ver_short=`git rev-parse --short HEAD`
          echo "VERSION=$ver_short" >> $GITHUB_ENV

      - name: Install Dependencies (Linux)
        if: runner.os == 'Linux'
        run: |
          sudo apt-get -y update
          sudo apt-get -y install ninja-build extra-cmake-modules scdoc appstream

      - name: Install Dependencies (macOS)
        if: runner.os == 'macOS'
        run: |
          brew update
          brew install ninja extra-cmake-modules

      - name: Install Qt (Linux)
        if: runner.os == 'Linux' && matrix.qt_ver != 6
        run: |
          sudo apt-get -y install qtbase5-dev qtchooser qt5-qmake qtbase5-dev-tools libqt5core5a libqt5network5 libqt5gui5

      - name: Install host Qt (Windows MSVC arm64)
        if: runner.os == 'Windows' && matrix.architecture == 'arm64'
        uses: jurplel/install-qt-action@v3
        with:
           aqtversion: '==3.1.*'
           py7zrversion: '>=0.20.2'
           version: ${{ matrix.qt_version }}
           host: 'windows'
           target: 'desktop'
           arch: ''
           modules: ${{ matrix.qt_modules }}
           tools: ${{ matrix.qt_tools }}
           cache: ${{ inputs.is_qt_cached }}
           cache-key-prefix: host-qt-arm64-windows
           dir: ${{ github.workspace }}\HostQt
           set-env: false

      - name: Install Qt (macOS, Linux, Qt 6 & Windows MSVC)
        if: runner.os == 'Linux' && matrix.qt_ver == 6 || runner.os == 'macOS' || (runner.os == 'Windows' && matrix.msystem == '')
        uses: jurplel/install-qt-action@v3
        with:
           aqtversion: '==3.1.*'
           py7zrversion: '>=0.20.2'
           version: ${{ matrix.qt_version }}
           host: ${{ matrix.qt_host }}
           target: 'desktop'
           arch: ${{ matrix.qt_arch }}
           modules: ${{ matrix.qt_modules }}
           tools: ${{ matrix.qt_tools }}
           cache: ${{ inputs.is_qt_cached }}

      - name: Install MSVC (Windows MSVC)
        if: runner.os == 'Windows'  # We want this for MinGW builds as well, as we need SignTool
        uses: ilammy/msvc-dev-cmd@v1
        with:
          vsversion: 2022
          arch: ${{ matrix.vcvars_arch }}

      - name: Prepare AppImage (Linux)
        if: runner.os == 'Linux' && matrix.qt_ver != 5
        run: |
          wget "https://github.com/linuxdeploy/linuxdeploy/releases/download/continuous/linuxdeploy-x86_64.AppImage"
          wget "https://github.com/linuxdeploy/linuxdeploy-plugin-appimage/releases/download/continuous/linuxdeploy-plugin-appimage-x86_64.AppImage"
          wget "https://github.com/linuxdeploy/linuxdeploy-plugin-qt/releases/download/continuous/linuxdeploy-plugin-qt-x86_64.AppImage"

          wget "https://github.com/AppImageCommunity/AppImageUpdate/releases/download/continuous/AppImageUpdate-x86_64.AppImage"

          ${{ github.workspace }}/.github/scripts/prepare_JREs.sh
          sudo apt install libopengl0

      - name: Add QT_HOST_PATH var (Windows MSVC arm64)
        if: runner.os == 'Windows' && matrix.architecture == 'arm64'
        run: |
          echo "QT_HOST_PATH=${{ github.workspace }}\HostQt\Qt\${{ matrix.qt_version }}\msvc2019_64" >> $env:GITHUB_ENV

      ##
      # CONFIGURE
      ##

      - name: Configure CMake (macOS)
        if: runner.os == 'macOS' && matrix.qt_ver == 6
        run: |
          cmake -S . -B ${{ env.BUILD_DIR }} -DCMAKE_INSTALL_PREFIX=${{ env.INSTALL_DIR }} -DCMAKE_BUILD_TYPE=${{ inputs.build_type }} -DENABLE_LTO=ON -DLauncher_BUILD_PLATFORM=${{ matrix.name }} -DCMAKE_C_COMPILER_LAUNCHER=${{ env.CCACHE_VAR }} -DCMAKE_CXX_COMPILER_LAUNCHER=${{ env.CCACHE_VAR }} -DLauncher_QT_VERSION_MAJOR=${{ matrix.qt_ver }} -DCMAKE_OSX_ARCHITECTURES="x86_64;arm64" -G Ninja

      - name: Configure CMake (macOS-Legacy)
        if: runner.os == 'macOS' && matrix.qt_ver == 5
        run: |
          cmake -S . -B ${{ env.BUILD_DIR }} -DCMAKE_INSTALL_PREFIX=${{ env.INSTALL_DIR }} -DCMAKE_BUILD_TYPE=${{ inputs.build_type }} -DENABLE_LTO=ON -DLauncher_BUILD_PLATFORM=${{ matrix.name }} -DCMAKE_C_COMPILER_LAUNCHER=${{ env.CCACHE_VAR }} -DCMAKE_CXX_COMPILER_LAUNCHER=${{ env.CCACHE_VAR }} -DLauncher_QT_VERSION_MAJOR=${{ matrix.qt_ver }} -DMACOSX_SPARKLE_UPDATE_PUBLIC_KEY="" -DMACOSX_SPARKLE_UPDATE_FEED_URL="" -G Ninja

      - name: Configure CMake (Windows MinGW-w64)
        if: runner.os == 'Windows' && matrix.msystem != ''
        shell: msys2 {0}
        run: |
          cmake -S . -B ${{ env.BUILD_DIR }} -DCMAKE_INSTALL_PREFIX=${{ env.INSTALL_DIR }} -DCMAKE_BUILD_TYPE=${{ inputs.build_type }} -DENABLE_LTO=ON -DLauncher_BUILD_PLATFORM=${{ matrix.name }} -DCMAKE_C_COMPILER_LAUNCHER=${{ env.CCACHE_VAR }} -DCMAKE_CXX_COMPILER_LAUNCHER=${{ env.CCACHE_VAR }} -DLauncher_QT_VERSION_MAJOR=6 -DCMAKE_OBJDUMP=/mingw64/bin/objdump.exe -DLauncher_UPDATER_GITHUB_REPO=https://github.com/${{ github.repository }} -G Ninja

      - name: Configure CMake (Windows MSVC)
        if: runner.os == 'Windows' && matrix.msystem == ''
        run: |
          cmake -S . -B ${{ env.BUILD_DIR }} -DCMAKE_INSTALL_PREFIX=${{ env.INSTALL_DIR }} -DCMAKE_BUILD_TYPE=${{ inputs.build_type }} -DENABLE_LTO=ON -DLauncher_BUILD_PLATFORM=${{ matrix.name }} -DLauncher_QT_VERSION_MAJOR=${{ matrix.qt_ver }} -DCMAKE_MSVC_RUNTIME_LIBRARY="MultiThreadedDLL" -A${{ matrix.architecture}} -DLauncher_FORCE_BUNDLED_LIBS=ON -DLauncher_UPDATER_GITHUB_REPO=https://github.com/${{ github.repository }}
          # https://github.com/ccache/ccache/wiki/MS-Visual-Studio (I coudn't figure out the compiler prefix)
          if ("${{ env.CCACHE_VAR }}")
          {
            Copy-Item C:/ProgramData/chocolatey/lib/ccache/tools/ccache-4.7.1-windows-x86_64/ccache.exe -Destination C:/ProgramData/chocolatey/lib/ccache/tools/ccache-4.7.1-windows-x86_64/cl.exe
            echo "CLToolExe=cl.exe" >> $env:GITHUB_ENV
            echo "CLToolPath=C:/ProgramData/chocolatey/lib/ccache/tools/ccache-4.7.1-windows-x86_64/" >> $env:GITHUB_ENV
            echo "TrackFileAccess=false" >> $env:GITHUB_ENV
          }
          # Needed for ccache, but also speeds up compile
          echo "UseMultiToolTask=true" >> $env:GITHUB_ENV

      - name: Configure CMake (Linux)
        if: runner.os == 'Linux'
        run: |
          cmake -S . -B ${{ env.BUILD_DIR }} -DCMAKE_INSTALL_PREFIX=/usr -DCMAKE_BUILD_TYPE=${{ inputs.build_type }} -DENABLE_LTO=ON -DLauncher_BUILD_PLATFORM=Linux -DCMAKE_C_COMPILER_LAUNCHER=${{ env.CCACHE_VAR }} -DCMAKE_CXX_COMPILER_LAUNCHER=${{ env.CCACHE_VAR }} -DLauncher_QT_VERSION_MAJOR=${{ matrix.qt_ver }} -DLauncher_UPDATER_GITHUB_REPO=https://github.com/${{ github.repository }} -G Ninja

      ##
      # BUILD
      ##

      - name: Build
        if: runner.os != 'Windows'
        run: |
          cmake --build ${{ env.BUILD_DIR }}

      - name: Build (Windows MinGW-w64)
        if: runner.os == 'Windows' && matrix.msystem != ''
        shell: msys2 {0}
        run: |
          cmake --build ${{ env.BUILD_DIR }}

      - name: Build (Windows MSVC)
        if: runner.os == 'Windows' && matrix.msystem == ''
        run: |
          cmake --build ${{ env.BUILD_DIR }} --config ${{ inputs.build_type }}

      ##
      # TEST
      ##

      - name: Test
        if: runner.os != 'Windows'
        run: |
          ctest -E "^example64|example$" --test-dir build --output-on-failure

      - name: Test (Windows MinGW-w64)
        if: runner.os == 'Windows' && matrix.msystem != ''
        shell: msys2 {0}
        run: |
          ctest -E "^example64|example$" --test-dir build --output-on-failure

      - name: Test (Windows MSVC)
        if: runner.os == 'Windows' && matrix.msystem == '' && matrix.architecture != 'arm64'
        run: |
          ctest -E "^example64|example$" --test-dir build --output-on-failure -C ${{ inputs.build_type }} 

      ##
      # PACKAGE BUILDS
      ##

      - name: Package (macOS)
        if: runner.os == 'macOS'
        run: |
          cmake --install ${{ env.BUILD_DIR }}

          cd ${{ env.INSTALL_DIR }}
          chmod +x "PrismLauncher.app/Contents/MacOS/prismlauncher"
          sudo codesign --sign - --deep --force --entitlements "../program_info/App.entitlements" --options runtime "PrismLauncher.app/Contents/MacOS/prismlauncher"
          mv "PrismLauncher.app" "Prism Launcher.app"
          tar -czf ../PrismLauncher.tar.gz *

      - name: Make Sparkle signature (macOS)
        if: matrix.name == 'macOS'
        run: |
          if [ '${{ secrets.SPARKLE_ED25519_KEY }}' != '' ]; then
            brew install openssl@3
            echo '${{ secrets.SPARKLE_ED25519_KEY }}' > ed25519-priv.pem
            signature=$(/usr/local/opt/openssl@3/bin/openssl pkeyutl -sign -rawin -in ${{ github.workspace }}/PrismLauncher.tar.gz -inkey ed25519-priv.pem | openssl base64 | tr -d \\n)
            rm ed25519-priv.pem
            cat >> $GITHUB_STEP_SUMMARY << EOF
          ### Artifact Information :information_source:
          - :memo: Sparkle Signature (ed25519): \`$signature\`
          EOF
          else
            cat >> $GITHUB_STEP_SUMMARY << EOF
          ### Artifact Information :information_source:
          - :warning: Sparkle Signature (ed25519): No private key available (likely a pull request or fork)
          EOF
          fi

      - name: Package (Windows MinGW-w64)
        if: runner.os == 'Windows' && matrix.msystem != ''
        shell: msys2 {0}
        run: |
          cmake --install ${{ env.BUILD_DIR }}
          touch ${{ env.INSTALL_DIR }}/manifest.txt
          for l in $(find ${{ env.INSTALL_DIR }} -type f); do l=$(cygpath -u $l); l=${l#$(pwd)/}; l=${l#${{ env.INSTALL_DIR }}/}; l=${l#./}; echo $l; done >> ${{ env.INSTALL_DIR }}/manifest.txt 

      - name: Package (Windows MSVC)
        if: runner.os == 'Windows' && matrix.msystem == ''
        run: |
          cmake --install ${{ env.BUILD_DIR }} --config ${{ inputs.build_type }}
          Get-Content ${{ env.BUILD_DIR }}/install_manifest.txt | %{ $_.TrimStart("$pwd/") } | %{ $_.TrimStart('${{ env.INSTALL_DIR }}') } | %{ $_.TrimStart('./') } | Out-File -Append -FilePath ${{ env.INSTALL_DIR }}/manifest.txt 

          cd ${{ env.INSTALL_DIR }}
          if ("${{ matrix.qt_ver }}" -eq "5")
          {
            Copy-Item ${{ runner.workspace }}/Qt/Tools/OpenSSL/Win_x86/bin/libcrypto-1_1.dll -Destination libcrypto-1_1.dll
            Copy-Item ${{ runner.workspace }}/Qt/Tools/OpenSSL/Win_x86/bin/libssl-1_1.dll -Destination libssl-1_1.dll
          }
          cd ${{ github.workspace }}

          Get-ChildItem ${{ env.INSTALL_DIR }} -Recurse | ForEach FullName | Resolve-Path -Relative | %{ $_.TrimStart('.\') } | %{ $_.TrimStart('${{ env.INSTALL_DIR }}') } | %{ $_.TrimStart('\') } | Out-File -FilePath ${{ env.INSTALL_DIR }}/manifest.txt


      - name: Fetch codesign certificate (Windows)
        if: runner.os == 'Windows'
        shell: bash  # yes, we are not using MSYS2 or PowerShell here
        run: |
          echo '${{ secrets.WINDOWS_CODESIGN_CERT }}' | base64 --decode > codesign.pfx

      - name: Sign executable (Windows)
        if: runner.os == 'Windows'
        run: |
          if (Get-Content ./codesign.pfx){
            cd ${{ env.INSTALL_DIR }}
            # We ship the exact same executable for portable and non-portable editions, so signing just once is fine
            SignTool sign /fd sha256 /td sha256 /f ../codesign.pfx /p '${{ secrets.WINDOWS_CODESIGN_PASSWORD }}' /tr http://timestamp.digicert.com prismlauncher.exe prismlauncher_filelink.exe
          } else {
            ":warning: Skipped code signing for Windows, as certificate was not present." >> $env:GITHUB_STEP_SUMMARY
          }

      - name: Package (Windows MinGW-w64, portable)
        if: runner.os == 'Windows' && matrix.msystem != ''
        shell: msys2 {0}
        run: |
          cp -r ${{ env.INSTALL_DIR }} ${{ env.INSTALL_PORTABLE_DIR }}  # cmake install on Windows is slow, let's just copy instead
          cmake --install ${{ env.BUILD_DIR }} --prefix ${{ env.INSTALL_PORTABLE_DIR }} --component portable
          for l in $(find ${{ env.INSTALL_PORTABLE_DIR }} -type f); do l=$(cygpath -u $l); l=${l#$(pwd)/}; l=${l#${{ env.INSTALL_PORTABLE_DIR }}/}; l=${l#./}; echo $l; done >> ${{ env.INSTALL_PORTABLE_DIR }}/manifest.txt

      - name: Package (Windows MSVC, portable)
        if: runner.os == 'Windows' && matrix.msystem == ''
        run: |
          cp -r ${{ env.INSTALL_DIR }} ${{ env.INSTALL_PORTABLE_DIR }}  # cmake install on Windows is slow, let's just copy instead
          cmake --install ${{ env.BUILD_DIR }} --prefix ${{ env.INSTALL_PORTABLE_DIR }} --component portable

          Get-ChildItem ${{ env.INSTALL_PORTABLE_DIR }} -Recurse | ForEach FullName | Resolve-Path -Relative | %{ $_.TrimStart('.\') } | %{ $_.TrimStart('${{ env.INSTALL_PORTABLE_DIR }}') } | %{ $_.TrimStart('\') } | Out-File -FilePath ${{ env.INSTALL_DIR }}/manifest.txt

      - name: Package (Windows, installer)
        if: runner.os == 'Windows'
        run: |
          cd ${{ env.INSTALL_DIR }}
          makensis -NOCD "${{ github.workspace }}/${{ env.BUILD_DIR }}/program_info/win_install.nsi"

      - name: Sign installer (Windows)
        if: runner.os == 'Windows'
        run: |
          if (Get-Content ./codesign.pfx){
            SignTool sign /fd sha256 /td sha256 /f codesign.pfx /p '${{ secrets.WINDOWS_CODESIGN_PASSWORD }}' /tr http://timestamp.digicert.com PrismLauncher-Setup.exe
          } else {
            ":warning: Skipped code signing for Windows, as certificate was not present." >> $env:GITHUB_STEP_SUMMARY
          }

      - name: Package (Linux)
        if: runner.os == 'Linux'
        run: |
          cmake --install ${{ env.BUILD_DIR }} --prefix ${{ env.INSTALL_DIR }}
          for l in $(find ${{ env.INSTALL_DIR }} -type f); do l=${l#$(pwd)/}; l=${l#${{ env.INSTALL_DIR }}/}; l=${l#./}; echo $l; done > ${{ env.INSTALL_DIR }}/manifest.txt

          cd ${{ env.INSTALL_DIR }}
          tar --owner root --group root -czf ../PrismLauncher.tar.gz *

      - name: Package (Linux, portable)
        if: runner.os == 'Linux'
        run: |
          cmake --install ${{ env.BUILD_DIR }} --prefix ${{ env.INSTALL_PORTABLE_DIR }}
          cmake --install ${{ env.BUILD_DIR }} --prefix ${{ env.INSTALL_PORTABLE_DIR }} --component portable
          for l in $(find ${{ env.INSTALL_PORTABLE_DIR }} -type f); do l=${l#$(pwd)/}; l=${l#${{ env.INSTALL_PORTABLE_DIR }}/}; l=${l#./}; echo $l; done > ${{ env.INSTALL_PORTABLE_DIR }}/manifest.txt


          cd ${{ env.INSTALL_PORTABLE_DIR }}
          tar -czf ../PrismLauncher-portable.tar.gz *

      - name: Package AppImage (Linux)
        if: runner.os == 'Linux' && matrix.qt_ver != 5
        shell: bash
        env:
          GPG_PRIVATE_KEY: ${{ secrets.GPG_PRIVATE_KEY }}
        run: |
          cmake --install ${{ env.BUILD_DIR }} --prefix ${{ env.INSTALL_APPIMAGE_DIR }}/usr

          mv ${{ env.INSTALL_APPIMAGE_DIR }}/usr/share/metainfo/org.prismlauncher.PrismLauncher.metainfo.xml ${{ env.INSTALL_APPIMAGE_DIR }}/usr/share/metainfo/org.prismlauncher.PrismLauncher.appdata.xml
          export "NO_APPSTREAM=1" # we have to skip appstream checking because appstream on ubuntu 20.04 is outdated

          export OUTPUT="PrismLauncher-Linux-x86_64.AppImage"

          chmod +x linuxdeploy-*.AppImage

          mkdir -p ${{ env.INSTALL_APPIMAGE_DIR }}/usr/lib/jvm/java-{8,17}-openjdk
          mkdir -p ${{ env.INSTALL_APPIMAGE_DIR }}/usr/plugins/iconengines

          cp -r ${{ github.workspace }}/JREs/jre8/* ${{ env.INSTALL_APPIMAGE_DIR }}/usr/lib/jvm/java-8-openjdk

          cp -r ${{ github.workspace }}/JREs/jre17/* ${{ env.INSTALL_APPIMAGE_DIR }}/usr/lib/jvm/java-17-openjdk

          cp -r ${{ runner.workspace }}/Qt/${{ matrix.qt_version }}/gcc_64/plugins/iconengines/* ${{ env.INSTALL_APPIMAGE_DIR }}/usr/plugins/iconengines
<<<<<<< HEAD
          
=======

>>>>>>> 0e7f4359
          cp /usr/lib/x86_64-linux-gnu/libcrypto.so.1.1 ${{ env.INSTALL_APPIMAGE_DIR }}/usr/lib/
          cp /usr/lib/x86_64-linux-gnu/libssl.so.1.1 ${{ env.INSTALL_APPIMAGE_DIR }}/usr/lib/
          cp /usr/lib/x86_64-linux-gnu/libOpenGL.so.0* ${{ env.INSTALL_APPIMAGE_DIR }}/usr/lib/

          LD_LIBRARY_PATH="${LD_LIBRARY_PATH}:${{ env.INSTALL_APPIMAGE_DIR }}/usr/lib"
          LD_LIBRARY_PATH="${LD_LIBRARY_PATH}:${{ env.INSTALL_APPIMAGE_DIR }}/usr/lib/jvm/java-8-openjdk/lib/amd64/server"
          LD_LIBRARY_PATH="${LD_LIBRARY_PATH}:${{ env.INSTALL_APPIMAGE_DIR }}/usr/lib/jvm/java-8-openjdk/lib/amd64"
          LD_LIBRARY_PATH="${LD_LIBRARY_PATH}:${{ env.INSTALL_APPIMAGE_DIR }}/usr/lib/jvm/java-17-openjdk/lib/server"
          LD_LIBRARY_PATH="${LD_LIBRARY_PATH}:${{ env.INSTALL_APPIMAGE_DIR }}/usr/lib/jvm/java-17-openjdk/lib"
          export LD_LIBRARY_PATH

          chmod +x AppImageUpdate-x86_64.AppImage
          ./AppImageUpdate-x86_64.AppImage --appimage-extract

          mkdir -p ${{ env.INSTALL_APPIMAGE_DIR }}/usr/optional
          mkdir -p ${{ env.INSTALL_APPIMAGE_DIR }}/usr/plugins

          cp -r squashfs-root/usr/bin/* ${{ env.INSTALL_APPIMAGE_DIR }}/usr/bin
          cp -r squashfs-root/usr/lib/* ${{ env.INSTALL_APPIMAGE_DIR }}/usr/lib
          cp -r squashfs-root/usr/optional/* ${{ env.INSTALL_APPIMAGE_DIR }}/usr/optional
          cp -r squashfs-root/usr/optional/* ${{ env.INSTALL_APPIMAGE_DIR }}/usr/plugins

<<<<<<< HEAD
          export UPDATE_INFORMATION="gh-releases-zsync|${{ github.repository_owner }}|${{ github.event.repository.name }}|latest|PrismLauncher-${{ runner.os }}-*-x86_64.AppImage.zsync" 
=======
          export UPDATE_INFORMATION="gh-releases-zsync|${{ github.repository_owner }}|${{ github.event.repository.name }}|latest|PrismLauncher-Linux-x86_64.AppImage.zsync" 

          if [ '${{ secrets.GPG_PRIVATE_KEY_ID }}' != '' ]; then
            export SIGN=1
            export SIGN_KEY=${{ secrets.GPG_PRIVATE_KEY_ID }}
            mkdir -p ~/.gnupg/
            printf "$GPG_PRIVATE_KEY" | base64 --decode > ~/.gnupg/private.key
            gpg --import ~/.gnupg/private.key
          else
            echo ":warning: Skipped code signing for Linux AppImage, as gpg key was not present." >> $GITHUB_STEP_SUMMARY
          fi
>>>>>>> 0e7f4359

          ./linuxdeploy-x86_64.AppImage --appdir ${{ env.INSTALL_APPIMAGE_DIR }} --output appimage --plugin qt -i ${{ env.INSTALL_APPIMAGE_DIR }}/usr/share/icons/hicolor/scalable/apps/org.prismlauncher.PrismLauncher.svg

          mv "PrismLauncher-Linux-x86_64.AppImage" "PrismLauncher-Linux-${{ env.VERSION }}-${{ inputs.build_type }}-x86_64.AppImage"

      ##
      # UPLOAD BUILDS
      ##

      - name: Upload binary tarball (macOS)
        if: runner.os == 'macOS'
        uses: actions/upload-artifact@v3
        with:
          name: PrismLauncher-${{ matrix.name }}-${{ env.VERSION }}-${{ inputs.build_type }}
          path: PrismLauncher.tar.gz

      - name: Upload binary zip (Windows)
        if: runner.os == 'Windows'
        uses: actions/upload-artifact@v3
        with:
          name: PrismLauncher-${{ matrix.name }}-${{ env.VERSION }}-${{ inputs.build_type }}
          path: ${{ env.INSTALL_DIR }}/**

      - name: Upload binary zip (Windows, portable)
        if: runner.os == 'Windows'
        uses: actions/upload-artifact@v3
        with:
          name: PrismLauncher-${{ matrix.name }}-Portable-${{ env.VERSION }}-${{ inputs.build_type }}
          path: ${{ env.INSTALL_PORTABLE_DIR }}/**

      - name: Upload installer (Windows)
        if: runner.os == 'Windows'
        uses: actions/upload-artifact@v3
        with:
          name: PrismLauncher-${{ matrix.name }}-Setup-${{ env.VERSION }}-${{ inputs.build_type }}
          path: PrismLauncher-Setup.exe

      - name: Upload binary tarball (Linux, Qt 5)
        if: runner.os == 'Linux' && matrix.qt_ver != 6
        uses: actions/upload-artifact@v3
        with:
          name: PrismLauncher-${{ runner.os }}-${{ env.VERSION }}-${{ inputs.build_type }}
          path: PrismLauncher.tar.gz

      - name: Upload binary tarball (Linux, portable, Qt 5)
        if: runner.os == 'Linux' && matrix.qt_ver != 6
        uses: actions/upload-artifact@v3
        with:
          name: PrismLauncher-${{ runner.os }}-Portable-${{ env.VERSION }}-${{ inputs.build_type }}
          path: PrismLauncher-portable.tar.gz

      - name: Upload binary tarball (Linux, Qt 6)
        if: runner.os == 'Linux' && matrix.qt_ver !=5
        uses: actions/upload-artifact@v3
        with:
          name: PrismLauncher-${{ runner.os }}-Qt6-${{ env.VERSION }}-${{ inputs.build_type }}
          path: PrismLauncher.tar.gz

      - name: Upload binary tarball (Linux, portable, Qt 6)
        if: runner.os == 'Linux' && matrix.qt_ver != 5
        uses: actions/upload-artifact@v3
        with:
          name: PrismLauncher-${{ runner.os }}-Qt6-Portable-${{ env.VERSION }}-${{ inputs.build_type }}
          path: PrismLauncher-portable.tar.gz

      - name: Upload AppImage (Linux)
        if: runner.os == 'Linux' && matrix.qt_ver != 5
        uses: actions/upload-artifact@v3
        with:
          name: PrismLauncher-${{ runner.os }}-${{ env.VERSION }}-${{ inputs.build_type }}-x86_64.AppImage
          path: PrismLauncher-${{ runner.os }}-${{ env.VERSION }}-${{ inputs.build_type }}-x86_64.AppImage
      
      - name: Upload AppImage Zsync (Linux)
        if: runner.os == 'Linux' && matrix.qt_ver != 5
        uses: actions/upload-artifact@v3
        with:
          name: PrismLauncher-${{ runner.os }}-${{ env.VERSION }}-${{ inputs.build_type }}-x86_64.AppImage.zsync
<<<<<<< HEAD
          path: PrismLauncher-${{ runner.os }}-${{ env.VERSION }}-${{ inputs.build_type }}-x86_64.AppImage.zsync
=======
          path: PrismLauncher-Linux-x86_64.AppImage.zsync
>>>>>>> 0e7f4359

      - name: ccache stats (Windows MinGW-w64)
        if: runner.os == 'Windows' && matrix.msystem != ''
        shell: msys2 {0}
        run: |
          ccache -s

  flatpak:
    runs-on: ubuntu-latest
    container:
      image: bilelmoussaoui/flatpak-github-actions:kde-5.15-22.08
      options: --privileged
    steps:
      - name: Checkout
        uses: actions/checkout@v3
        if: inputs.build_type == 'Debug'
        with:
          submodules: 'true'
      - name: Build Flatpak (Linux)
        if: inputs.build_type == 'Debug'
        uses: flatpak/flatpak-github-actions/flatpak-builder@v6
        with:
          bundle: "Prism Launcher.flatpak"
          manifest-path: flatpak/org.prismlauncher.PrismLauncher.yml 

  nix:
    runs-on: ubuntu-latest
    strategy:
      matrix:
        package:
          - prismlauncher
          - prismlauncher-qt5
    steps:
      - name: Clone repository
        if: inputs.build_type == 'Debug'
        uses: actions/checkout@v3
        with:
          submodules: 'true'
      - name: Install nix
        if: inputs.build_type == 'Debug'
        uses: cachix/install-nix-action@v22
        with:
          install_url: https://nixos.org/nix/install
          extra_nix_config: |
            auto-optimise-store = true
            experimental-features = nix-command flakes
      - uses: cachix/cachix-action@v12
        if: inputs.build_type == 'Debug'
        with:
          name: prismlauncher
          authToken: '${{ secrets.CACHIX_AUTH_TOKEN }}'
      - name: Build
        if: inputs.build_type == 'Debug'
        run: nix build .#${{ matrix.package }} --print-build-logs<|MERGE_RESOLUTION|>--- conflicted
+++ resolved
@@ -495,11 +495,7 @@
           cp -r ${{ github.workspace }}/JREs/jre17/* ${{ env.INSTALL_APPIMAGE_DIR }}/usr/lib/jvm/java-17-openjdk
 
           cp -r ${{ runner.workspace }}/Qt/${{ matrix.qt_version }}/gcc_64/plugins/iconengines/* ${{ env.INSTALL_APPIMAGE_DIR }}/usr/plugins/iconengines
-<<<<<<< HEAD
-          
-=======
-
->>>>>>> 0e7f4359
+
           cp /usr/lib/x86_64-linux-gnu/libcrypto.so.1.1 ${{ env.INSTALL_APPIMAGE_DIR }}/usr/lib/
           cp /usr/lib/x86_64-linux-gnu/libssl.so.1.1 ${{ env.INSTALL_APPIMAGE_DIR }}/usr/lib/
           cp /usr/lib/x86_64-linux-gnu/libOpenGL.so.0* ${{ env.INSTALL_APPIMAGE_DIR }}/usr/lib/
@@ -522,9 +518,6 @@
           cp -r squashfs-root/usr/optional/* ${{ env.INSTALL_APPIMAGE_DIR }}/usr/optional
           cp -r squashfs-root/usr/optional/* ${{ env.INSTALL_APPIMAGE_DIR }}/usr/plugins
 
-<<<<<<< HEAD
-          export UPDATE_INFORMATION="gh-releases-zsync|${{ github.repository_owner }}|${{ github.event.repository.name }}|latest|PrismLauncher-${{ runner.os }}-*-x86_64.AppImage.zsync" 
-=======
           export UPDATE_INFORMATION="gh-releases-zsync|${{ github.repository_owner }}|${{ github.event.repository.name }}|latest|PrismLauncher-Linux-x86_64.AppImage.zsync" 
 
           if [ '${{ secrets.GPG_PRIVATE_KEY_ID }}' != '' ]; then
@@ -536,7 +529,6 @@
           else
             echo ":warning: Skipped code signing for Linux AppImage, as gpg key was not present." >> $GITHUB_STEP_SUMMARY
           fi
->>>>>>> 0e7f4359
 
           ./linuxdeploy-x86_64.AppImage --appdir ${{ env.INSTALL_APPIMAGE_DIR }} --output appimage --plugin qt -i ${{ env.INSTALL_APPIMAGE_DIR }}/usr/share/icons/hicolor/scalable/apps/org.prismlauncher.PrismLauncher.svg
 
@@ -614,11 +606,7 @@
         uses: actions/upload-artifact@v3
         with:
           name: PrismLauncher-${{ runner.os }}-${{ env.VERSION }}-${{ inputs.build_type }}-x86_64.AppImage.zsync
-<<<<<<< HEAD
-          path: PrismLauncher-${{ runner.os }}-${{ env.VERSION }}-${{ inputs.build_type }}-x86_64.AppImage.zsync
-=======
           path: PrismLauncher-Linux-x86_64.AppImage.zsync
->>>>>>> 0e7f4359
 
       - name: ccache stats (Windows MinGW-w64)
         if: runner.os == 'Windows' && matrix.msystem != ''

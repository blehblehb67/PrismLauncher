project(tests)

ecm_add_test(FileSystem_test.cpp LINK_LIBRARIES Launcher_logic Qt${QT_VERSION_MAJOR}::Test
    TEST_NAME FileSystem)

ecm_add_test(GZip_test.cpp LINK_LIBRARIES Launcher_logic Qt${QT_VERSION_MAJOR}::Test
    TEST_NAME GZip)

ecm_add_test(GradleSpecifier_test.cpp LINK_LIBRARIES Launcher_logic Qt${QT_VERSION_MAJOR}::Test
    TEST_NAME GradleSpecifier)

ecm_add_test(MojangVersionFormat_test.cpp LINK_LIBRARIES Launcher_logic Qt${QT_VERSION_MAJOR}::Test
    TEST_NAME MojangVersionFormat)

ecm_add_test(Library_test.cpp LINK_LIBRARIES Launcher_logic Qt${QT_VERSION_MAJOR}::Test
    TEST_NAME Library)

ecm_add_test(ResourceFolderModel_test.cpp LINK_LIBRARIES Launcher_logic Qt${QT_VERSION_MAJOR}::Test
    TEST_NAME ResourceFolderModel)

ecm_add_test(ResourcePackParse_test.cpp LINK_LIBRARIES Launcher_logic Qt${QT_VERSION_MAJOR}::Test
    TEST_NAME ResourcePackParse)

ecm_add_test(ResourceModel_test.cpp LINK_LIBRARIES Launcher_logic Qt${QT_VERSION_MAJOR}::Test
    TEST_NAME ResourceModel)

ecm_add_test(TexturePackParse_test.cpp LINK_LIBRARIES Launcher_logic Qt${QT_VERSION_MAJOR}::Test
    TEST_NAME TexturePackParse)

ecm_add_test(DataPackParse_test.cpp LINK_LIBRARIES Launcher_logic Qt${QT_VERSION_MAJOR}::Test
    TEST_NAME DataPackParse)

ecm_add_test(ShaderPackParse_test.cpp LINK_LIBRARIES Launcher_logic Qt${QT_VERSION_MAJOR}::Test
    TEST_NAME ShaderPackParse)

ecm_add_test(WorldSaveParse_test.cpp LINK_LIBRARIES Launcher_logic Qt${QT_VERSION_MAJOR}::Test
    TEST_NAME WorldSaveParse)

ecm_add_test(ParseUtils_test.cpp LINK_LIBRARIES Launcher_logic Qt${QT_VERSION_MAJOR}::Test
    TEST_NAME ParseUtils)

ecm_add_test(Task_test.cpp LINK_LIBRARIES Launcher_logic Qt${QT_VERSION_MAJOR}::Test
    TEST_NAME Task)

ecm_add_test(INIFile_test.cpp LINK_LIBRARIES Launcher_logic Qt${QT_VERSION_MAJOR}::Test
    TEST_NAME INIFile)

ecm_add_test(JavaVersion_test.cpp LINK_LIBRARIES Launcher_logic Qt${QT_VERSION_MAJOR}::Test
    TEST_NAME JavaVersion)

ecm_add_test(Packwiz_test.cpp LINK_LIBRARIES Launcher_logic Qt${QT_VERSION_MAJOR}::Test
    TEST_NAME Packwiz)

ecm_add_test(Index_test.cpp LINK_LIBRARIES Launcher_logic Qt${QT_VERSION_MAJOR}::Test
    TEST_NAME Index)

ecm_add_test(Version_test.cpp LINK_LIBRARIES Launcher_logic Qt${QT_VERSION_MAJOR}::Test
    TEST_NAME Version)

<<<<<<< HEAD
ecm_add_test(MetaComponentParse_test.cpp LINK_LIBRARIES Launcher_logic Qt${QT_VERSION_MAJOR}::Test
    TEST_NAME MetaComponentParse)
=======
ecm_add_test(CatPack_test.cpp LINK_LIBRARIES Launcher_logic Qt${QT_VERSION_MAJOR}::Test
    TEST_NAME CatPack)
>>>>>>> eab1180f
<|MERGE_RESOLUTION|>--- conflicted
+++ resolved
@@ -57,10 +57,8 @@
 ecm_add_test(Version_test.cpp LINK_LIBRARIES Launcher_logic Qt${QT_VERSION_MAJOR}::Test
     TEST_NAME Version)
 
-<<<<<<< HEAD
 ecm_add_test(MetaComponentParse_test.cpp LINK_LIBRARIES Launcher_logic Qt${QT_VERSION_MAJOR}::Test
     TEST_NAME MetaComponentParse)
-=======
+
 ecm_add_test(CatPack_test.cpp LINK_LIBRARIES Launcher_logic Qt${QT_VERSION_MAJOR}::Test
-    TEST_NAME CatPack)
->>>>>>> eab1180f
+    TEST_NAME CatPack)
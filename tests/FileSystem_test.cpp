#include <QDir>
#include <QStandardPaths>
#include <QTemporaryDir>
#include <QTest>

#include <tasks/Task.h>

#include <FileSystem.h>
#include <StringUtils.h>

// Snippet from https://github.com/gulrak/filesystem#using-it-as-single-file-header

#ifdef __APPLE__
#include <Availability.h>  // for deployment target to support pre-catalina targets without std::fs
#endif                     // __APPLE__

#if ((defined(_MSVC_LANG) && _MSVC_LANG >= 201703L) || (defined(__cplusplus) && __cplusplus >= 201703L)) && defined(__has_include)
#if __has_include(<filesystem>) && (!defined(__MAC_OS_X_VERSION_MIN_REQUIRED) || __MAC_OS_X_VERSION_MIN_REQUIRED >= 101500)
#define GHC_USE_STD_FS
#include <filesystem>
namespace fs = std::filesystem;
#endif  // MacOS min version check
#endif  // Other OSes version check

#ifndef GHC_USE_STD_FS
#include <ghc/filesystem.hpp>
namespace fs = ghc::filesystem;
#endif

#include <pathmatcher/RegexpMatcher.h>

class LinkTask : public Task {
    Q_OBJECT

    friend class FileSystemTest;

    LinkTask(QString src, QString dst)
    {
        m_lnk = new FS::create_link(src, dst, this);
        m_lnk->debug(true);
    }

    ~LinkTask() { delete m_lnk; }

    void matcher(const IPathMatcher* filter) { m_lnk->matcher(filter); }

    void linkRecursively(bool recursive)
    {
        m_lnk->linkRecursively(recursive);
        m_linkRecursive = recursive;
    }

    void whitelist(bool b) { m_lnk->whitelist(b); }

    void setMaxDepth(int depth) { m_lnk->setMaxDepth(depth); }

   private:
    void executeTask() override
    {
        if (!(*m_lnk)()) {
#if defined Q_OS_WIN32
            if (!m_useHard) {
                qDebug() << "EXPECTED: Link failure, Windows requires permissions for symlinks";

                qDebug() << "atempting to run with privelage";
                connect(m_lnk, &FS::create_link::finishedPrivileged, this, [&](bool gotResults) {
                    if (gotResults) {
                        emitSucceeded();
                    } else {
                        qDebug() << "Privileged run exited without results!";
                        emitFailed();
                    }
                });
                m_lnk->runPrivileged();
            } else {
                qDebug() << "Link Failed!" << m_lnk->getOSError().value() << m_lnk->getOSError().message().c_str();
            }
#else
            qDebug() << "Link Failed!" << m_lnk->getOSError().value() << m_lnk->getOSError().message().c_str();
#endif
        } else {
            emitSucceeded();
        }
<<<<<<< HEAD
    }

    FS::create_link* m_lnk;
    [[maybe_unused]] bool m_useHard = false;
=======
    };

    FS::create_link* m_lnk;
    bool m_useHard = false;
>>>>>>> 3aba7f8f
    bool m_linkRecursive = true;
};

class FileSystemTest : public QObject {
    Q_OBJECT

    const QString bothSlash = "/foo/";
    const QString trailingSlash = "foo/";
    const QString leadingSlash = "/foo";

   private slots:
    void test_pathCombine()
    {
        QCOMPARE(QString("/foo/foo"), FS::PathCombine(bothSlash, bothSlash));
        QCOMPARE(QString("foo/foo"), FS::PathCombine(trailingSlash, trailingSlash));
        QCOMPARE(QString("/foo/foo"), FS::PathCombine(leadingSlash, leadingSlash));

        QCOMPARE(QString("/foo/foo/foo"), FS::PathCombine(bothSlash, bothSlash, bothSlash));
        QCOMPARE(QString("foo/foo/foo"), FS::PathCombine(trailingSlash, trailingSlash, trailingSlash));
        QCOMPARE(QString("/foo/foo/foo"), FS::PathCombine(leadingSlash, leadingSlash, leadingSlash));
    }

    void test_PathCombine1_data()
    {
        QTest::addColumn<QString>("result");
        QTest::addColumn<QString>("path1");
        QTest::addColumn<QString>("path2");

        QTest::newRow("qt 1") << "/abc/def/ghi/jkl"
                              << "/abc/def"
                              << "ghi/jkl";
        QTest::newRow("qt 2") << "/abc/def/ghi/jkl"
                              << "/abc/def/"
                              << "ghi/jkl";
#if defined(Q_OS_WIN)
        QTest::newRow("win native, from C:") << "C:/abc"
                                             << "C:"
                                             << "abc";
        QTest::newRow("win native 1") << "C:/abc/def/ghi/jkl"
                                      << "C:\\abc\\def"
                                      << "ghi\\jkl";
        QTest::newRow("win native 2") << "C:/abc/def/ghi/jkl"
                                      << "C:\\abc\\def\\"
                                      << "ghi\\jkl";
#endif
    }

    void test_PathCombine1()
    {
        QFETCH(QString, result);
        QFETCH(QString, path1);
        QFETCH(QString, path2);

        QCOMPARE(FS::PathCombine(path1, path2), result);
    }

    void test_PathCombine2_data()
    {
        QTest::addColumn<QString>("result");
        QTest::addColumn<QString>("path1");
        QTest::addColumn<QString>("path2");
        QTest::addColumn<QString>("path3");

        QTest::newRow("qt 1") << "/abc/def/ghi/jkl"
                              << "/abc"
                              << "def"
                              << "ghi/jkl";
        QTest::newRow("qt 2") << "/abc/def/ghi/jkl"
                              << "/abc/"
                              << "def"
                              << "ghi/jkl";
        QTest::newRow("qt 3") << "/abc/def/ghi/jkl"
                              << "/abc"
                              << "def/"
                              << "ghi/jkl";
        QTest::newRow("qt 4") << "/abc/def/ghi/jkl"
                              << "/abc/"
                              << "def/"
                              << "ghi/jkl";
#if defined(Q_OS_WIN)
        QTest::newRow("win 1") << "C:/abc/def/ghi/jkl"
                               << "C:\\abc"
                               << "def"
                               << "ghi\\jkl";
        QTest::newRow("win 2") << "C:/abc/def/ghi/jkl"
                               << "C:\\abc\\"
                               << "def"
                               << "ghi\\jkl";
        QTest::newRow("win 3") << "C:/abc/def/ghi/jkl"
                               << "C:\\abc"
                               << "def\\"
                               << "ghi\\jkl";
        QTest::newRow("win 4") << "C:/abc/def/ghi/jkl"
                               << "C:\\abc\\"
                               << "def"
                               << "ghi\\jkl";
#endif
    }

    void test_PathCombine2()
    {
        QFETCH(QString, result);
        QFETCH(QString, path1);
        QFETCH(QString, path2);
        QFETCH(QString, path3);

        QCOMPARE(FS::PathCombine(path1, path2, path3), result);
    }

    void test_copy()
    {
        QString folder = QFINDTESTDATA("testdata/FileSystem/test_folder");
        auto f = [&folder]() {
            QTemporaryDir tempDir;
            tempDir.setAutoRemove(true);
            qDebug() << "From:" << folder << "To:" << tempDir.path();

            QDir target_dir(FS::PathCombine(tempDir.path(), "test_folder"));
            qDebug() << tempDir.path();
            qDebug() << target_dir.path();
            FS::copy c(folder, target_dir.path());
            c();

            for (auto entry : target_dir.entryList()) {
                qDebug() << entry;
            }
            QVERIFY(target_dir.entryList().contains("pack.mcmeta"));
            QVERIFY(target_dir.entryList().contains("assets"));
        };

        // first try variant without trailing /
        QVERIFY(!folder.endsWith('/'));
        f();

        // then variant with trailing /
        folder.append('/');
        QVERIFY(folder.endsWith('/'));
        f();
    }

    void test_copy_with_blacklist()
    {
        QString folder = QFINDTESTDATA("testdata/FileSystem/test_folder");
        auto f = [&folder]() {
            QTemporaryDir tempDir;
            tempDir.setAutoRemove(true);
            qDebug() << "From:" << folder << "To:" << tempDir.path();

            QDir target_dir(FS::PathCombine(tempDir.path(), "test_folder"));
            qDebug() << tempDir.path();
            qDebug() << target_dir.path();
            FS::copy c(folder, target_dir.path());
            RegexpMatcher re("[.]?mcmeta");
            c.matcher(&re);
            c();

            for (auto entry : target_dir.entryList()) {
                qDebug() << entry;
            }
            QVERIFY(!target_dir.entryList().contains("pack.mcmeta"));
            QVERIFY(target_dir.entryList().contains("assets"));
        };

        // first try variant without trailing /
        QVERIFY(!folder.endsWith('/'));
        f();

        // then variant with trailing /
        folder.append('/');
        QVERIFY(folder.endsWith('/'));
        f();
    }

    void test_copy_with_whitelist()
    {
        QString folder = QFINDTESTDATA("testdata/FileSystem/test_folder");
        auto f = [&folder]() {
            QTemporaryDir tempDir;
            tempDir.setAutoRemove(true);
            qDebug() << "From:" << folder << "To:" << tempDir.path();

            QDir target_dir(FS::PathCombine(tempDir.path(), "test_folder"));
            qDebug() << tempDir.path();
            qDebug() << target_dir.path();
            FS::copy c(folder, target_dir.path());
            RegexpMatcher re("[.]?mcmeta");
            c.matcher(&re);
            c.whitelist(true);
            c();

            for (auto entry : target_dir.entryList()) {
                qDebug() << entry;
            }
            QVERIFY(target_dir.entryList().contains("pack.mcmeta"));
            QVERIFY(!target_dir.entryList().contains("assets"));
        };

        // first try variant without trailing /
        QVERIFY(!folder.endsWith('/'));
        f();

        // then variant with trailing /
        folder.append('/');
        QVERIFY(folder.endsWith('/'));
        f();
    }

    void test_copy_with_dot_hidden()
    {
        QString folder = QFINDTESTDATA("testdata/FileSystem/test_folder");
        auto f = [&folder]() {
            QTemporaryDir tempDir;
            tempDir.setAutoRemove(true);
            qDebug() << "From:" << folder << "To:" << tempDir.path();

            QDir target_dir(FS::PathCombine(tempDir.path(), "test_folder"));
            qDebug() << tempDir.path();
            qDebug() << target_dir.path();
            FS::copy c(folder, target_dir.path());
            c();

            auto filter = QDir::Filter::Files | QDir::Filter::Dirs | QDir::Filter::Hidden;

            for (auto entry : target_dir.entryList(filter)) {
                qDebug() << entry;
            }

            QVERIFY(target_dir.entryList(filter).contains(".secret_folder"));
            target_dir.cd(".secret_folder");
            QVERIFY(target_dir.entryList(filter).contains(".secret_file.txt"));
        };

        // first try variant without trailing /
        QVERIFY(!folder.endsWith('/'));
        f();

        // then variant with trailing /
        folder.append('/');
        QVERIFY(folder.endsWith('/'));
        f();
    }

    void test_copy_single_file()
    {
        QTemporaryDir tempDir;
        tempDir.setAutoRemove(true);

        {
            QString file = QFINDTESTDATA("testdata/FileSystem/test_folder/pack.mcmeta");

            qDebug() << "From:" << file << "To:" << tempDir.path();

            QDir target_dir(FS::PathCombine(tempDir.path(), "pack.mcmeta"));
            qDebug() << tempDir.path();
            qDebug() << target_dir.path();
            FS::copy c(file, target_dir.filePath("pack.mcmeta"));
            c();

            auto filter = QDir::Filter::Files;

            for (auto entry : target_dir.entryList(filter)) {
                qDebug() << entry;
            }

            QVERIFY(target_dir.entryList(filter).contains("pack.mcmeta"));
        }
    }

    void test_getDesktop()
    {
        QCOMPARE(FS::getDesktopDir(), QStandardPaths::writableLocation(QStandardPaths::DesktopLocation));
    }

    void test_link()
    {
        QString folder = QFINDTESTDATA("testdata/FileSystem/test_folder");
<<<<<<< HEAD
        auto f = [&folder]() {
=======
        auto f = [&folder, this]() {
>>>>>>> 3aba7f8f
            QTemporaryDir tempDir;
            tempDir.setAutoRemove(true);
            qDebug() << "From:" << folder << "To:" << tempDir.path();

            QDir target_dir(FS::PathCombine(tempDir.path(), "test_folder"));
            qDebug() << tempDir.path();
            qDebug() << target_dir.path();

            LinkTask lnk_tsk(folder, target_dir.path());
            lnk_tsk.linkRecursively(false);
            QObject::connect(&lnk_tsk, &Task::finished,
                             [&] { QVERIFY2(lnk_tsk.wasSuccessful(), "Task finished but was not successful when it should have been."); });
            lnk_tsk.start();

            QVERIFY2(QTest::qWaitFor([&]() { return lnk_tsk.isFinished(); }, 100000), "Task didn't finish as it should.");

            for (auto entry : target_dir.entryList()) {
                qDebug() << entry;
                QFileInfo entry_lnk_info(target_dir.filePath(entry));
                if (!entry_lnk_info.isDir())
                    QVERIFY(!entry_lnk_info.isSymLink());
            }

            QFileInfo lnk_info(target_dir.path());
            QVERIFY(lnk_info.exists());
            QVERIFY(lnk_info.isSymLink());

            QVERIFY(target_dir.entryList().contains("pack.mcmeta"));
            QVERIFY(target_dir.entryList().contains("assets"));
        };

        // first try variant without trailing /
        QVERIFY(!folder.endsWith('/'));
        f();

        // then variant with trailing /
        folder.append('/');
        QVERIFY(folder.endsWith('/'));
        f();
    }

    void test_hard_link()
    {
        QString folder = QFINDTESTDATA("testdata/FileSystem/test_folder");
        auto f = [&folder]() {
            // use working dir to prevent makeing a hard link to a tmpfs or across devices
            QTemporaryDir tempDir("./tmp");
            tempDir.setAutoRemove(true);
            qDebug() << "From:" << folder << "To:" << tempDir.path();

            QDir target_dir(FS::PathCombine(tempDir.path(), "test_folder"));
            qDebug() << tempDir.path();
            qDebug() << target_dir.path();
            FS::create_link lnk(folder, target_dir.path());
            lnk.useHardLinks(true);
            lnk.debug(true);
            if (!lnk()) {
                qDebug() << "Link Failed!" << lnk.getOSError().value() << lnk.getOSError().message().c_str();
            }

            for (auto entry : target_dir.entryList()) {
                qDebug() << entry;
                QFileInfo entry_lnk_info(target_dir.filePath(entry));
                QVERIFY(!entry_lnk_info.isSymLink());
                QFileInfo entry_orig_info(QDir(folder).filePath(entry));
                if (!entry_lnk_info.isDir()) {
                    qDebug() << "hard link equivalency?" << entry_lnk_info.absoluteFilePath() << "vs" << entry_orig_info.absoluteFilePath();
                    QVERIFY(fs::equivalent(fs::path(StringUtils::toStdString(entry_lnk_info.absoluteFilePath())),
                                           fs::path(StringUtils::toStdString(entry_orig_info.absoluteFilePath()))));
                }
            }

            QFileInfo lnk_info(target_dir.path());
            QVERIFY(lnk_info.exists());
            QVERIFY(!lnk_info.isSymLink());

            QVERIFY(target_dir.entryList().contains("pack.mcmeta"));
            QVERIFY(target_dir.entryList().contains("assets"));
        };

        // first try variant without trailing /
        QVERIFY(!folder.endsWith('/'));
        f();

        // then variant with trailing /
        folder.append('/');
        QVERIFY(folder.endsWith('/'));
        f();
    }

    void test_link_with_blacklist()
    {
        QString folder = QFINDTESTDATA("testdata/FileSystem/test_folder");
        auto f = [&folder]() {
            QTemporaryDir tempDir;
            tempDir.setAutoRemove(true);
            qDebug() << "From:" << folder << "To:" << tempDir.path();

            QDir target_dir(FS::PathCombine(tempDir.path(), "test_folder"));
            qDebug() << tempDir.path();
            qDebug() << target_dir.path();

            LinkTask lnk_tsk(folder, target_dir.path());
            RegexpMatcher re("[.]?mcmeta");
            lnk_tsk.matcher(&re);
            lnk_tsk.linkRecursively(true);
            QObject::connect(&lnk_tsk, &Task::finished,
                             [&] { QVERIFY2(lnk_tsk.wasSuccessful(), "Task finished but was not successful when it should have been."); });
            lnk_tsk.start();

            QVERIFY2(QTest::qWaitFor([&]() { return lnk_tsk.isFinished(); }, 100000), "Task didn't finish as it should.");

            for (auto entry : target_dir.entryList()) {
                qDebug() << entry;
                QFileInfo entry_lnk_info(target_dir.filePath(entry));
                if (!entry_lnk_info.isDir())
                    QVERIFY(entry_lnk_info.isSymLink());
            }

            QFileInfo lnk_info(target_dir.path());
            QVERIFY(lnk_info.exists());

            QVERIFY(!target_dir.entryList().contains("pack.mcmeta"));
            QVERIFY(target_dir.entryList().contains("assets"));
        };

        // first try variant without trailing /
        QVERIFY(!folder.endsWith('/'));
        f();

        // then variant with trailing /
        folder.append('/');
        QVERIFY(folder.endsWith('/'));
        f();
    }

    void test_link_with_whitelist()
    {
        QString folder = QFINDTESTDATA("testdata/FileSystem/test_folder");
        auto f = [&folder]() {
            QTemporaryDir tempDir;
            tempDir.setAutoRemove(true);
            qDebug() << "From:" << folder << "To:" << tempDir.path();

            QDir target_dir(FS::PathCombine(tempDir.path(), "test_folder"));
            qDebug() << tempDir.path();
            qDebug() << target_dir.path();

            LinkTask lnk_tsk(folder, target_dir.path());
            RegexpMatcher re("[.]?mcmeta");
            lnk_tsk.matcher(&re);
            lnk_tsk.linkRecursively(true);
            lnk_tsk.whitelist(true);
            QObject::connect(&lnk_tsk, &Task::finished,
                             [&] { QVERIFY2(lnk_tsk.wasSuccessful(), "Task finished but was not successful when it should have been."); });
            lnk_tsk.start();

            QVERIFY2(QTest::qWaitFor([&]() { return lnk_tsk.isFinished(); }, 100000), "Task didn't finish as it should.");

            for (auto entry : target_dir.entryList()) {
                qDebug() << entry;
                QFileInfo entry_lnk_info(target_dir.filePath(entry));
                if (!entry_lnk_info.isDir())
                    QVERIFY(entry_lnk_info.isSymLink());
            }

            QFileInfo lnk_info(target_dir.path());
            QVERIFY(lnk_info.exists());

            QVERIFY(target_dir.entryList().contains("pack.mcmeta"));
            QVERIFY(!target_dir.entryList().contains("assets"));
        };

        // first try variant without trailing /
        QVERIFY(!folder.endsWith('/'));
        f();

        // then variant with trailing /
        folder.append('/');
        QVERIFY(folder.endsWith('/'));
        f();
    }

    void test_link_with_dot_hidden()
    {
        QString folder = QFINDTESTDATA("testdata/FileSystem/test_folder");
        auto f = [&folder]() {
            QTemporaryDir tempDir;
            tempDir.setAutoRemove(true);
            qDebug() << "From:" << folder << "To:" << tempDir.path();

            QDir target_dir(FS::PathCombine(tempDir.path(), "test_folder"));
            qDebug() << tempDir.path();
            qDebug() << target_dir.path();

            LinkTask lnk_tsk(folder, target_dir.path());
            lnk_tsk.linkRecursively(true);
            QObject::connect(&lnk_tsk, &Task::finished,
                             [&] { QVERIFY2(lnk_tsk.wasSuccessful(), "Task finished but was not successful when it should have been."); });
            lnk_tsk.start();

            QVERIFY2(QTest::qWaitFor([&]() { return lnk_tsk.isFinished(); }, 100000), "Task didn't finish as it should.");

            auto filter = QDir::Filter::Files | QDir::Filter::Dirs | QDir::Filter::Hidden;

            for (auto entry : target_dir.entryList(filter)) {
                qDebug() << entry;
                QFileInfo entry_lnk_info(target_dir.filePath(entry));
                if (!entry_lnk_info.isDir())
                    QVERIFY(entry_lnk_info.isSymLink());
            }

            QFileInfo lnk_info(target_dir.path());
            QVERIFY(lnk_info.exists());

            QVERIFY(target_dir.entryList(filter).contains(".secret_folder"));
            target_dir.cd(".secret_folder");
            QVERIFY(target_dir.entryList(filter).contains(".secret_file.txt"));
        };

        // first try variant without trailing /
        QVERIFY(!folder.endsWith('/'));
        f();

        // then variant with trailing /
        folder.append('/');
        QVERIFY(folder.endsWith('/'));
        f();
    }

    void test_link_single_file()
    {
        QTemporaryDir tempDir;
        tempDir.setAutoRemove(true);

        {
            QString file = QFINDTESTDATA("testdata/FileSystem/test_folder/pack.mcmeta");

            qDebug() << "From:" << file << "To:" << tempDir.path();

            QDir target_dir(FS::PathCombine(tempDir.path(), "pack.mcmeta"));
            qDebug() << tempDir.path();
            qDebug() << target_dir.path();

            LinkTask lnk_tsk(file, target_dir.filePath("pack.mcmeta"));
            QObject::connect(&lnk_tsk, &Task::finished,
                             [&] { QVERIFY2(lnk_tsk.wasSuccessful(), "Task finished but was not successful when it should have been."); });
            lnk_tsk.start();

            QVERIFY2(QTest::qWaitFor([&]() { return lnk_tsk.isFinished(); }, 100000), "Task didn't finish as it should.");

            auto filter = QDir::Filter::Files;

            for (auto entry : target_dir.entryList(filter)) {
                qDebug() << entry;
            }

            QFileInfo lnk_info(target_dir.filePath("pack.mcmeta"));
            QVERIFY(lnk_info.exists());
            QVERIFY(lnk_info.isSymLink());

            QVERIFY(target_dir.entryList(filter).contains("pack.mcmeta"));
        }
    }

    void test_link_with_max_depth()
    {
        QString folder = QFINDTESTDATA("testdata/FileSystem/test_folder");
<<<<<<< HEAD
        auto f = [&folder]() {
=======
        auto f = [&folder, this]() {
>>>>>>> 3aba7f8f
            QTemporaryDir tempDir;
            tempDir.setAutoRemove(true);
            qDebug() << "From:" << folder << "To:" << tempDir.path();

            QDir target_dir(FS::PathCombine(tempDir.path(), "test_folder"));
            qDebug() << tempDir.path();
            qDebug() << target_dir.path();

            LinkTask lnk_tsk(folder, target_dir.path());
            lnk_tsk.linkRecursively(true);
            lnk_tsk.setMaxDepth(0);
            QObject::connect(&lnk_tsk, &Task::finished,
                             [&] { QVERIFY2(lnk_tsk.wasSuccessful(), "Task finished but was not successful when it should have been."); });
            lnk_tsk.start();

            QVERIFY2(QTest::qWaitFor([&]() { return lnk_tsk.isFinished(); }, 100000), "Task didn't finish as it should.");

            QVERIFY(!QFileInfo(target_dir.path()).isSymLink());

            auto filter = QDir::Filter::Files | QDir::Filter::Dirs | QDir::Filter::Hidden;
            for (auto entry : target_dir.entryList(filter)) {
                qDebug() << entry;
                if (entry == "." || entry == "..")
                    continue;
                QFileInfo entry_lnk_info(target_dir.filePath(entry));
                QVERIFY(entry_lnk_info.isSymLink());
            }

            QFileInfo lnk_info(target_dir.path());
            QVERIFY(lnk_info.exists());
            QVERIFY(!lnk_info.isSymLink());

            QVERIFY(target_dir.entryList().contains("pack.mcmeta"));
            QVERIFY(target_dir.entryList().contains("assets"));
        };

        // first try variant without trailing /
        QVERIFY(!folder.endsWith('/'));
        f();

        // then variant with trailing /
        folder.append('/');
        QVERIFY(folder.endsWith('/'));
        f();
    }

    void test_link_with_no_max_depth()
    {
        QString folder = QFINDTESTDATA("testdata/FileSystem/test_folder");
        auto f = [&folder]() {
            QTemporaryDir tempDir;
            tempDir.setAutoRemove(true);
            qDebug() << "From:" << folder << "To:" << tempDir.path();

            QDir target_dir(FS::PathCombine(tempDir.path(), "test_folder"));
            qDebug() << tempDir.path();
            qDebug() << target_dir.path();

            LinkTask lnk_tsk(folder, target_dir.path());
            lnk_tsk.linkRecursively(true);
            lnk_tsk.setMaxDepth(-1);
            QObject::connect(&lnk_tsk, &Task::finished,
                             [&] { QVERIFY2(lnk_tsk.wasSuccessful(), "Task finished but was not successful when it should have been."); });
            lnk_tsk.start();

            QVERIFY2(QTest::qWaitFor([&]() { return lnk_tsk.isFinished(); }, 100000), "Task didn't finish as it should.");

            std::function<void(QString)> verify_check = [&](QString check_path) {
                QDir check_dir(check_path);
                auto filter = QDir::Filter::Files | QDir::Filter::Dirs | QDir::Filter::Hidden;
                for (auto entry : check_dir.entryList(filter)) {
                    QFileInfo entry_lnk_info(check_dir.filePath(entry));
                    qDebug() << entry << check_dir.filePath(entry);
                    if (!entry_lnk_info.isDir()) {
                        QVERIFY(entry_lnk_info.isSymLink());
                    } else if (entry != "." && entry != "..") {
                        qDebug() << "Decending tree to verify symlinks:" << check_dir.filePath(entry);
                        verify_check(entry_lnk_info.filePath());
                    }
                }
            };

            verify_check(target_dir.path());

            QFileInfo lnk_info(target_dir.path());
            QVERIFY(lnk_info.exists());

            QVERIFY(target_dir.entryList().contains("pack.mcmeta"));
            QVERIFY(target_dir.entryList().contains("assets"));
        };

        // first try variant without trailing /
        QVERIFY(!folder.endsWith('/'));
        f();

        // then variant with trailing /
        folder.append('/');
        QVERIFY(folder.endsWith('/'));
        f();
    }

    void test_path_depth()
    {
        QCOMPARE(FS::pathDepth(""), 0);
        QCOMPARE(FS::pathDepth("."), 0);
        QCOMPARE(FS::pathDepth("foo.txt"), 0);
        QCOMPARE(FS::pathDepth("./foo.txt"), 0);
        QCOMPARE(FS::pathDepth("./bar/foo.txt"), 1);
        QCOMPARE(FS::pathDepth("../bar/foo.txt"), 0);
        QCOMPARE(FS::pathDepth("/bar/foo.txt"), 1);
        QCOMPARE(FS::pathDepth("baz/bar/foo.txt"), 2);
        QCOMPARE(FS::pathDepth("/baz/bar/foo.txt"), 2);
        QCOMPARE(FS::pathDepth("./baz/bar/foo.txt"), 2);
        QCOMPARE(FS::pathDepth("/baz/../bar/foo.txt"), 1);
    }

    void test_path_trunc()
    {
        QCOMPARE(FS::pathTruncate("", 0), QDir::toNativeSeparators(""));
        QCOMPARE(FS::pathTruncate("foo.txt", 0), QDir::toNativeSeparators(""));
        QCOMPARE(FS::pathTruncate("foo.txt", 1), QDir::toNativeSeparators(""));
        QCOMPARE(FS::pathTruncate("./bar/foo.txt", 0), QDir::toNativeSeparators("./bar"));
        QCOMPARE(FS::pathTruncate("./bar/foo.txt", 1), QDir::toNativeSeparators("./bar"));
        QCOMPARE(FS::pathTruncate("/bar/foo.txt", 1), QDir::toNativeSeparators("/bar"));
        QCOMPARE(FS::pathTruncate("bar/foo.txt", 1), QDir::toNativeSeparators("bar"));
        QCOMPARE(FS::pathTruncate("baz/bar/foo.txt", 2), QDir::toNativeSeparators("baz/bar"));
#if defined(Q_OS_WIN)
        QCOMPARE(FS::pathTruncate("C:\\bar\\foo.txt", 1), QDir::toNativeSeparators("C:\\bar"));
#endif
    }
};

QTEST_GUILESS_MAIN(FileSystemTest)

#include "FileSystem_test.moc"<|MERGE_RESOLUTION|>--- conflicted
+++ resolved
@@ -81,17 +81,10 @@
         } else {
             emitSucceeded();
         }
-<<<<<<< HEAD
     }
 
     FS::create_link* m_lnk;
     [[maybe_unused]] bool m_useHard = false;
-=======
-    };
-
-    FS::create_link* m_lnk;
-    bool m_useHard = false;
->>>>>>> 3aba7f8f
     bool m_linkRecursive = true;
 };
 
@@ -360,19 +353,12 @@
         }
     }
 
-    void test_getDesktop()
-    {
-        QCOMPARE(FS::getDesktopDir(), QStandardPaths::writableLocation(QStandardPaths::DesktopLocation));
-    }
+    void test_getDesktop() { QCOMPARE(FS::getDesktopDir(), QStandardPaths::writableLocation(QStandardPaths::DesktopLocation)); }
 
     void test_link()
     {
         QString folder = QFINDTESTDATA("testdata/FileSystem/test_folder");
-<<<<<<< HEAD
-        auto f = [&folder]() {
-=======
-        auto f = [&folder, this]() {
->>>>>>> 3aba7f8f
+        auto f = [&folder]() {
             QTemporaryDir tempDir;
             tempDir.setAutoRemove(true);
             qDebug() << "From:" << folder << "To:" << tempDir.path();
@@ -641,11 +627,7 @@
     void test_link_with_max_depth()
     {
         QString folder = QFINDTESTDATA("testdata/FileSystem/test_folder");
-<<<<<<< HEAD
-        auto f = [&folder]() {
-=======
-        auto f = [&folder, this]() {
->>>>>>> 3aba7f8f
+        auto f = [&folder]() {
             QTemporaryDir tempDir;
             tempDir.setAutoRemove(true);
             qDebug() << "From:" << folder << "To:" << tempDir.path();

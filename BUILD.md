# Build Instructions

# Contents

- [Getting the source](#getting-the-source)
- [Linux](#linux)
- [Windows](#windows)
- [macOS](#macos)

# Getting the source

Clone the source code using git and grab all the submodules:

```
git clone https://github.com/PolyMC/PolyMC.git
cd PolyMC
git submodule init
git submodule update
```

The rest of the documentation assumes you have already cloned the repository.

# Linux

Getting the project to build and run on Linux is easy if you use any modern and up-to-date linux distribution.

## Build dependencies

- A C++ compiler capable of building C++11 code.
- Qt Development tools 5.6 or newer (`qtbase5-dev qtchooser qt5-qmake qtbase5-dev-tools libqt5core5a libqt5network5 libqt5gui5` on Debian-based system)
- cmake 3.1 or newer (`cmake` on Debian-based system)
- zlib (`zlib1g-dev` on Debian-based system)
- Java JDK (`openjdk-17-jdk`on Debian-based system)
- GL headers (`libgl1-mesa-dev` on Debian-based system)

You can use IDEs like KDevelop or QtCreator to open the CMake project if you want to work on the code.

### Building a portable binary

```sh
mkdir install
# configure the project
cmake -S . -B build \
   -DCMAKE_INSTALL_PREFIX=./install
# build
cd build
make -j$(nproc) install
```

### Building & Installing to the System

This is the preferred method for installation, and is suitable for packages.

```sh
# configure everything
cmake -S . -B build \
	-DCMAKE_BUILD_TYPE=Release \
   -DCMAKE_INSTALL_PREFIX="/usr" \ # Use "/usr" for packages, otherwise, leave it at the default "/usr/local".
   -DLauncher_LAYOUT=lin-system
cd build
make -j$(nproc) install # Optionally specify DESTDIR for packages (i.e. DESTDIR=${pkgdir})
```

### Building a .deb

Requirements: [makedeb](https://docs.makedeb.org/) installed on your system.

```
git clone https://mpr.makedeb.org/polymc.git
cd polymc
makedeb -s
```

The deb will be located in the directory the repo was cloned in.

### Building a .rpm

Build dependencies are automatically installed using `dnf`, but you do need the `rpmdevtools` package (on Fedora)
in order to fetch sources and setup your tree.

```
cd ~
# setup your ~/rpmbuild directory, required for rpmbuild to work.
rpmdev-setuptree
# note: submodules are not needed here, as the spec file will download the tarball instead
git clone https://github.com/PolyMC/PolyMC.git
cd PolyMC/packages/rpm
# install build dependencies
sudo dnf builddep polymc.spec
# download build sources
spectool -g -R polymc.spec
# now build!
rpmbuild -bb polymc.spec
```

The path to the rpm packages will be printed when the build is complete.

### Building from command line

You need a source folder, a build folder and an install folder.

```
# make all the folders
mkdir ~/PolyMC && cd ~/PolyMC
mkdir build
mkdir install
# clone the complete source
git clone --recursive https://github.com/PolyMC/PolyMC.git src
# configure the project
cd build
cmake -DCMAKE_INSTALL_PREFIX=../install ../src
make -j$(nproc) install
```

The path to the rpm packages will be printed when the build is complete.

### Building a flatpak

You only need to clone the flatpak sources  
`flatpak` and `flatpak-builder` need to be installed on your system

```sh
git clone https://github.com/flathub/org.polymc.PolyMC
cd org.polymc.PolyMC
# remove --user and --install if you want to build without installing
flatpak-builder --user --install flatbuild org.polymc.PolyMC.yml
```

### Installing Qt using the installer (optional)

1. Run the Qt installer.
2. Choose a place to install Qt.
3. Choose the components you want to install.
   - You need Qt 5.6.x 64-bit ticked.
   - You need Tools/Qt Creator ticked.
   - Other components are selected by default, you can untick them if you don't need them.
4. Accept the license agreements.
5. Double check the install details and then click "Install".
   - Installation can take a very long time, go grab a cup of tea or something and let it work.

### Loading the project in Qt Creator (optional)

1. Open Qt Creator.
2. Choose `File->Open File or Project`.
3. Navigate to the Launcher source folder you cloned and choose CMakeLists.txt.
4. Read the instructions that just popped up about a build location and choose one.
5. You should see "Run CMake" in the window.
   - Make sure that Generator is set to "Unix Generator (Desktop Qt 5.6.x GCC 64bit)".
   - Hit the "Run CMake" button.
   - You'll see warnings and it might not be clear that it succeeded until you scroll to the bottom of the window.
   - Hit "Finish" if CMake ran successfully.
6. Cross your fingers and press the Run button (bottom left of Qt Creator).
   - If the project builds successfully it will run and the Launcher window will pop up.

**If this doesn't work for you, let us know on our Discord.**

# Windows

Getting the project to build and run on Windows is easy if you use Qt's IDE, Qt Creator. The project will simply not compile using Microsoft build tools, because that's not something we do. If it does compile, it is by chance only.

## Dependencies

- [Qt 5.6+ Development tools](http://qt-project.org/downloads) -- Qt Online Installer for Windows
  - http://download.qt.io/new_archive/qt/5.6/5.6.0/qt-opensource-windows-x86-mingw492-5.6.0.exe
  - Download the MinGW version (MSVC version does not work).
- [OpenSSL](https://github.com/IndySockets/OpenSSL-Binaries/tree/master/Archive/) -- Win32 OpenSSL, version 1.0.2g (from 2016)
  - https://github.com/IndySockets/OpenSSL-Binaries/raw/master/Archive/openssl-1.0.2g-i386-win32.zip
  - the usual OpenSSL for Windows (http://slproweb.com/products/Win32OpenSSL.html) only provides the newest version of OpenSSL, and we need the 1.0.2g version
  - **Download the 32-bit version, not 64-bit.**
  - Microsoft Visual C++ 2008 Redist is required for this, there's a link on the OpenSSL download page above next to the main download.
  - We use a custom build of OpenSSL that doesn't have this dependency. For normal development, the custom build is not necessary though.
- [zlib 1.2+](http://gnuwin32.sourceforge.net/packages/zlib.htm) - the Setup is fine
- [Java JDK 8](https://adoptium.net/releases.html?variant=openjdk8) - Use the MSI installer.
- [CMake](http://www.cmake.org/cmake/resources/software.html) -- Windows (Win32 Installer)

Ensure that OpenSSL, zlib, Java and CMake are on `PATH`.

## Getting set up

### Installing Qt

1. Run the Qt installer
2. Choose a place to install Qt (C:\Qt is the default),
3. Choose the components you want to install
   - You need Qt 5.6 (32 bit) ticked,
   - You need Tools/Qt Creator ticked,
   - Other components are selected by default, you can untick them if you don't need them.
4. Accept the license agreements,
5. Double check the install details and then click "Install"
   - Installation can take a very long time, go grab a cup of tea or something and let it work.

### Installing OpenSSL

1. Download .zip file from the link above.
2. Unzip and add the directory to PATH, so CMake can find it.

### Installing CMake

1. Run the CMake installer,
2. It's easiest if you choose to add CMake to the PATH for all users,
   - If you don't choose to do this, remember where you installed CMake.

### Loading the project

1. Open Qt Creator,
2. Choose File->Open File or Project,
3. Navigate to the Launcher source folder you cloned and choose CMakeLists.txt,
4. Read the instructions that just popped up about a build location and choose one,
5. If you chose not to add CMake to the system PATH, tell Qt Creator where you installed it,
   - Otherwise you can skip this step.
6. You should see "Run CMake" in the window,
   - Make sure that Generator is set to "MinGW Generator (Desktop Qt 5.6.x MinGW 32bit)",
   - Hit the "Run CMake" button,
   - You'll see warnings and it might not be clear that it succeeded until you scroll to the bottom of the window.
   - Hit "Finish" if CMake ran successfully.
7. Cross your fingers and press the Run button (bottom left of Qt Creator)!
   - If the project builds successfully it will run and the Launcher window will pop up,
   - Test OpenSSL by making an instance and trying to log in. If Qt Creator couldn't find OpenSSL during the CMake stage, login will fail and you'll get an error.

The following .dlls are needed for the app to run (copy them to build directory if you want to be able to move the build to another pc):

```

platforms/qwindows.dll
libeay32.dll
libgcc_s_dw2-1.dll
libssp-0.dll
libstdc++-6.dll
libwinpthread-1.dll
Qt5Core.dll
Qt5Gui.dll
Qt5Network.dll
Qt5Svg.dll
Qt5Widgets.dll
Qt5Xml.dll
ssleay32.dll
zlib1.dll

```

**These build instructions worked for me (Drayshak) on a fresh Windows 8 x64 Professional install. If they don't work for you, let us know on our Discord.**

### Compile from command line on Windows

1. If you installed Qt with the web installer, there should be a shortcut called `Qt 5.4 for Desktop (MinGW 4.9 32-bit)` in the Start menu on Windows 7 and 10. Best way to find it is to search for it. Do note you cannot just use cmd.exe, you have to use the shortcut, otherwise the proper MinGW software will not be on the PATH.
2. Once that is open, change into your user directory, and clone PolyMC by doing `git clone --recursive https://github.com/PolyMC/PolyMC.git`, and change directory to the folder you cloned to.
3. Make a build directory, and change directory to the directory and do `cmake -G "MinGW Makefiles" -DCMAKE_INSTALL_PREFIX=C:\Path\that\makes\sense\for\you`. By default, it will install to C:\Program Files (x86), which you might not want, if you want a local installation. If you want to install it to that directory, make sure to run the command window as administrator.
4. Do `mingw32-make -jX`, where X is the number of cores your CPU has plus one.
5. Now to wait for it to compile. This could take some time. Hopefully it compiles properly.
6. Run the command `mingw32-make install`, and it should install PolyMC, to whatever the `-DCMAKE_INSTALL_PREFIX` was.
7. In most cases, whenever compiling, the OpenSSL dll's aren't put into the directory to where PolyMC installs, meaning you cannot log in. The best way to fix this is just to do `copy C:\OpenSSL-Win32\*.dll C:\Where\you\installed\PolyMC\to`. This should copy the required OpenSSL dll's to log in.

# macOS

### Install prerequisites:

- Install XCode Command Line tools
- Install the official build of CMake (https://cmake.org/download/)
- Install JDK 8 (https://adoptium.net/releases.html?variant=openjdk8&jvmVariant=hotspot)
- Get Qt 5.6 and install it (https://download.qt.io/new_archive/qt/5.6/5.6.3/)

You can use `homebrew` to simplify the installation of build dependencies

### XCode Command Line tools

If you don't have XCode CommandLine tools installed, you can install them by using this command in the Terminal App

```bash
xcode-select --install
```

### Build

Pick an installation path - this is where the final `PolyMC.app` will be constructed when you run `make install`. Supply it as the `CMAKE_INSTALL_PREFIX` argument during CMake configuration. By default, it's in the dist folder under PolyMC

```
<<<<<<< HEAD
git clone --recursive https://github.com/PolyMC/PolyMC.git
cd PolyMC
=======
>>>>>>> 5abb9736
mkdir build
cd build
cmake \
 -DCMAKE_C_COMPILER=/usr/bin/clang \
 -DCMAKE_CXX_COMPILER=/usr/bin/clang++ \
 -DCMAKE_BUILD_TYPE=Release \
 -DCMAKE_INSTALL_PREFIX:PATH="$(dirname $PWD)/dist/" \
 -DCMAKE_PREFIX_PATH="/path/to/Qt5.6/" \
 -DQt5_DIR="/path/to/Qt5.6/" \
 -DLauncher_LAYOUT=mac-bundle \
 -DCMAKE_OSX_DEPLOYMENT_TARGET=10.7 \
 ..
make install
```

Remember to replace `/path/to/Qt5.6/` with the actual path. For newer Qt installations, it is often in your home directory.

**Note:** The final app bundle may not run due to code signing issues, which
need to be fixed with `codesign -fs -`.<|MERGE_RESOLUTION|>--- conflicted
+++ resolved
@@ -274,11 +274,6 @@
 Pick an installation path - this is where the final `PolyMC.app` will be constructed when you run `make install`. Supply it as the `CMAKE_INSTALL_PREFIX` argument during CMake configuration. By default, it's in the dist folder under PolyMC
 
 ```
-<<<<<<< HEAD
-git clone --recursive https://github.com/PolyMC/PolyMC.git
-cd PolyMC
-=======
->>>>>>> 5abb9736
 mkdir build
 cd build
 cmake \
